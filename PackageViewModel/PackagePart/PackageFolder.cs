<<<<<<< HEAD
﻿using System;
using System.Collections.Generic;
using System.Diagnostics;
using System.Diagnostics.CodeAnalysis;
using System.Globalization;
using System.IO;
using System.Linq;
using System.Windows.Input;
using NuGetPe;
using NuGetPackageExplorer.Types;

namespace PackageExplorerViewModel
{
    public class PackageFolder : PackagePart
    {
        private ICommand _addContentFolderCommand;
        private bool _isExpanded;

        public PackageFolder(string name, PackageFolder parent)
            : base(name, parent, parent.PackageViewModel)
        {
            Children = new SortedCollection<PackagePart>();
        }

        public PackageFolder(string name, PackageViewModel viewModel)
            : base(name, null, viewModel)
        {
            Children = new SortedCollection<PackagePart>();
        }

        public ICollection<PackagePart> Children { get; private set; }

        public ICommand AddContentFileCommand
        {
            get { return PackageViewModel.AddContentFileCommand; }
        }

        public ICommand AddNewFolderCommand
        {
            get { return PackageViewModel.AddNewFolderCommand; }
        }

        public ICommand AddNewFileCommand
        {
            get { return PackageViewModel.AddNewFileCommand; }
        }

        public ICommand AddScriptCommand
        {
            get { return PackageViewModel.AddScriptCommand; }
        }

        public ICommand AddBuildFileCommand
        {
            get { return PackageViewModel.AddBuildFileCommand; }
        }

        public ICommand AddContentFolderCommand
        {
            get
            {
                if (_addContentFolderCommand == null)
                {
                    _addContentFolderCommand = new RelayCommand<string>(AddContentFolderExecute,
                                                                        AddContentFolderCanExecute);
                }

                return _addContentFolderCommand;
            }
        }

        public bool IsExpanded
        {
            get { return _isExpanded; }
            set
            {
                if (_isExpanded != value)
                {
                    _isExpanded = value;
                    OnPropertyChanged("IsExpanded");
                }
            }
        }

        public PackagePart this[string name]
        {
            get { return Children.SingleOrDefault(p => p.Name.Equals(name, StringComparison.OrdinalIgnoreCase)); }
        }

        internal override void UpdatePath()
        {
            base.UpdatePath();

            if (Children != null)
            {
                foreach (PackagePart child in Children)
                {
                    child.UpdatePath();
                }
            }
        }

        public override IEnumerable<IPackageFile> GetFiles()
        {
            if (Children.Count == 0)
            {
                if (Parent != null)
                {
                    // only treat this folder as an empty folder if it's NOT the root folder.
                    return new[] { new EmptyFolderFile(this.Path) };
                }
                else
                {
                    return new IPackageFile[0];
                }
            }
            else
            {
                return Children.SelectMany(p => p.GetFiles());
            }
        }

        public void RemoveChild(PackagePart child)
        {
            if (child == null)
            {
                throw new ArgumentNullException("child");
            }

            bool removed = Children.Remove(child);
            if (removed)
            {
                child.Dispose();
                PackageViewModel.NotifyChanges();
            }
        }

        private void Attach(PackagePart child)
        {
            Children.Add(child);
            child.Parent = this;
        }

        /// <summary>
        /// Detach() is different from Remove() in that it doesn't dispose the child.
        /// </summary>
        /// <param name="child"></param>
        private void Detach(PackagePart child)
        {
            Children.Remove(child);
            child.Parent = null;
        }

        private bool AddContentFolderCanExecute(string folderName)
        {
            if (folderName == null)
            {
                return false;
            }

            if (PackageViewModel.IsInEditFileMode)
            {
                return false;
            }

            return !ContainsFolder(folderName) && !ContainsFile(folderName);
        }

        private void AddContentFolderExecute(string folderName)
        {
            if (folderName == "portable")
            {
                if (!PackageViewModel.UIServices.TrySelectPortableFramework(out folderName))
                {
                    return;
                }
            }

            AddFolder(folderName);
        }

        public bool ContainsFolder(string folderName)
        {
            if (Children == null)
            {
                return false;
            }

            return Children.Any(p => p is PackageFolder && p.Name.Equals(folderName, StringComparison.OrdinalIgnoreCase));
        }

        public bool ContainsFile(string fileName)
        {
            if (Children == null)
            {
                return false;
            }

            return Children.Any(p => p is PackageFile && p.Name.Equals(fileName, StringComparison.OrdinalIgnoreCase));
        }

        public bool Contains(PackagePart child)
        {
            // we can't call Children.Contains(child) here because that will only check by file name, not the actual instance
            return Children != null && Children.Any(p => p == child);
        }

        public PackageFolder AddFolder(string folderName)
        {
            if (!AddContentFolderCanExecute(folderName))
            {
                PackageViewModel.UIServices.Show(
                    String.Format(CultureInfo.CurrentCulture, Resources.RenameCausesNameCollison, folderName),
                    MessageLevel.Error);
                return null;
            }

            var newFolder = new PackageFolder(folderName, this);
            AddFolderCore(newFolder);
            return newFolder;
        }

        public void AddFolder(PackageFolder childFolder)
        {
            if (!AddContentFolderCanExecute(childFolder.Name))
            {
                PackageViewModel.UIServices.Show(
                    String.Format(CultureInfo.CurrentCulture, Resources.RenameCausesNameCollison, childFolder.Name),
                    MessageLevel.Error);
                return;
            }

            if (this.IsDescendantOf(childFolder))
            {
                return;
            }

            if (childFolder.Parent != null)
            {
                childFolder.Parent.Detach(childFolder);
            }

            AddFolderCore(childFolder);
        }

        private void AddFolderCore(PackageFolder childFolder)
        {
            Attach(childFolder);
            childFolder.IsSelected = true;
            IsExpanded = true;
            PackageViewModel.NotifyChanges();
        }

        public PackageFile AddFile(string filePath, bool isTempFile)
        {
            if (!File.Exists(filePath))
            {
                throw new ArgumentException("File does not exist.", "filePath");
            }

            string newFileName = System.IO.Path.GetFileName(filePath);
            if (ContainsFolder(newFileName))
            {
                PackageViewModel.UIServices.Show(Resources.FileNameConflictWithExistingDirectory, MessageLevel.Error);
                return null;
            }

            bool showingRemovedFile = false;
            if (ContainsFile(newFileName))
            {
                bool confirmed = PackageViewModel.UIServices.Confirm(
                    Resources.ConfirmToReplaceExsitingFile_Title,
                    String.Format(CultureInfo.CurrentCulture, Resources.ConfirmToReplaceExsitingFile, newFileName),
                    isWarning: true);

                if (confirmed)
                {
                    var part = this[newFileName] as PackageFile;
                    showingRemovedFile = PackageViewModel.IsShowingFileContent(part);

                    // remove the existing file before adding the new one
                    RemoveChildByName(newFileName);
                }
                else
                {
                    return null;
                }
            }

            string newTargetPath = this.Path + "\\" + newFileName;
            var physicalFile = new PhysicalPackageFile(isTempFile, filePath, newTargetPath);
            var newFile = new PackageFile(physicalFile, newFileName, this);

            Children.Add(newFile);
            newFile.IsSelected = true;
            IsExpanded = true;
            PackageViewModel.NotifyChanges();

            if (showingRemovedFile)
            {
                PackageViewModel.ShowFileContent(newFile);
            }

            return newFile;
        }

        public void AddFile(PackageFile file, bool makeCopy = false)
        {
            if (file == null)
            {
                throw new ArgumentNullException("file");
            }

            if (Contains(file))
            {
                return;
            }

            PackagePart newFile;

            if (makeCopy)
            {
                string fileCopyPath;
                using (Stream originalFileStream = file.GetStream())
                {
                    fileCopyPath = FileHelper.CreateTempFile(file.Name, originalFileStream);
                }

                string newTargetPath = this.Path + "\\" + file.Name;
                var physicalFile = new PhysicalPackageFile(isTempFile: true, originalPath: fileCopyPath, targetPath: newTargetPath);

                newFile = new PackageFile(physicalFile, file.Name, this);
            }
            else
            {
                // detach from current parent
                if (file.Parent != null)
                {
                    file.Parent.Detach(file);
                }

                newFile = file;
            }

            Attach(newFile);
            newFile.IsSelected = true;
            IsExpanded = true;
            PackageViewModel.NotifyChanges();
        }

        internal void ReplaceFile(PackageFile oldFile)
        {
            string selectedFileName;
            bool result = PackageViewModel.UIServices.OpenFileDialog("Select New File", "All files (*.*)|*.*",
                                                                     out selectedFileName);
            if (result)
            {
                ReplaceFile(oldFile, selectedFileName);
            }
        }

        internal void ReplaceFile(PackageFile oldFile, string newFilePath)
        {
            bool showingFile = PackageViewModel.IsShowingFileContent(oldFile);

            // temporarily remove the old file in order to add a new file
            Children.Remove(oldFile);

            PackageFile newFile = AddFile(newFilePath, isTempFile: false);
            if (newFile != null)
            {
                // new file added successfully, officially delete the old file by disposing it
                oldFile.Dispose();

                if (showingFile)
                {
                    PackageViewModel.ShowFileContent(newFile);
                }
            }
            else
            {
                // otherwise, if the adding failed, restore the old file
                Children.Add(oldFile);
            }
        }

        public void AddPhysicalFolder(string folderPath)
        {
            var dirInfo = new DirectoryInfo(folderPath);
            if (!dirInfo.Exists)
            {
                return;
            }

            string folderName = dirInfo.Name;
            if (!AddContentFolderCanExecute(folderName))
            {
                PackageViewModel.UIServices.Show(
                    String.Format(CultureInfo.CurrentCulture, Resources.RenameCausesNameCollison, folderName),
                    MessageLevel.Error);
                return;
            }

            AddPhysicalFolderCore(dirInfo);
        }

        private void AddPhysicalFolderCore(DirectoryInfo dirInfo)
        {
            PackageFolder childPackgeFolder = AddFolder(dirInfo.Name);
            foreach (FileInfo file in dirInfo.GetFiles("*.*", SearchOption.TopDirectoryOnly))
            {
                childPackgeFolder.AddFile(file.FullName, isTempFile: false);
            }
            foreach (DirectoryInfo subFolder in dirInfo.GetDirectories("*.*", SearchOption.TopDirectoryOnly))
            {
                childPackgeFolder.AddPhysicalFolderCore(subFolder);
            }
        }

        private void RemoveChildByName(string name)
        {
            int count = Children.RemoveAll(p => p.Name.Equals(name, StringComparison.OrdinalIgnoreCase));
            Debug.Assert(count <= 1);
            if (count == 1)
            {
                PackageViewModel.NotifyChanges();
            }
        }

        public override void Export(string rootPath)
        {
            string fullPath = System.IO.Path.Combine(rootPath, Path);
            if (!Directory.Exists(fullPath))
            {
                Directory.CreateDirectory(fullPath);
            }

            foreach (PackagePart part in Children)
            {
                part.Export(rootPath);
            }
        }

        protected override void Dispose(bool disposing)
        {
            foreach (PackagePart part in Children)
            {
                part.Dispose();
            }
            base.Dispose(disposing);
        }
    }
=======
﻿using System;
using System.Collections.Generic;
using System.Diagnostics;
using System.Diagnostics.CodeAnalysis;
using System.Globalization;
using System.IO;
using System.Linq;
using System.Windows.Input;
using NuGet;
using NuGetPackageExplorer.Types;

namespace PackageExplorerViewModel
{
    public class PackageFolder : PackagePart
    {
        private ICommand _addContentFolderCommand;
        private bool _isExpanded;

        public PackageFolder(string name, PackageFolder parent)
            : base(name, parent, parent.PackageViewModel)
        {
            Children = new SortedCollection<PackagePart>();
        }

        public PackageFolder(string name, PackageViewModel viewModel)
            : base(name, null, viewModel)
        {
            Children = new SortedCollection<PackagePart>();
        }

        public ICollection<PackagePart> Children { get; private set; }

        public ICommand AddContentFileCommand
        {
            get { return PackageViewModel.AddContentFileCommand; }
        }

        public ICommand AddNewFolderCommand
        {
            get { return PackageViewModel.AddNewFolderCommand; }
        }

        public ICommand AddNewFileCommand
        {
            get { return PackageViewModel.AddNewFileCommand; }
        }

        public ICommand AddScriptCommand
        {
            get { return PackageViewModel.AddScriptCommand; }
        }

        public ICommand AddBuildFileCommand
        {
            get { return PackageViewModel.AddBuildFileCommand; }
        }

        public ICommand AddContentFolderCommand
        {
            get
            {
                if (_addContentFolderCommand == null)
                {
                    _addContentFolderCommand = new RelayCommand<string>(AddContentFolderExecute,
                                                                        AddContentFolderCanExecute);
                }

                return _addContentFolderCommand;
            }
        }

        public bool IsExpanded
        {
            get { return _isExpanded; }
            set
            {
                if (_isExpanded != value)
                {
                    _isExpanded = value;
                    OnPropertyChanged("IsExpanded");
                }
            }
        }

        public PackagePart this[string name]
        {
            get { return Children.SingleOrDefault(p => p.Name.Equals(name, StringComparison.OrdinalIgnoreCase)); }
        }

        internal override void UpdatePath()
        {
            base.UpdatePath();

            if (Children != null)
            {
                foreach (PackagePart child in Children)
                {
                    child.UpdatePath();
                }
            }
        }

        public override IEnumerable<IPackageFile> GetFiles()
        {
            if (Children.Count == 0)
            {
                if (Parent != null)
                {
                    // only treat this folder as an empty folder if it's NOT the root folder.
                    return new[] { new EmptyFolderFile(this.Path) };
                }
                else
                {
                    return new IPackageFile[0];
                }
            }
            else
            {
                return Children.SelectMany(p => p.GetFiles());
            }
        }

        public void RemoveChild(PackagePart child)
        {
            if (child == null)
            {
                throw new ArgumentNullException("child");
            }

            bool removed = Children.Remove(child);
            if (removed)
            {
                child.Dispose();
                PackageViewModel.NotifyChanges();
            }
        }

        private void Attach(PackagePart child)
        {
            Children.Add(child);
            child.Parent = this;
        }

        /// <summary>
        /// Detach() is different from Remove() in that it doesn't dispose the child.
        /// </summary>
        /// <param name="child"></param>
        private void Detach(PackagePart child)
        {
            Children.Remove(child);
            child.Parent = null;
        }

        private bool AddContentFolderCanExecute(string folderName)
        {
            if (folderName == null)
            {
                return false;
            }

            if (PackageViewModel.IsInEditFileMode)
            {
                return false;
            }

            return !ContainsFolder(folderName) && !ContainsFile(folderName);
        }

        private void AddContentFolderExecute(string folderName)
        {
            if (folderName == "portable")
            {
                if (!PackageViewModel.UIServices.TrySelectPortableFramework(out folderName))
                {
                    return;
                }
            }

            AddFolder(folderName);
        }

        public bool ContainsFolder(string folderName)
        {
            if (Children == null)
            {
                return false;
            }

            return Children.Any(p => p is PackageFolder && p.Name.Equals(folderName, StringComparison.OrdinalIgnoreCase));
        }

        public bool ContainsFile(string fileName)
        {
            if (Children == null)
            {
                return false;
            }

            return Children.Any(p => p is PackageFile && p.Name.Equals(fileName, StringComparison.OrdinalIgnoreCase));
        }

        public bool Contains(PackagePart child)
        {
            // we can't call Children.Contains(child) here because that will only check by file name, not the actual instance
            return Children != null && Children.Any(p => p == child);
        }

        public PackageFolder AddFolder(string folderName)
        {
            if (!AddContentFolderCanExecute(folderName))
            {
                PackageViewModel.UIServices.Show(
                    String.Format(CultureInfo.CurrentCulture, Resources.RenameCausesNameCollison, folderName),
                    MessageLevel.Error);
                return null;
            }

            var newFolder = new PackageFolder(folderName, this);
            AddFolderCore(newFolder);
            return newFolder;
        }

        public void AddFolder(PackageFolder childFolder)
        {
            if (!AddContentFolderCanExecute(childFolder.Name))
            {
                PackageViewModel.UIServices.Show(
                    String.Format(CultureInfo.CurrentCulture, Resources.RenameCausesNameCollison, childFolder.Name),
                    MessageLevel.Error);
                return;
            }

            if (this.IsDescendantOf(childFolder))
            {
                return;
            }

            if (childFolder.Parent != null)
            {
                childFolder.Parent.Detach(childFolder);
            }

            AddFolderCore(childFolder);
        }

        private void AddFolderCore(PackageFolder childFolder)
        {
            Attach(childFolder);
            childFolder.IsSelected = true;
            IsExpanded = true;
            PackageViewModel.NotifyChanges();
        }

        public PackageFile AddFile(string filePath, bool isTempFile)
        {
            if (!File.Exists(filePath))
            {
                throw new ArgumentException("File does not exist.", "filePath");
            }

            string newFileName = System.IO.Path.GetFileName(filePath);
            if (ContainsFolder(newFileName))
            {
                PackageViewModel.UIServices.Show(Resources.FileNameConflictWithExistingDirectory, MessageLevel.Error);
                return null;
            }

            bool showingRemovedFile = false;
            if (ContainsFile(newFileName))
            {
                bool confirmed = PackageViewModel.UIServices.Confirm(
                    Resources.ConfirmToReplaceExsitingFile_Title,
                    String.Format(CultureInfo.CurrentCulture, Resources.ConfirmToReplaceExsitingFile, newFileName),
                    isWarning: true);

                if (confirmed)
                {
                    var part = this[newFileName] as PackageFile;
                    showingRemovedFile = PackageViewModel.IsShowingFileContent(part);

                    // remove the existing file before adding the new one
                    RemoveChildByName(newFileName);
                }
                else
                {
                    return null;
                }
            }

            string newTargetPath = this.Path + "\\" + newFileName;
            var physicalFile = new PhysicalPackageFile(isTempFile, filePath, newTargetPath);
            var newFile = new PackageFile(physicalFile, newFileName, this);

            Children.Add(newFile);
            newFile.IsSelected = true;
            IsExpanded = true;
            PackageViewModel.NotifyChanges();

            if (showingRemovedFile)
            {
                PackageViewModel.ShowFileContent(newFile);
            }

            return newFile;
        }

        public void AddFile(PackageFile file, bool makeCopy = false)
        {
            if (file == null)
            {
                throw new ArgumentNullException("file");
            }

            if (Contains(file))
            {
                return;
            }

            PackagePart newFile;

            if (makeCopy)
            {
                string fileCopyPath;
                using (Stream originalFileStream = file.GetStream())
                {
                    fileCopyPath = FileHelper.CreateTempFile(file.Name, originalFileStream);
                }

                string newTargetPath = this.Path + "\\" + file.Name;
                var physicalFile = new PhysicalPackageFile(isTempFile: true, originalPath: fileCopyPath, targetPath: newTargetPath);

                newFile = new PackageFile(physicalFile, file.Name, this);
            }
            else
            {
                // detach from current parent
                if (file.Parent != null)
                {
                    file.Parent.Detach(file);
                }

                newFile = file;
            }

            Attach(newFile);
            newFile.IsSelected = true;
            IsExpanded = true;
            PackageViewModel.NotifyChanges();
        }

        internal void ReplaceFile(PackageFile oldFile)
        {
            string selectedFileName;
            bool result = PackageViewModel.UIServices.OpenFileDialog("Select New File", "All files (*.*)|*.*",
                                                                     out selectedFileName);
            if (result)
            {
                ReplaceFile(oldFile, selectedFileName);
            }
        }

        internal void ReplaceFile(PackageFile oldFile, string newFilePath)
        {
            bool showingFile = PackageViewModel.IsShowingFileContent(oldFile);

            // temporarily remove the old file in order to add a new file
            Children.Remove(oldFile);

            PackageFile newFile = AddFile(newFilePath, isTempFile: false);
            if (newFile != null)
            {
                // new file added successfully, officially delete the old file by disposing it
                oldFile.Dispose();

                if (showingFile)
                {
                    PackageViewModel.ShowFileContent(newFile);
                }
            }
            else
            {
                // otherwise, if the adding failed, restore the old file
                Children.Add(oldFile);
            }
        }

        public void AddPhysicalFolder(string folderPath)
        {
            var dirInfo = new DirectoryInfo(folderPath);
            if (!dirInfo.Exists)
            {
                return;
            }

            string folderName = dirInfo.Name;
            if (!AddContentFolderCanExecute(folderName))
            {
                PackageViewModel.UIServices.Show(
                    String.Format(CultureInfo.CurrentCulture, Resources.RenameCausesNameCollison, folderName),
                    MessageLevel.Error);
                return;
            }

            AddPhysicalFolderCore(dirInfo);
        }

        private void AddPhysicalFolderCore(DirectoryInfo dirInfo)
        {
            PackageFolder childPackgeFolder = AddFolder(dirInfo.Name);
            foreach (FileInfo file in dirInfo.GetFiles("*.*", SearchOption.TopDirectoryOnly))
            {
                childPackgeFolder.AddFile(file.FullName, isTempFile: false);
            }
            foreach (DirectoryInfo subFolder in dirInfo.GetDirectories("*.*", SearchOption.TopDirectoryOnly))
            {
                childPackgeFolder.AddPhysicalFolderCore(subFolder);
            }
        }

        private void RemoveChildByName(string name)
        {
            int count = Children.RemoveAll(p => p.Name.Equals(name, StringComparison.OrdinalIgnoreCase));
            Debug.Assert(count <= 1);
            if (count == 1)
            {
                PackageViewModel.NotifyChanges();
            }
        }

        public override void Export(string rootPath)
        {
            string fullPath = System.IO.Path.Combine(rootPath, Path);
            if (!Directory.Exists(fullPath))
            {
                Directory.CreateDirectory(fullPath);
            }

            foreach (PackagePart part in Children)
            {
                part.Export(rootPath);
            }
        }

        protected override void Dispose(bool disposing)
        {
            foreach (PackagePart part in Children)
            {
                part.Dispose();
            }
            base.Dispose(disposing);
        }
    }
>>>>>>> 82790915
}<|MERGE_RESOLUTION|>--- conflicted
+++ resolved
@@ -1,4 +1,3 @@
-<<<<<<< HEAD
 ﻿using System;
 using System.Collections.Generic;
 using System.Diagnostics;
@@ -451,458 +450,4 @@
             base.Dispose(disposing);
         }
     }
-=======
-﻿using System;
-using System.Collections.Generic;
-using System.Diagnostics;
-using System.Diagnostics.CodeAnalysis;
-using System.Globalization;
-using System.IO;
-using System.Linq;
-using System.Windows.Input;
-using NuGet;
-using NuGetPackageExplorer.Types;
-
-namespace PackageExplorerViewModel
-{
-    public class PackageFolder : PackagePart
-    {
-        private ICommand _addContentFolderCommand;
-        private bool _isExpanded;
-
-        public PackageFolder(string name, PackageFolder parent)
-            : base(name, parent, parent.PackageViewModel)
-        {
-            Children = new SortedCollection<PackagePart>();
-        }
-
-        public PackageFolder(string name, PackageViewModel viewModel)
-            : base(name, null, viewModel)
-        {
-            Children = new SortedCollection<PackagePart>();
-        }
-
-        public ICollection<PackagePart> Children { get; private set; }
-
-        public ICommand AddContentFileCommand
-        {
-            get { return PackageViewModel.AddContentFileCommand; }
-        }
-
-        public ICommand AddNewFolderCommand
-        {
-            get { return PackageViewModel.AddNewFolderCommand; }
-        }
-
-        public ICommand AddNewFileCommand
-        {
-            get { return PackageViewModel.AddNewFileCommand; }
-        }
-
-        public ICommand AddScriptCommand
-        {
-            get { return PackageViewModel.AddScriptCommand; }
-        }
-
-        public ICommand AddBuildFileCommand
-        {
-            get { return PackageViewModel.AddBuildFileCommand; }
-        }
-
-        public ICommand AddContentFolderCommand
-        {
-            get
-            {
-                if (_addContentFolderCommand == null)
-                {
-                    _addContentFolderCommand = new RelayCommand<string>(AddContentFolderExecute,
-                                                                        AddContentFolderCanExecute);
-                }
-
-                return _addContentFolderCommand;
-            }
-        }
-
-        public bool IsExpanded
-        {
-            get { return _isExpanded; }
-            set
-            {
-                if (_isExpanded != value)
-                {
-                    _isExpanded = value;
-                    OnPropertyChanged("IsExpanded");
-                }
-            }
-        }
-
-        public PackagePart this[string name]
-        {
-            get { return Children.SingleOrDefault(p => p.Name.Equals(name, StringComparison.OrdinalIgnoreCase)); }
-        }
-
-        internal override void UpdatePath()
-        {
-            base.UpdatePath();
-
-            if (Children != null)
-            {
-                foreach (PackagePart child in Children)
-                {
-                    child.UpdatePath();
-                }
-            }
-        }
-
-        public override IEnumerable<IPackageFile> GetFiles()
-        {
-            if (Children.Count == 0)
-            {
-                if (Parent != null)
-                {
-                    // only treat this folder as an empty folder if it's NOT the root folder.
-                    return new[] { new EmptyFolderFile(this.Path) };
-                }
-                else
-                {
-                    return new IPackageFile[0];
-                }
-            }
-            else
-            {
-                return Children.SelectMany(p => p.GetFiles());
-            }
-        }
-
-        public void RemoveChild(PackagePart child)
-        {
-            if (child == null)
-            {
-                throw new ArgumentNullException("child");
-            }
-
-            bool removed = Children.Remove(child);
-            if (removed)
-            {
-                child.Dispose();
-                PackageViewModel.NotifyChanges();
-            }
-        }
-
-        private void Attach(PackagePart child)
-        {
-            Children.Add(child);
-            child.Parent = this;
-        }
-
-        /// <summary>
-        /// Detach() is different from Remove() in that it doesn't dispose the child.
-        /// </summary>
-        /// <param name="child"></param>
-        private void Detach(PackagePart child)
-        {
-            Children.Remove(child);
-            child.Parent = null;
-        }
-
-        private bool AddContentFolderCanExecute(string folderName)
-        {
-            if (folderName == null)
-            {
-                return false;
-            }
-
-            if (PackageViewModel.IsInEditFileMode)
-            {
-                return false;
-            }
-
-            return !ContainsFolder(folderName) && !ContainsFile(folderName);
-        }
-
-        private void AddContentFolderExecute(string folderName)
-        {
-            if (folderName == "portable")
-            {
-                if (!PackageViewModel.UIServices.TrySelectPortableFramework(out folderName))
-                {
-                    return;
-                }
-            }
-
-            AddFolder(folderName);
-        }
-
-        public bool ContainsFolder(string folderName)
-        {
-            if (Children == null)
-            {
-                return false;
-            }
-
-            return Children.Any(p => p is PackageFolder && p.Name.Equals(folderName, StringComparison.OrdinalIgnoreCase));
-        }
-
-        public bool ContainsFile(string fileName)
-        {
-            if (Children == null)
-            {
-                return false;
-            }
-
-            return Children.Any(p => p is PackageFile && p.Name.Equals(fileName, StringComparison.OrdinalIgnoreCase));
-        }
-
-        public bool Contains(PackagePart child)
-        {
-            // we can't call Children.Contains(child) here because that will only check by file name, not the actual instance
-            return Children != null && Children.Any(p => p == child);
-        }
-
-        public PackageFolder AddFolder(string folderName)
-        {
-            if (!AddContentFolderCanExecute(folderName))
-            {
-                PackageViewModel.UIServices.Show(
-                    String.Format(CultureInfo.CurrentCulture, Resources.RenameCausesNameCollison, folderName),
-                    MessageLevel.Error);
-                return null;
-            }
-
-            var newFolder = new PackageFolder(folderName, this);
-            AddFolderCore(newFolder);
-            return newFolder;
-        }
-
-        public void AddFolder(PackageFolder childFolder)
-        {
-            if (!AddContentFolderCanExecute(childFolder.Name))
-            {
-                PackageViewModel.UIServices.Show(
-                    String.Format(CultureInfo.CurrentCulture, Resources.RenameCausesNameCollison, childFolder.Name),
-                    MessageLevel.Error);
-                return;
-            }
-
-            if (this.IsDescendantOf(childFolder))
-            {
-                return;
-            }
-
-            if (childFolder.Parent != null)
-            {
-                childFolder.Parent.Detach(childFolder);
-            }
-
-            AddFolderCore(childFolder);
-        }
-
-        private void AddFolderCore(PackageFolder childFolder)
-        {
-            Attach(childFolder);
-            childFolder.IsSelected = true;
-            IsExpanded = true;
-            PackageViewModel.NotifyChanges();
-        }
-
-        public PackageFile AddFile(string filePath, bool isTempFile)
-        {
-            if (!File.Exists(filePath))
-            {
-                throw new ArgumentException("File does not exist.", "filePath");
-            }
-
-            string newFileName = System.IO.Path.GetFileName(filePath);
-            if (ContainsFolder(newFileName))
-            {
-                PackageViewModel.UIServices.Show(Resources.FileNameConflictWithExistingDirectory, MessageLevel.Error);
-                return null;
-            }
-
-            bool showingRemovedFile = false;
-            if (ContainsFile(newFileName))
-            {
-                bool confirmed = PackageViewModel.UIServices.Confirm(
-                    Resources.ConfirmToReplaceExsitingFile_Title,
-                    String.Format(CultureInfo.CurrentCulture, Resources.ConfirmToReplaceExsitingFile, newFileName),
-                    isWarning: true);
-
-                if (confirmed)
-                {
-                    var part = this[newFileName] as PackageFile;
-                    showingRemovedFile = PackageViewModel.IsShowingFileContent(part);
-
-                    // remove the existing file before adding the new one
-                    RemoveChildByName(newFileName);
-                }
-                else
-                {
-                    return null;
-                }
-            }
-
-            string newTargetPath = this.Path + "\\" + newFileName;
-            var physicalFile = new PhysicalPackageFile(isTempFile, filePath, newTargetPath);
-            var newFile = new PackageFile(physicalFile, newFileName, this);
-
-            Children.Add(newFile);
-            newFile.IsSelected = true;
-            IsExpanded = true;
-            PackageViewModel.NotifyChanges();
-
-            if (showingRemovedFile)
-            {
-                PackageViewModel.ShowFileContent(newFile);
-            }
-
-            return newFile;
-        }
-
-        public void AddFile(PackageFile file, bool makeCopy = false)
-        {
-            if (file == null)
-            {
-                throw new ArgumentNullException("file");
-            }
-
-            if (Contains(file))
-            {
-                return;
-            }
-
-            PackagePart newFile;
-
-            if (makeCopy)
-            {
-                string fileCopyPath;
-                using (Stream originalFileStream = file.GetStream())
-                {
-                    fileCopyPath = FileHelper.CreateTempFile(file.Name, originalFileStream);
-                }
-
-                string newTargetPath = this.Path + "\\" + file.Name;
-                var physicalFile = new PhysicalPackageFile(isTempFile: true, originalPath: fileCopyPath, targetPath: newTargetPath);
-
-                newFile = new PackageFile(physicalFile, file.Name, this);
-            }
-            else
-            {
-                // detach from current parent
-                if (file.Parent != null)
-                {
-                    file.Parent.Detach(file);
-                }
-
-                newFile = file;
-            }
-
-            Attach(newFile);
-            newFile.IsSelected = true;
-            IsExpanded = true;
-            PackageViewModel.NotifyChanges();
-        }
-
-        internal void ReplaceFile(PackageFile oldFile)
-        {
-            string selectedFileName;
-            bool result = PackageViewModel.UIServices.OpenFileDialog("Select New File", "All files (*.*)|*.*",
-                                                                     out selectedFileName);
-            if (result)
-            {
-                ReplaceFile(oldFile, selectedFileName);
-            }
-        }
-
-        internal void ReplaceFile(PackageFile oldFile, string newFilePath)
-        {
-            bool showingFile = PackageViewModel.IsShowingFileContent(oldFile);
-
-            // temporarily remove the old file in order to add a new file
-            Children.Remove(oldFile);
-
-            PackageFile newFile = AddFile(newFilePath, isTempFile: false);
-            if (newFile != null)
-            {
-                // new file added successfully, officially delete the old file by disposing it
-                oldFile.Dispose();
-
-                if (showingFile)
-                {
-                    PackageViewModel.ShowFileContent(newFile);
-                }
-            }
-            else
-            {
-                // otherwise, if the adding failed, restore the old file
-                Children.Add(oldFile);
-            }
-        }
-
-        public void AddPhysicalFolder(string folderPath)
-        {
-            var dirInfo = new DirectoryInfo(folderPath);
-            if (!dirInfo.Exists)
-            {
-                return;
-            }
-
-            string folderName = dirInfo.Name;
-            if (!AddContentFolderCanExecute(folderName))
-            {
-                PackageViewModel.UIServices.Show(
-                    String.Format(CultureInfo.CurrentCulture, Resources.RenameCausesNameCollison, folderName),
-                    MessageLevel.Error);
-                return;
-            }
-
-            AddPhysicalFolderCore(dirInfo);
-        }
-
-        private void AddPhysicalFolderCore(DirectoryInfo dirInfo)
-        {
-            PackageFolder childPackgeFolder = AddFolder(dirInfo.Name);
-            foreach (FileInfo file in dirInfo.GetFiles("*.*", SearchOption.TopDirectoryOnly))
-            {
-                childPackgeFolder.AddFile(file.FullName, isTempFile: false);
-            }
-            foreach (DirectoryInfo subFolder in dirInfo.GetDirectories("*.*", SearchOption.TopDirectoryOnly))
-            {
-                childPackgeFolder.AddPhysicalFolderCore(subFolder);
-            }
-        }
-
-        private void RemoveChildByName(string name)
-        {
-            int count = Children.RemoveAll(p => p.Name.Equals(name, StringComparison.OrdinalIgnoreCase));
-            Debug.Assert(count <= 1);
-            if (count == 1)
-            {
-                PackageViewModel.NotifyChanges();
-            }
-        }
-
-        public override void Export(string rootPath)
-        {
-            string fullPath = System.IO.Path.Combine(rootPath, Path);
-            if (!Directory.Exists(fullPath))
-            {
-                Directory.CreateDirectory(fullPath);
-            }
-
-            foreach (PackagePart part in Children)
-            {
-                part.Export(rootPath);
-            }
-        }
-
-        protected override void Dispose(bool disposing)
-        {
-            foreach (PackagePart part in Children)
-            {
-                part.Dispose();
-            }
-            base.Dispose(disposing);
-        }
-    }
->>>>>>> 82790915
 }
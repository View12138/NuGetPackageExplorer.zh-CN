<<<<<<< HEAD
﻿using NuGetPe;

namespace PackageExplorerViewModel
{
    public interface IEditablePackageFile : IPackageFile
    {
        string Name { get; }
        bool Save(string editedFilePath);
    }
=======
﻿using NuGet;

namespace PackageExplorerViewModel
{
    public interface IEditablePackageFile : IPackageFile
    {
        string Name { get; }
        bool Save(string editedFilePath);
    }
>>>>>>> 82790915
}<|MERGE_RESOLUTION|>--- conflicted
+++ resolved
@@ -1,4 +1,3 @@
-<<<<<<< HEAD
 ﻿using NuGetPe;
 
 namespace PackageExplorerViewModel
@@ -8,15 +7,4 @@
         string Name { get; }
         bool Save(string editedFilePath);
     }
-=======
-﻿using NuGet;
-
-namespace PackageExplorerViewModel
-{
-    public interface IEditablePackageFile : IPackageFile
-    {
-        string Name { get; }
-        bool Save(string editedFilePath);
-    }
->>>>>>> 82790915
 }
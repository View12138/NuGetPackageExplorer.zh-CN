<<<<<<< HEAD
﻿using System;
using System.Collections.Generic;
using System.ComponentModel;
using System.Diagnostics.CodeAnalysis;
using System.Globalization;
using System.Windows.Input;
using NuGetPe;
using NuGetPackageExplorer.Types;

namespace PackageExplorerViewModel
{
    [SuppressMessage("Microsoft.Design", "CA1036:OverrideMethodsOnComparableTypes")]
    public abstract class PackagePart : IComparable<PackagePart>, INotifyPropertyChanged, IDisposable
    {
        private readonly PackageViewModel _viewModel;
        private int _hashCode;
        private bool _isSelected;
        private string _name;
        private PackageFolder _parent;
        private string _path;
        private string _extension;

        protected PackagePart(string name, PackageFolder parent, PackageViewModel viewModel)
        {
            if (name == null)
            {
                throw new ArgumentNullException("name");
            }

            if (viewModel == null)
            {
                throw new ArgumentNullException("viewModel");
            }

            _viewModel = viewModel;
            _parent = parent;

            OnNameChange(name);
            RecalculatePath();
        }

        public PackageViewModel PackageViewModel
        {
            get { return _viewModel; }
        }

        public PackageFolder Parent
        {
            get { return _parent; }
            internal set
            {
                if (_parent != value)
                {
                    _parent = value;
                    UpdatePath();
                }
            }
        }

        public string Name
        {
            get { return _name; }
            set
            {
                if (_name != value)
                {
                    OnNameChange(value);
                    UpdatePath();
                }
            }
        }

        private void OnNameChange(string newName)
        {
            // precalculate hash code to improve perf
            _hashCode = newName == null ? 0 : newName.ToUpperInvariant().GetHashCode();

            _name = newName;
            OnPropertyChanged("Name");

            Extension = newName == null ? null : System.IO.Path.GetExtension(newName);
        }

        public string Extension
        {
            get { return _extension; }
            set
            {
                if (_extension != value)
                {
                    _extension = value;
                    OnPropertyChanged("Extension");
                }
            }
        }

        public string Path
        {
            get { return _path; }
            set
            {
                if (_path != value)
                {
                    _path = value;
                    OnPropertyChanged("Path");
                }
            }
        }

        public bool IsSelected
        {
            get { return _isSelected; }
            set
            {
                if (_isSelected != value)
                {
                    _isSelected = value;
                    OnPropertyChanged("IsSelected");
                }
            }
        }

        public ICommand DeleteCommand
        {
            get { return PackageViewModel.DeleteContentCommand; }
        }

        public ICommand RenameCommand
        {
            get { return PackageViewModel.RenameContentCommand; }
        }

        #region IComparable<PackagePart> Members

        public int CompareTo(PackagePart other)
        {
            if (this == other)
            {
                return 0;
            }

            if (other == null)
            {
                return 1;
            }

            // folder goes before file
            if (this is PackageFolder && other is PackageFile)
            {
                return -1;
            }

            if (this is PackageFile && other is PackageFolder)
            {
                return 1;
            }

            return String.Compare(Path, other.Path, StringComparison.OrdinalIgnoreCase);
        }

        #endregion

        #region IDisposable Members

        public void Dispose()
        {
            try
            {
                Dispose(true);
            }
            finally
            {
                GC.SuppressFinalize(this);
            }
        }

        #endregion

        #region INotifyPropertyChanged Members

        public event PropertyChangedEventHandler PropertyChanged;

        #endregion

        public abstract void Export(string rootPath);

        public void Rename(string newName)
        {
            if (!Name.Equals(newName, StringComparison.Ordinal))
            {
                if (Parent != null)
                {
                    if (!Name.Equals(newName, StringComparison.OrdinalIgnoreCase) &&
                        (Parent.ContainsFile(newName) || Parent.ContainsFolder(newName)))
                    {
                        PackageViewModel.UIServices.Show(
                            String.Format(CultureInfo.CurrentCulture, Resources.RenameCausesNameCollison, newName),
                            MessageLevel.Error);
                        return;
                    }
                }

                Name = newName;
                PackageViewModel.NotifyContentRenamed(this);
            }
        }

        public void Delete(bool requireConfirmation = true)
        {
            if (requireConfirmation)
            {
                bool confirm = PackageViewModel.UIServices.Confirm(
                    Resources.ConfirmToDeleteContent_Title,
                    String.Format(CultureInfo.CurrentCulture, Resources.ConfirmToDeleteContent, Name),
                    isWarning: true);

                if (!confirm)
                {
                    return;
                }
            }

            if (Parent != null)
            {
                Parent.RemoveChild(this);
                PackageViewModel.NotifyContentDeleted(this);
            }
        }

        public bool IsDescendantOf(PackagePart container)
        {
            if (container == this)
            {
                return true;
            }

            if (container is PackageFile)
            {
                // a file cannot be an ancestor of another part
                return false;
            }

            for (var cursor = this; cursor != null; cursor = cursor.Parent)
            {
                if (cursor == container)
                {
                    return true;
                }
            }

            return false;
        }

        [SuppressMessage(
            "Microsoft.Design",
            "CA1024:UsePropertiesWhereAppropriate",
            Justification = "This method is potentially expensive.")]
        public abstract IEnumerable<IPackageFile> GetFiles();

        protected void OnPropertyChanged(string propertyName)
        {
            if (PropertyChanged != null)
            {
                PropertyChanged(this, new PropertyChangedEventArgs(propertyName));
            }
        }

        protected void RecalculatePath()
        {
            Path = (Parent == null || String.IsNullOrEmpty(Parent.Path)) ? Name : (Parent.Path + "\\" + Name);
        }

        internal virtual void UpdatePath()
        {
            RecalculatePath();
        }

        public override bool Equals(object obj)
        {
            var other = obj as PackagePart;
            if (other == null)
            {
                return false;
            }

            return CompareTo(other) == 0;
        }

        public override int GetHashCode()
        {
            return _hashCode;
        }

        protected virtual void Dispose(bool disposing)
        {
        }

        ~PackagePart()
        {
            Dispose(false);
        }
    }
=======
﻿using System;
using System.Collections.Generic;
using System.ComponentModel;
using System.Diagnostics.CodeAnalysis;
using System.Globalization;
using System.Windows.Input;
using NuGet;
using NuGetPackageExplorer.Types;

namespace PackageExplorerViewModel
{
    [SuppressMessage("Microsoft.Design", "CA1036:OverrideMethodsOnComparableTypes")]
    public abstract class PackagePart : IComparable<PackagePart>, INotifyPropertyChanged, IDisposable
    {
        private readonly PackageViewModel _viewModel;
        private int _hashCode;
        private bool _isSelected;
        private string _name;
        private PackageFolder _parent;
        private string _path;
        private string _extension;

        protected PackagePart(string name, PackageFolder parent, PackageViewModel viewModel)
        {
            if (name == null)
            {
                throw new ArgumentNullException("name");
            }

            if (viewModel == null)
            {
                throw new ArgumentNullException("viewModel");
            }

            _viewModel = viewModel;
            _parent = parent;

            OnNameChange(name);
            RecalculatePath();
        }

        public PackageViewModel PackageViewModel
        {
            get { return _viewModel; }
        }

        public PackageFolder Parent
        {
            get { return _parent; }
            internal set
            {
                if (_parent != value)
                {
                    _parent = value;
                    UpdatePath();
                }
            }
        }

        public string Name
        {
            get { return _name; }
            set
            {
                if (_name != value)
                {
                    OnNameChange(value);
                    UpdatePath();
                }
            }
        }

        private void OnNameChange(string newName)
        {
            // precalculate hash code to improve perf
            _hashCode = newName == null ? 0 : newName.ToUpperInvariant().GetHashCode();

            _name = newName;
            OnPropertyChanged("Name");

            Extension = newName == null ? null : System.IO.Path.GetExtension(newName);
        }

        public string Extension
        {
            get { return _extension; }
            set
            {
                if (_extension != value)
                {
                    _extension = value;
                    OnPropertyChanged("Extension");
                }
            }
        }

        public string Path
        {
            get { return _path; }
            set
            {
                if (_path != value)
                {
                    _path = value;
                    OnPropertyChanged("Path");
                }
            }
        }

        public bool IsSelected
        {
            get { return _isSelected; }
            set
            {
                if (_isSelected != value)
                {
                    _isSelected = value;
                    OnPropertyChanged("IsSelected");
                }
            }
        }

        public ICommand DeleteCommand
        {
            get { return PackageViewModel.DeleteContentCommand; }
        }

        public ICommand RenameCommand
        {
            get { return PackageViewModel.RenameContentCommand; }
        }

        #region IComparable<PackagePart> Members

        public int CompareTo(PackagePart other)
        {
            if (this == other)
            {
                return 0;
            }

            if (other == null)
            {
                return 1;
            }

            // folder goes before file
            if (this is PackageFolder && other is PackageFile)
            {
                return -1;
            }

            if (this is PackageFile && other is PackageFolder)
            {
                return 1;
            }

            return String.Compare(Path, other.Path, StringComparison.OrdinalIgnoreCase);
        }

        #endregion

        #region IDisposable Members

        public void Dispose()
        {
            try
            {
                Dispose(true);
            }
            finally
            {
                GC.SuppressFinalize(this);
            }
        }

        #endregion

        #region INotifyPropertyChanged Members

        public event PropertyChangedEventHandler PropertyChanged;

        #endregion

        public abstract void Export(string rootPath);

        public void Rename(string newName)
        {
            if (!Name.Equals(newName, StringComparison.Ordinal))
            {
                if (Parent != null)
                {
                    if (!Name.Equals(newName, StringComparison.OrdinalIgnoreCase) &&
                        (Parent.ContainsFile(newName) || Parent.ContainsFolder(newName)))
                    {
                        PackageViewModel.UIServices.Show(
                            String.Format(CultureInfo.CurrentCulture, Resources.RenameCausesNameCollison, newName),
                            MessageLevel.Error);
                        return;
                    }
                }

                Name = newName;
                PackageViewModel.NotifyContentRenamed(this);
            }
        }

        public void Delete(bool requireConfirmation = true)
        {
            if (requireConfirmation)
            {
                bool confirm = PackageViewModel.UIServices.Confirm(
                    Resources.ConfirmToDeleteContent_Title,
                    String.Format(CultureInfo.CurrentCulture, Resources.ConfirmToDeleteContent, Name),
                    isWarning: true);

                if (!confirm)
                {
                    return;
                }
            }

            if (Parent != null)
            {
                Parent.RemoveChild(this);
                PackageViewModel.NotifyContentDeleted(this);
            }
        }

        public bool IsDescendantOf(PackagePart container)
        {
            if (container == this)
            {
                return true;
            }

            if (container is PackageFile)
            {
                // a file cannot be an ancestor of another part
                return false;
            }

            for (var cursor = this; cursor != null; cursor = cursor.Parent)
            {
                if (cursor == container)
                {
                    return true;
                }
            }

            return false;
        }

        [SuppressMessage(
            "Microsoft.Design",
            "CA1024:UsePropertiesWhereAppropriate",
            Justification = "This method is potentially expensive.")]
        public abstract IEnumerable<IPackageFile> GetFiles();

        protected void OnPropertyChanged(string propertyName)
        {
            if (PropertyChanged != null)
            {
                PropertyChanged(this, new PropertyChangedEventArgs(propertyName));
            }
        }

        protected void RecalculatePath()
        {
            Path = (Parent == null || String.IsNullOrEmpty(Parent.Path)) ? Name : (Parent.Path + "\\" + Name);
        }

        internal virtual void UpdatePath()
        {
            RecalculatePath();
        }

        public override bool Equals(object obj)
        {
            var other = obj as PackagePart;
            if (other == null)
            {
                return false;
            }

            return CompareTo(other) == 0;
        }

        public override int GetHashCode()
        {
            return _hashCode;
        }

        protected virtual void Dispose(bool disposing)
        {
        }

        ~PackagePart()
        {
            Dispose(false);
        }
    }
>>>>>>> 82790915
}<|MERGE_RESOLUTION|>--- conflicted
+++ resolved
@@ -1,4 +1,3 @@
-<<<<<<< HEAD
 ﻿using System;
 using System.Collections.Generic;
 using System.ComponentModel;
@@ -301,308 +300,4 @@
             Dispose(false);
         }
     }
-=======
-﻿using System;
-using System.Collections.Generic;
-using System.ComponentModel;
-using System.Diagnostics.CodeAnalysis;
-using System.Globalization;
-using System.Windows.Input;
-using NuGet;
-using NuGetPackageExplorer.Types;
-
-namespace PackageExplorerViewModel
-{
-    [SuppressMessage("Microsoft.Design", "CA1036:OverrideMethodsOnComparableTypes")]
-    public abstract class PackagePart : IComparable<PackagePart>, INotifyPropertyChanged, IDisposable
-    {
-        private readonly PackageViewModel _viewModel;
-        private int _hashCode;
-        private bool _isSelected;
-        private string _name;
-        private PackageFolder _parent;
-        private string _path;
-        private string _extension;
-
-        protected PackagePart(string name, PackageFolder parent, PackageViewModel viewModel)
-        {
-            if (name == null)
-            {
-                throw new ArgumentNullException("name");
-            }
-
-            if (viewModel == null)
-            {
-                throw new ArgumentNullException("viewModel");
-            }
-
-            _viewModel = viewModel;
-            _parent = parent;
-
-            OnNameChange(name);
-            RecalculatePath();
-        }
-
-        public PackageViewModel PackageViewModel
-        {
-            get { return _viewModel; }
-        }
-
-        public PackageFolder Parent
-        {
-            get { return _parent; }
-            internal set
-            {
-                if (_parent != value)
-                {
-                    _parent = value;
-                    UpdatePath();
-                }
-            }
-        }
-
-        public string Name
-        {
-            get { return _name; }
-            set
-            {
-                if (_name != value)
-                {
-                    OnNameChange(value);
-                    UpdatePath();
-                }
-            }
-        }
-
-        private void OnNameChange(string newName)
-        {
-            // precalculate hash code to improve perf
-            _hashCode = newName == null ? 0 : newName.ToUpperInvariant().GetHashCode();
-
-            _name = newName;
-            OnPropertyChanged("Name");
-
-            Extension = newName == null ? null : System.IO.Path.GetExtension(newName);
-        }
-
-        public string Extension
-        {
-            get { return _extension; }
-            set
-            {
-                if (_extension != value)
-                {
-                    _extension = value;
-                    OnPropertyChanged("Extension");
-                }
-            }
-        }
-
-        public string Path
-        {
-            get { return _path; }
-            set
-            {
-                if (_path != value)
-                {
-                    _path = value;
-                    OnPropertyChanged("Path");
-                }
-            }
-        }
-
-        public bool IsSelected
-        {
-            get { return _isSelected; }
-            set
-            {
-                if (_isSelected != value)
-                {
-                    _isSelected = value;
-                    OnPropertyChanged("IsSelected");
-                }
-            }
-        }
-
-        public ICommand DeleteCommand
-        {
-            get { return PackageViewModel.DeleteContentCommand; }
-        }
-
-        public ICommand RenameCommand
-        {
-            get { return PackageViewModel.RenameContentCommand; }
-        }
-
-        #region IComparable<PackagePart> Members
-
-        public int CompareTo(PackagePart other)
-        {
-            if (this == other)
-            {
-                return 0;
-            }
-
-            if (other == null)
-            {
-                return 1;
-            }
-
-            // folder goes before file
-            if (this is PackageFolder && other is PackageFile)
-            {
-                return -1;
-            }
-
-            if (this is PackageFile && other is PackageFolder)
-            {
-                return 1;
-            }
-
-            return String.Compare(Path, other.Path, StringComparison.OrdinalIgnoreCase);
-        }
-
-        #endregion
-
-        #region IDisposable Members
-
-        public void Dispose()
-        {
-            try
-            {
-                Dispose(true);
-            }
-            finally
-            {
-                GC.SuppressFinalize(this);
-            }
-        }
-
-        #endregion
-
-        #region INotifyPropertyChanged Members
-
-        public event PropertyChangedEventHandler PropertyChanged;
-
-        #endregion
-
-        public abstract void Export(string rootPath);
-
-        public void Rename(string newName)
-        {
-            if (!Name.Equals(newName, StringComparison.Ordinal))
-            {
-                if (Parent != null)
-                {
-                    if (!Name.Equals(newName, StringComparison.OrdinalIgnoreCase) &&
-                        (Parent.ContainsFile(newName) || Parent.ContainsFolder(newName)))
-                    {
-                        PackageViewModel.UIServices.Show(
-                            String.Format(CultureInfo.CurrentCulture, Resources.RenameCausesNameCollison, newName),
-                            MessageLevel.Error);
-                        return;
-                    }
-                }
-
-                Name = newName;
-                PackageViewModel.NotifyContentRenamed(this);
-            }
-        }
-
-        public void Delete(bool requireConfirmation = true)
-        {
-            if (requireConfirmation)
-            {
-                bool confirm = PackageViewModel.UIServices.Confirm(
-                    Resources.ConfirmToDeleteContent_Title,
-                    String.Format(CultureInfo.CurrentCulture, Resources.ConfirmToDeleteContent, Name),
-                    isWarning: true);
-
-                if (!confirm)
-                {
-                    return;
-                }
-            }
-
-            if (Parent != null)
-            {
-                Parent.RemoveChild(this);
-                PackageViewModel.NotifyContentDeleted(this);
-            }
-        }
-
-        public bool IsDescendantOf(PackagePart container)
-        {
-            if (container == this)
-            {
-                return true;
-            }
-
-            if (container is PackageFile)
-            {
-                // a file cannot be an ancestor of another part
-                return false;
-            }
-
-            for (var cursor = this; cursor != null; cursor = cursor.Parent)
-            {
-                if (cursor == container)
-                {
-                    return true;
-                }
-            }
-
-            return false;
-        }
-
-        [SuppressMessage(
-            "Microsoft.Design",
-            "CA1024:UsePropertiesWhereAppropriate",
-            Justification = "This method is potentially expensive.")]
-        public abstract IEnumerable<IPackageFile> GetFiles();
-
-        protected void OnPropertyChanged(string propertyName)
-        {
-            if (PropertyChanged != null)
-            {
-                PropertyChanged(this, new PropertyChangedEventArgs(propertyName));
-            }
-        }
-
-        protected void RecalculatePath()
-        {
-            Path = (Parent == null || String.IsNullOrEmpty(Parent.Path)) ? Name : (Parent.Path + "\\" + Name);
-        }
-
-        internal virtual void UpdatePath()
-        {
-            RecalculatePath();
-        }
-
-        public override bool Equals(object obj)
-        {
-            var other = obj as PackagePart;
-            if (other == null)
-            {
-                return false;
-            }
-
-            return CompareTo(other) == 0;
-        }
-
-        public override int GetHashCode()
-        {
-            return _hashCode;
-        }
-
-        protected virtual void Dispose(bool disposing)
-        {
-        }
-
-        ~PackagePart()
-        {
-            Dispose(false);
-        }
-    }
->>>>>>> 82790915
 }
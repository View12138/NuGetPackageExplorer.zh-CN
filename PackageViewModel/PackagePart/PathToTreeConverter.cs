<<<<<<< HEAD
﻿using System;
using System.Collections.Generic;
using System.Linq;
using NuGetPe;

namespace PackageExplorerViewModel
{
    internal static class PathToTreeConverter
    {
        public static PackageFolder Convert(List<IPackageFile> paths, PackageViewModel viewModel)
        {
            if (paths == null)
            {
                throw new ArgumentNullException("paths");
            }

            paths.Sort((p1, p2) => String.Compare(p1.Path, p2.Path, StringComparison.OrdinalIgnoreCase));

            var root = new PackageFolder("", viewModel);

            List<Tuple<IPackageFile, string[]>> parsedPaths =
                paths.Select(p => Tuple.Create(p, p.Path.Split('\\'))).ToList();
            Parse(root, parsedPaths, 0, 0, parsedPaths.Count);

            return root;
        }

        private static void Parse(PackageFolder root, List<Tuple<IPackageFile, string[]>> parsedPaths, int level,
                                  int start, int end)
        {
            int i = start;
            while (i < end)
            {
                string s = parsedPaths[i].Item2[level];

                if (parsedPaths[i].Item2.Length == level + 1)
                {
                    // it's a file
                    // Starting from nuget 2.0, they use a dummy file with the name "_._" to represent
                    // an empty folder. Therefore, we just ignore it. 
                    if (!s.Equals(NuGetPe.Constants.PackageEmptyFileName, StringComparison.OrdinalIgnoreCase))
                    {
                        root.Children.Add(new PackageFile(parsedPaths[i].Item1, s, root));
                    }
                    i++;
                }
                else
                {
                    // it's a folder
                    int j = i;
                    while (
                        j < end &&
                        level < parsedPaths[j].Item2.Length &&
                        parsedPaths[j].Item2[level].Equals(s, StringComparison.OrdinalIgnoreCase)
                        )
                    {
                        j++;
                    }

                    var folder = new PackageFolder(s, root);
                    root.Children.Add(folder);
                    Parse(folder, parsedPaths, level + 1, i, j);

                    i = j;
                }
            }
        }
    }
=======
﻿using System;
using System.Collections.Generic;
using System.Linq;
using NuGet;

namespace PackageExplorerViewModel
{
    internal static class PathToTreeConverter
    {
        public static PackageFolder Convert(List<IPackageFile> paths, PackageViewModel viewModel)
        {
            if (paths == null)
            {
                throw new ArgumentNullException("paths");
            }

            paths.Sort((p1, p2) => String.Compare(p1.Path, p2.Path, StringComparison.OrdinalIgnoreCase));

            var root = new PackageFolder("", viewModel);

            List<Tuple<IPackageFile, string[]>> parsedPaths =
                paths.Select(p => Tuple.Create(p, p.Path.Split('\\'))).ToList();
            Parse(root, parsedPaths, 0, 0, parsedPaths.Count);

            return root;
        }

        private static void Parse(PackageFolder root, List<Tuple<IPackageFile, string[]>> parsedPaths, int level,
                                  int start, int end)
        {
            int i = start;
            while (i < end)
            {
                string s = parsedPaths[i].Item2[level];

                if (parsedPaths[i].Item2.Length == level + 1)
                {
                    // it's a file
                    // Starting from nuget 2.0, they use a dummy file with the name "_._" to represent
                    // an empty folder. Therefore, we just ignore it. 
                    if (!s.Equals(NuGet.Constants.PackageEmptyFileName, StringComparison.OrdinalIgnoreCase))
                    {
                        root.Children.Add(new PackageFile(parsedPaths[i].Item1, s, root));
                    }
                    i++;
                }
                else
                {
                    // it's a folder
                    int j = i;
                    while (
                        j < end &&
                        level < parsedPaths[j].Item2.Length &&
                        parsedPaths[j].Item2[level].Equals(s, StringComparison.OrdinalIgnoreCase)
                        )
                    {
                        j++;
                    }

                    var folder = new PackageFolder(s, root);
                    root.Children.Add(folder);
                    Parse(folder, parsedPaths, level + 1, i, j);

                    i = j;
                }
            }
        }
    }
>>>>>>> 82790915
}<|MERGE_RESOLUTION|>--- conflicted
+++ resolved
@@ -1,4 +1,3 @@
-<<<<<<< HEAD
 ﻿using System;
 using System.Collections.Generic;
 using System.Linq;
@@ -67,74 +66,4 @@
             }
         }
     }
-=======
-﻿using System;
-using System.Collections.Generic;
-using System.Linq;
-using NuGet;
-
-namespace PackageExplorerViewModel
-{
-    internal static class PathToTreeConverter
-    {
-        public static PackageFolder Convert(List<IPackageFile> paths, PackageViewModel viewModel)
-        {
-            if (paths == null)
-            {
-                throw new ArgumentNullException("paths");
-            }
-
-            paths.Sort((p1, p2) => String.Compare(p1.Path, p2.Path, StringComparison.OrdinalIgnoreCase));
-
-            var root = new PackageFolder("", viewModel);
-
-            List<Tuple<IPackageFile, string[]>> parsedPaths =
-                paths.Select(p => Tuple.Create(p, p.Path.Split('\\'))).ToList();
-            Parse(root, parsedPaths, 0, 0, parsedPaths.Count);
-
-            return root;
-        }
-
-        private static void Parse(PackageFolder root, List<Tuple<IPackageFile, string[]>> parsedPaths, int level,
-                                  int start, int end)
-        {
-            int i = start;
-            while (i < end)
-            {
-                string s = parsedPaths[i].Item2[level];
-
-                if (parsedPaths[i].Item2.Length == level + 1)
-                {
-                    // it's a file
-                    // Starting from nuget 2.0, they use a dummy file with the name "_._" to represent
-                    // an empty folder. Therefore, we just ignore it. 
-                    if (!s.Equals(NuGet.Constants.PackageEmptyFileName, StringComparison.OrdinalIgnoreCase))
-                    {
-                        root.Children.Add(new PackageFile(parsedPaths[i].Item1, s, root));
-                    }
-                    i++;
-                }
-                else
-                {
-                    // it's a folder
-                    int j = i;
-                    while (
-                        j < end &&
-                        level < parsedPaths[j].Item2.Length &&
-                        parsedPaths[j].Item2[level].Equals(s, StringComparison.OrdinalIgnoreCase)
-                        )
-                    {
-                        j++;
-                    }
-
-                    var folder = new PackageFolder(s, root);
-                    root.Children.Add(folder);
-                    Parse(folder, parsedPaths, level + 1, i, j);
-
-                    i = j;
-                }
-            }
-        }
-    }
->>>>>>> 82790915
 }
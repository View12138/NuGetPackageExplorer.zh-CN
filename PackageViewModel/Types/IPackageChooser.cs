--- conflicted
+++ resolved
@@ -1,4 +1,3 @@
-<<<<<<< HEAD
 ﻿using System;
 using NuGetPe;
 
@@ -9,16 +8,4 @@
         PackageInfo SelectPackage(string searchTerm);
         PackageInfo SelectPluginPackage();
     }
-=======
-﻿using System;
-using NuGet;
-
-namespace NuGetPackageExplorer.Types
-{
-    public interface IPackageChooser : IDisposable
-    {
-        PackageInfo SelectPackage(string searchTerm);
-        PackageInfo SelectPluginPackage();
-    }
->>>>>>> 82790915
 }
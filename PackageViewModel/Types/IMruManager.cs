--- conflicted
+++ resolved
@@ -1,4 +1,3 @@
-<<<<<<< HEAD
 ﻿using System;
 using System.Collections.ObjectModel;
 using NuGetPe;
@@ -11,18 +10,4 @@
         void NotifyFileAdded(IPackageMetadata package, string filePath, PackageType packageType);
         void Clear();
     }
-=======
-﻿using System;
-using System.Collections.ObjectModel;
-using NuGet;
-
-namespace NuGetPackageExplorer.Types
-{
-    public interface IMruManager : IDisposable
-    {
-        ObservableCollection<MruItem> Files { get; }
-        void NotifyFileAdded(IPackageMetadata package, string filePath, PackageType packageType);
-        void Clear();
-    }
->>>>>>> 82790915
 }
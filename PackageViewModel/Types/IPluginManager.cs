--- conflicted
+++ resolved
@@ -1,4 +1,3 @@
-<<<<<<< HEAD
 ﻿using System.Collections.Generic;
 using NuGetPe;
 
@@ -10,17 +9,4 @@
         PluginInfo AddPlugin(IPackage plugin);
         bool DeletePlugin(PluginInfo plugin);
     }
-=======
-﻿using System.Collections.Generic;
-using NuGet;
-
-namespace NuGetPackageExplorer.Types
-{
-    public interface IPluginManager
-    {
-        ICollection<PluginInfo> Plugins { get; }
-        PluginInfo AddPlugin(IPackage plugin);
-        bool DeletePlugin(PluginInfo plugin);
-    }
->>>>>>> 82790915
 }
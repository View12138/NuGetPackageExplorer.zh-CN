﻿<Project Sdk="Microsoft.NET.Sdk.Wpf">

  <PropertyGroup>
    <TargetFramework>netcoreapp3.0</TargetFramework>
    <Description>Contains ViewModel classes for the main application.</Description>
    <RootNamespace>PackageExplorerViewModel</RootNamespace>
    <ExtrasEmbeddedResourceGeneratedCodeIsPublic>true</ExtrasEmbeddedResourceGeneratedCodeIsPublic>
    <Configurations>Debug;Release;Choco;Nightly;Store</Configurations>
  </PropertyGroup>

  <ItemGroup>
    <FrameworkReference Include="Microsoft.DesktopUI" />
  </ItemGroup>

  <ItemGroup>
    <PackageReference Include="AuthenticodeExaminer" Version="0.3.0" />
<<<<<<< HEAD
    <PackageReference Include="NuGet.Credentials" Version="5.0.0-xprivate02.36848" />
    <PackageReference Include="NuGet.PackageManagement" Version="5.0.0-xprivate02.36848" />
    <PackageReference Include="System.Windows.Extensions" Version="4.6.0-preview1-27018-01" />
=======
    <PackageReference Include="NuGet.Credentials" Version="4.9.0-rtm.5658" />
    <PackageReference Include="NuGet.PackageManagement" Version="4.9.0-rtm.5658" />
>>>>>>> 47430cf6
    <ProjectReference Include="..\Core\Core.csproj" />
  </ItemGroup>

</Project><|MERGE_RESOLUTION|>--- conflicted
+++ resolved
@@ -14,14 +14,9 @@
 
   <ItemGroup>
     <PackageReference Include="AuthenticodeExaminer" Version="0.3.0" />
-<<<<<<< HEAD
-    <PackageReference Include="NuGet.Credentials" Version="5.0.0-xprivate02.36848" />
-    <PackageReference Include="NuGet.PackageManagement" Version="5.0.0-xprivate02.36848" />
+    <PackageReference Include="NuGet.Credentials" Version="5.0.0-xprivate.48840" />
+    <PackageReference Include="NuGet.PackageManagement" Version="5.0.0-xprivate.48840" />
     <PackageReference Include="System.Windows.Extensions" Version="4.6.0-preview1-27018-01" />
-=======
-    <PackageReference Include="NuGet.Credentials" Version="4.9.0-rtm.5658" />
-    <PackageReference Include="NuGet.PackageManagement" Version="4.9.0-rtm.5658" />
->>>>>>> 47430cf6
     <ProjectReference Include="..\Core\Core.csproj" />
   </ItemGroup>
 

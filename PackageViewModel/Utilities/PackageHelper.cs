--- conflicted
+++ resolved
@@ -1,4 +1,3 @@
-<<<<<<< HEAD
 ﻿using System;
 using System.Collections.Generic;
 using System.Diagnostics.CodeAnalysis;
@@ -125,132 +124,4 @@
             return tags.Split(new[] {' '}, StringSplitOptions.RemoveEmptyEntries);
         }
     }
-=======
-﻿using System;
-using System.Collections.Generic;
-using System.Diagnostics.CodeAnalysis;
-using System.IO;
-using System.Linq;
-using NuGet;
-using NuGetPackageExplorer.Types;
-
-namespace PackageExplorerViewModel
-{
-    internal static class PackageHelper
-    {
-        [SuppressMessage(
-            "Microsoft.Design",
-            "CA1031:DoNotCatchGeneralExceptionTypes",
-            Justification = "We don't really care of deleting temp file fails.")]
-        public static void SavePackage(IPackageMetadata packageMetadata, IEnumerable<IPackageFile> files,
-                                       string targetFilePath, bool useTempFile)
-        {
-            var builder = new PackageBuilder();
-            // set metadata
-            CopyMetadata(packageMetadata, builder);
-            // add files
-            builder.Files.AddRange(files);
-
-            // create package in the temprary file first in case the operation fails which would
-            // override existing file with a 0-byte file.
-            string fileNameToUse = useTempFile ? Path.GetTempFileName() : targetFilePath;
-            try
-            {
-                using (Stream stream = File.Create(fileNameToUse))
-                {
-                    builder.Save(stream);
-                }
-
-                if (useTempFile)
-                {
-                    File.Copy(fileNameToUse, targetFilePath, true);
-                }
-            }
-            finally
-            {
-                try
-                {
-                    if (useTempFile && File.Exists(fileNameToUse))
-                    {
-                        File.Delete(fileNameToUse);
-                    }
-                }
-                catch
-                {
-                    // don't care if this fails
-                }
-            }
-        }
-
-        private static void CopyMetadata(IPackageMetadata source, PackageBuilder builder)
-        {
-            builder.Id = source.Id;
-            builder.Version = source.Version;
-            builder.Title = source.Title;
-            builder.Authors.AddRange(source.Authors);
-            builder.Owners.AddRange(source.Owners);
-            builder.IconUrl = source.IconUrl;
-            builder.LicenseUrl = source.LicenseUrl;
-            builder.ProjectUrl = source.ProjectUrl;
-            builder.RequireLicenseAcceptance = source.RequireLicenseAcceptance;
-            builder.DevelopmentDependency = source.DevelopmentDependency;
-            builder.Description = source.Description;
-            builder.Summary = source.Summary;
-            builder.ReleaseNotes = source.ReleaseNotes;
-            builder.Copyright = source.Copyright;
-            builder.Language = source.Language;
-            builder.Tags.AddRange(ParseTags(source.Tags));
-            builder.DependencySets.AddRange(source.DependencySets);
-            builder.FrameworkReferences.AddRange(source.FrameworkAssemblies);
-            builder.PackageAssemblyReferences.AddRange(source.PackageAssemblyReferences);
-            builder.MinClientVersion = source.MinClientVersion;
-        }
-
-        public static IPackage BuildPackage(IPackageMetadata metadata, IEnumerable<IPackageFile> files)
-        {
-            var builder = new PackageBuilder();
-            CopyMetadata(metadata, builder);
-            builder.Files.AddRange(files);
-            return builder.Build();
-        }
-
-        public static IEnumerable<PackageIssue> Validate
-            (this IPackage package, IEnumerable<IPackageRule> rules, string packageSource)
-        {
-            foreach (IPackageRule rule in rules)
-            {
-                if (rule != null)
-                {
-                    PackageIssue[] issues = null;
-                    try
-                    {
-                        issues = rule.Validate(package, packageSource).ToArray();
-                    }
-                    catch (Exception)
-                    {
-                        issues = new PackageIssue[0];
-                    }
-
-                    // can't yield inside a try/catch block
-                    foreach (PackageIssue issue in issues)
-                    {
-                        yield return issue;
-                    }
-                }
-            }
-        }
-
-        /// <summary>
-        /// Tags come in this format. tag1 tag2 tag3 etc..
-        /// </summary>
-        private static IEnumerable<string> ParseTags(string tags)
-        {
-            if (tags == null)
-            {
-                return Enumerable.Empty<string>();
-            }
-            return tags.Split(new[] {' '}, StringSplitOptions.RemoveEmptyEntries);
-        }
-    }
->>>>>>> 82790915
 }
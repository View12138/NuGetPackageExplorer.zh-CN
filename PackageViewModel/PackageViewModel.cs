--- conflicted
+++ resolved
@@ -1,4 +1,3 @@
-<<<<<<< HEAD
 ﻿using System;
 using System.Collections.Generic;
 using System.Collections.ObjectModel;
@@ -1361,1368 +1360,4 @@
             }
         }
     }
-=======
-﻿using System;
-using System.Collections.Generic;
-using System.Collections.ObjectModel;
-using System.Diagnostics.CodeAnalysis;
-using System.Globalization;
-using System.IO;
-using System.Linq;
-using System.Net.NetworkInformation;
-using System.Windows.Input;
-using NuGet;
-using NuGetPackageExplorer.Types;
-using LazyPackageCommand = System.Lazy<NuGetPackageExplorer.Types.IPackageCommand, NuGetPackageExplorer.Types.IPackageCommandMetadata>;
-
-namespace PackageExplorerViewModel
-{
-    public sealed class PackageViewModel : ViewModelBase, IDisposable
-    {
-        #region private fields
-
-        private readonly IList<Lazy<IPackageContentViewer, IPackageContentViewerMetadata>> _contentViewerMetadata;
-        private readonly IPackageEditorService _editorService;
-        private readonly IMruManager _mruManager;
-        private readonly IPackage _package;
-        private readonly ObservableCollection<PackageIssue> _packageIssues = new ObservableCollection<PackageIssue>();
-        private EditablePackageMetadata _packageMetadata;
-        private readonly PackageFolder _packageRoot;
-        private readonly IList<Lazy<IPackageRule>> _packageRules;
-        private readonly ISettingsManager _settingsManager;
-        private readonly IUIServices _uiServices;
-
-        private ICommand _addContentFileCommand;
-        private ICommand _addContentFolderCommand;
-        private ICommand _addNewFileCommand;
-        private ICommand _addNewFolderCommand;
-        private ICommand _addScriptCommand;
-        private ICommand _addBuildFileCommand;
-        private ICommand _applyEditCommand;
-        private ICommand _cancelEditCommand;
-        private FileContentInfo _currentFileInfo;
-        private RelayCommand<object> _deleteContentCommand;
-        private ICommand _editCommand;
-        private ICommand _editFileCommand;
-        private ICommand _editMetadataSourceCommand;
-        private ICommand _executePackageCommand;
-        private RelayCommand _exportCommand;
-        private FileEditorViewModel _fileEditorViewModel;
-        private bool _hasEdit;
-        private bool _isInEditMode;
-        private RelayCommand<object> _openContentFileCommand;
-        private ICommand _openWithContentFileCommand;
-        private string _packageSource;
-        private RelayCommand _publishCommand;
-        private RelayCommand<object> _renameContentCommand;
-        private ICommand _saveCommand;
-        private ICommand _saveContentCommand;
-        private object _selectedItem;
-        private bool _showContentViewer;
-        private bool _showPackageAnalysis;
-        private ICommand _viewContentCommand;
-        private ICommand _viewPackageAnalysisCommand;
-
-        #endregion
-
-        internal PackageViewModel(
-            IPackage package,
-            string source,
-            IMruManager mruManager,
-            IUIServices uiServices,
-            IPackageEditorService editorService,
-            ISettingsManager settingsManager,
-            IList<Lazy<IPackageContentViewer, IPackageContentViewerMetadata>> contentViewerMetadata,
-            IList<Lazy<IPackageRule>> packageRules)
-        {
-            if (package == null)
-            {
-                throw new ArgumentNullException("package");
-            }
-            if (mruManager == null)
-            {
-                throw new ArgumentNullException("mruManager");
-            }
-            if (uiServices == null)
-            {
-                throw new ArgumentNullException("uiServices");
-            }
-            if (editorService == null)
-            {
-                throw new ArgumentNullException("editorService");
-            }
-            if (settingsManager == null)
-            {
-                throw new ArgumentNullException("settingsManager");
-            }
-
-            _settingsManager = settingsManager;
-            _editorService = editorService;
-            _uiServices = uiServices;
-            _mruManager = mruManager;
-            _package = package;
-            _contentViewerMetadata = contentViewerMetadata;
-            _packageRules = packageRules;
-
-            _packageMetadata = new EditablePackageMetadata(_package);
-            PackageSource = source;
-
-            _packageRoot = PathToTreeConverter.Convert(_package.GetFiles().ToList(), this);
-        }
-
-        internal IList<Lazy<IPackageContentViewer, IPackageContentViewerMetadata>> ContentViewerMetadata
-        {
-            get { return _contentViewerMetadata; }
-        }
-
-        internal IUIServices UIServices
-        {
-            get { return _uiServices; }
-        }
-
-        public bool IsInEditMetadataMode
-        {
-            get { return _isInEditMode; }
-            private set
-            {
-                if (_isInEditMode != value)
-                {
-                    _isInEditMode = value;
-                    OnPropertyChanged("IsInEditMetadataMode");
-                }
-            }
-        }
-
-        public bool IsInEditFileMode
-        {
-            get { return FileEditorViewModel != null; }
-        }
-
-        public FileEditorViewModel FileEditorViewModel
-        {
-            get { return _fileEditorViewModel; }
-            set
-            {
-                if (_fileEditorViewModel != value)
-                {
-                    _fileEditorViewModel = value;
-                    OnPropertyChanged("FileEditorViewModel");
-                    OnPropertyChanged("IsInEditFileMode");
-                }
-            }
-        }
-
-        public string WindowTitle
-        {
-            get { return Resources.Dialog_Title + " - " + _packageMetadata; }
-        }
-
-        public EditablePackageMetadata PackageMetadata
-        {
-            get { return _packageMetadata; }
-            private set
-            {
-                if (_packageMetadata != value)
-                {
-                    _packageMetadata = value;
-                    OnPropertyChanged("PackageMetadata");
-                }
-            }
-        }
-
-        public bool ShowContentViewer
-        {
-            get { return _showContentViewer; }
-            set
-            {
-                if (_showContentViewer != value)
-                {
-                    _showContentViewer = value;
-                    OnPropertyChanged("ShowContentViewer");
-                }
-            }
-        }
-
-        public bool ShowPackageAnalysis
-        {
-            get { return _showPackageAnalysis; }
-            set
-            {
-                if (_showPackageAnalysis != value)
-                {
-                    _showPackageAnalysis = value;
-                    OnPropertyChanged("ShowPackageAnalysis");
-                }
-            }
-        }
-
-        public FileContentInfo CurrentFileInfo
-        {
-            get { return _currentFileInfo; }
-            set
-            {
-                if (_currentFileInfo != value)
-                {
-                    _currentFileInfo = value;
-                    OnPropertyChanged("CurrentFileInfo");
-                }
-            }
-        }
-
-        public ICollection<PackagePart> PackageParts
-        {
-            get { return _packageRoot.Children; }
-        }
-
-        public object SelectedItem
-        {
-            get { return _selectedItem; }
-            set
-            {
-                if (_selectedItem != value)
-                {
-                    _selectedItem = value;
-                    OnPropertyChanged("SelectedItem");
-                    ((ViewContentCommand) ViewContentCommand).RaiseCanExecuteChanged();
-                    CommandManager.InvalidateRequerySuggested();
-                }
-            }
-        }
-
-        public string PackageSource
-        {
-            get { return _packageSource; }
-            set
-            {
-                if (_packageSource != value)
-                {
-                    _packageSource = value;
-                    OnPropertyChanged("PackageSource");
-                }
-            }
-        }
-
-        public bool HasEdit
-        {
-            get { return _hasEdit; }
-            set
-            {
-                if (_hasEdit != value)
-                {
-                    _hasEdit = value;
-                    OnPropertyChanged("HasEdit");
-                }
-            }
-        }
-
-        public ObservableCollection<PackageIssue> PackageIssues
-        {
-            get { return _packageIssues; }
-        }
-
-        public PackageFolder RootFolder
-        {
-            get { return _packageRoot; }
-        }
-
-        #region IDisposable Members
-
-        public void Dispose()
-        {
-            RootFolder.Dispose();
-        }
-
-        #endregion
-
-        #region AddContentFileCommand
-
-        public ICommand AddContentFileCommand
-        {
-            get
-            {
-                if (_addContentFileCommand == null)
-                {
-                    _addContentFileCommand = new RelayCommand<object>(AddContentFileExecute, AddContentFileCanExecute);
-                }
-
-                return _addContentFileCommand;
-            }
-        }
-
-        private bool AddContentFileCanExecute(object parameter)
-        {
-            if (IsInEditFileMode)
-            {
-                return false;
-            }
-
-            parameter = parameter ?? SelectedItem;
-            return parameter == null || parameter is PackageFolder;
-        }
-
-        private void AddContentFileExecute(object parameter)
-        {
-            var folder = (parameter ?? SelectedItem) as PackageFolder;
-            AddExistingFileToFolder(folder ?? RootFolder);
-        }
-
-        private void AddExistingFileToFolder(PackageFolder folder)
-        {
-            string[] selectedFiles;
-            bool result = UIServices.OpenMultipleFilesDialog(
-                "Select Files",
-                "All files (*.*)|*.*",
-                out selectedFiles);
-
-            if (result)
-            {
-                foreach (string file in selectedFiles)
-                {
-                    folder.AddFile(file, isTempFile: false);
-                }
-            }
-        }
-
-        #endregion
-
-        #region AddContentFolderCommand
-
-        public ICommand AddContentFolderCommand
-        {
-            get
-            {
-                if (_addContentFolderCommand == null)
-                {
-                    _addContentFolderCommand = new RelayCommand<string>(AddContentFolderExecute,
-                                                                        AddContentFolderCanExecute);
-                }
-
-                return _addContentFolderCommand;
-            }
-        }
-
-        private bool AddContentFolderCanExecute(string folderName)
-        {
-            if (folderName == null)
-            {
-                return false;
-            }
-
-            if (IsInEditFileMode)
-            {
-                return false;
-            }
-
-            return !RootFolder.ContainsFolder(folderName);
-        }
-
-        private void AddContentFolderExecute(string folderName)
-        {
-            RootFolder.AddFolder(folderName);
-        }
-
-        #endregion
-
-        #region AddNewFolderCommand
-
-        public ICommand AddNewFolderCommand
-        {
-            get
-            {
-                if (_addNewFolderCommand == null)
-                {
-                    _addNewFolderCommand = new RelayCommand<object>(AddNewFolderExecute, AddNewFolderCanExecute);
-                }
-
-                return _addNewFolderCommand;
-            }
-        }
-
-        private bool AddNewFolderCanExecute(object parameter)
-        {
-            if (IsInEditFileMode)
-            {
-                return false;
-            }
-
-            parameter = parameter ?? SelectedItem;
-            return parameter == null || parameter is PackageFolder;
-        }
-
-        private void AddNewFolderExecute(object parameter)
-        {
-            parameter = parameter ?? SelectedItem ?? RootFolder;
-            var folder = parameter as PackageFolder;
-            string folderName = "NewFolder";
-            bool result = UIServices.OpenRenameDialog(
-                folderName,
-                "Provide name for the new folder.",
-                out folderName);
-            if (result)
-            {
-                folder.AddFolder(folderName);
-            }
-        }
-
-        #endregion
-
-        #region SavePackageCommand
-
-        public ICommand SaveCommand
-        {
-            get
-            {
-                if (_saveCommand == null)
-                {
-                    _saveCommand = new SavePackageCommand(this);
-                }
-                return _saveCommand;
-            }
-        }
-
-        #endregion
-
-        #region EditPackageCommand
-
-        public ICommand EditCommand
-        {
-            get
-            {
-                if (_editCommand == null)
-                {
-                    _editCommand = new RelayCommand(EditPackageExecute, EditPackageCanExecute);
-                }
-                return _editCommand;
-            }
-        }
-
-        private bool EditPackageCanExecute()
-        {
-            return !IsInEditMetadataMode && !IsInEditFileMode;
-        }
-
-        private void EditPackageExecute()
-        {
-            _editorService.BeginEdit();
-            BeginEdit();
-        }
-
-        #endregion
-
-        #region ApplyEditCommand
-
-        public ICommand ApplyEditCommand
-        {
-            get
-            {
-                if (_applyEditCommand == null)
-                {
-                    _applyEditCommand = new RelayCommand(() => ApplyEditExecute(), () => !IsInEditFileMode);
-                }
-
-                return _applyEditCommand;
-            }
-        }
-
-        internal bool ApplyEditExecute()
-        {
-            bool valid = _editorService.CommitEdit();
-            if (valid)
-            {
-                CommitEdit();
-            }
-
-            return valid;
-        }
-
-        #endregion
-
-        #region CancelEditCommand
-
-        public ICommand CancelEditCommand
-        {
-            get
-            {
-                if (_cancelEditCommand == null)
-                {
-                    _cancelEditCommand = new RelayCommand(CancelEditExecute, () => !IsInEditFileMode);
-                }
-
-                return _cancelEditCommand;
-            }
-        }
-
-        private void CancelEditExecute()
-        {
-            _editorService.CancelEdit();
-            CancelEdit();
-        }
-
-        #endregion
-
-        #region DeleteContentCommand
-
-        public RelayCommand<object> DeleteContentCommand
-        {
-            get
-            {
-                if (_deleteContentCommand == null)
-                {
-                    _deleteContentCommand = new RelayCommand<object>(DeleteContentExecute, DeleteContentCanExecute);
-                }
-
-                return _deleteContentCommand;
-            }
-        }
-
-        private bool DeleteContentCanExecute(object parameter)
-        {
-            if (IsInEditFileMode)
-            {
-                return false;
-            }
-
-            return (parameter ?? SelectedItem) is PackagePart;
-        }
-
-        private void DeleteContentExecute(object parameter)
-        {
-            var file = (parameter ?? SelectedItem) as PackagePart;
-            if (file != null)
-            {
-                file.Delete();
-            }
-        }
-
-        #endregion
-
-        #region RenameContentCommand
-
-        public RelayCommand<object> RenameContentCommand
-        {
-            get
-            {
-                if (_renameContentCommand == null)
-                {
-                    _renameContentCommand = new RelayCommand<object>(RenameContentExecuted, RenameContentCanExecuted);
-                }
-                return _renameContentCommand;
-            }
-        }
-
-        private bool RenameContentCanExecuted(object parameter)
-        {
-            if (IsInEditFileMode)
-            {
-                return false;
-            }
-
-            return (parameter ?? SelectedItem) is PackagePart;
-        }
-
-        private void RenameContentExecuted(object parameter)
-        {
-            var part = (parameter ?? SelectedItem) as PackagePart;
-            if (part != null)
-            {
-                string newName;
-                bool result = UIServices.OpenRenameDialog(
-                    part.Name,
-                    "Provide new name for '" + part.Name + "'.",
-                    out newName);
-
-                if (result)
-                {
-                    part.Rename(newName);
-                }
-            }
-        }
-
-        #endregion
-
-        #region OpenContentFileCommand
-
-        public RelayCommand<object> OpenContentFileCommand
-        {
-            get
-            {
-                if (_openContentFileCommand == null)
-                {
-                    _openContentFileCommand = new RelayCommand<object>(OpenContentFileExecute, OpenContentFileCanExecute);
-                }
-                return _openContentFileCommand;
-            }
-        }
-
-        private bool OpenContentFileCanExecute(object parameter)
-        {
-            if (IsInEditFileMode)
-            {
-                return false;
-            }
-
-            parameter = parameter ?? SelectedItem;
-            return parameter is PackageFile;
-        }
-
-        private void OpenContentFileExecute(object parameter)
-        {
-            parameter = parameter ?? SelectedItem;
-            var file = parameter as PackageFile;
-            if (file != null)
-            {
-                FileHelper.OpenFileInShell(file, UIServices);
-            }
-        }
-
-        #endregion
-
-        #region OpenWithContentFileCommand
-
-        public ICommand OpenWithContentFileCommand
-        {
-            get
-            {
-                if (_openWithContentFileCommand == null)
-                {
-                    _openWithContentFileCommand = new RelayCommand<PackageFile>(FileHelper.OpenFileInShellWith,
-                                                                                f => !IsInEditFileMode);
-                }
-                return _openWithContentFileCommand;
-            }
-        }
-
-        #endregion
-
-        #region SaveContentCommand
-
-        public ICommand SaveContentCommand
-        {
-            get
-            {
-                if (_saveContentCommand == null)
-                {
-                    _saveContentCommand = new RelayCommand<PackageFile>(SaveContentExecute, SaveContentCanExecute);
-                }
-                return _saveContentCommand;
-            }
-        }
-
-        private void SaveContentExecute(PackageFile file)
-        {
-            string selectedFileName;
-            string title = "Save " + file.Name;
-            const string filter = "All files (*.*)|*.*";
-            int filterIndex;
-            if (UIServices.OpenSaveFileDialog(title, file.Name, /* initial directory */ null, filter, /* overwritePrompt */ true, 
-                                              out selectedFileName, out filterIndex))
-            {
-                using (FileStream fileStream = File.OpenWrite(selectedFileName))
-                {
-                    file.GetStream().CopyTo(fileStream);
-                }
-            }
-        }
-
-        private bool SaveContentCanExecute(PackageFile file)
-        {
-            return !IsInEditFileMode;
-        }
-
-        #endregion
-
-        #region ViewContentCommand
-
-        public ICommand ViewContentCommand
-        {
-            get
-            {
-                if (_viewContentCommand == null)
-                {
-                    _viewContentCommand = new ViewContentCommand(this);
-                }
-                return _viewContentCommand;
-            }
-        }
-
-        #endregion
-
-        #region PublishCommand
-
-        public RelayCommand PublishCommand
-        {
-            get
-            {
-                if (_publishCommand == null)
-                {
-                    _publishCommand = new RelayCommand(PublishExecute, PublishCanExecute);
-                }
-                return _publishCommand;
-            }
-        }
-
-        private void PublishExecute()
-        {
-            if (!NetworkInterface.GetIsNetworkAvailable())
-            {
-                UIServices.Show(Resources.NoNetworkConnection, MessageLevel.Warning);
-                return;
-            }
-
-            // validate the package to see if there is any error before actually creating the package.
-            PackageIssue firstIssue = Validate().FirstOrDefault(p => p.Level == PackageIssueLevel.Error);
-            if (firstIssue != null)
-            {
-                UIServices.Show(
-                    Resources.PackageCreationFailed
-                    + Environment.NewLine
-                    + Environment.NewLine
-                    + firstIssue.Description,
-                    MessageLevel.Warning);
-                return;
-            }
-
-            using (var mruSourceManager = new MruPackageSourceManager(
-                new PublishSourceSettings(_settingsManager)))
-            {
-                var publishPackageViewModel = new PublishPackageViewModel(
-                    mruSourceManager,
-                    _settingsManager,
-                    this);
-                _uiServices.OpenPublishDialog(publishPackageViewModel);
-            }
-        }
-
-        private bool PublishCanExecute()
-        {
-            return !IsInEditMetadataMode && !IsInEditFileMode;
-        }
-
-        #endregion
-
-        #region ExportCommand
-
-        private string _folderPath = Environment.GetFolderPath(Environment.SpecialFolder.MyDocuments);
-
-        public RelayCommand ExportCommand
-        {
-            get
-            {
-                if (_exportCommand == null)
-                {
-                    _exportCommand = new RelayCommand(ExportExecute, ExportCanExecute);
-                }
-                return _exportCommand;
-            }
-        }
-
-        [SuppressMessage("Microsoft.Design", "CA1031:DoNotCatchGeneralExceptionTypes")]
-        private void ExportExecute()
-        {
-            string rootPath;
-            if (_uiServices.OpenFolderDialog("Choose a folder to export package to:", _folderPath, out rootPath))
-            {
-                try
-                {
-                    Export(rootPath);
-                    UIServices.Show(Resources.ExportPackageSuccess, MessageLevel.Information);
-                }
-                catch (Exception ex)
-                {
-                    UIServices.Show(ex.Message, MessageLevel.Error);
-                }
-
-                _folderPath = rootPath;
-            }
-        }
-
-        private bool ExportCanExecute()
-        {
-            return !IsInEditMetadataMode && !IsInEditFileMode;
-        }
-
-        #endregion
-
-        #region ExecutePackageCommand
-
-        public ICommand ExecutePackageCommand
-        {
-            get
-            {
-                if (_executePackageCommand == null)
-                {
-                    _executePackageCommand = new RelayCommand<LazyPackageCommand>(PackageCommandExecute,
-                                                                                  p => !IsInEditFileMode);
-                }
-                return _executePackageCommand;
-            }
-        }
-
-        [SuppressMessage("Microsoft.Design", "CA1031:DoNotCatchGeneralExceptionTypes"),
-         SuppressMessage("Microsoft.Globalization", "CA1303:Do not pass literals as localized parameters",
-             MessageId =
-                 "NuGetPackageExplorer.Types.IUIServices.Show(System.String,NuGetPackageExplorer.Types.MessageLevel)")]
-        private void PackageCommandExecute(LazyPackageCommand packageCommand)
-        {
-            IPackage package = PackageHelper.BuildPackage(PackageMetadata, GetFiles());
-            try
-            {
-                packageCommand.Value.Execute(package, PackageSource);
-            }
-            catch (Exception ex)
-            {
-                UIServices.Show("The command failed with this error message:" +
-                                Environment.NewLine +
-                                Environment.NewLine +
-                                ex.Message, MessageLevel.Error);
-            }
-        }
-
-        #endregion
-
-        #region ViewPackageAnalysisCommand
-
-        public ICommand ViewPackageAnalysisCommand
-        {
-            get
-            {
-                if (_viewPackageAnalysisCommand == null)
-                {
-                    _viewPackageAnalysisCommand = new RelayCommand<string>(ViewPackageAnalysisExecute,
-                                                                           CanExecutePackageAnalysis);
-                }
-                return _viewPackageAnalysisCommand;
-            }
-        }
-
-        private void ViewPackageAnalysisExecute(string parameter)
-        {
-            if (parameter == "Hide")
-            {
-                ShowPackageAnalysis = false;
-            }
-            else if (_packageRules != null)
-            {
-                IEnumerable<PackageIssue> allIssues = Validate().OrderBy(p => p.Title, StringComparer.CurrentCulture);
-                SetPackageIssues(allIssues);
-                ShowPackageAnalysis = true;
-            }
-        }
-
-        private bool CanExecutePackageAnalysis(string parameter)
-        {
-            if (IsInEditFileMode)
-            {
-                return false;
-            }
-
-            return parameter == "Hide" || !IsInEditMetadataMode;
-        }
-
-        #endregion
-
-        #region EditFileCommand
-
-        public ICommand EditFileCommand
-        {
-            get
-            {
-                if (_editFileCommand == null)
-                {
-                    _editFileCommand = new RelayCommand<PackagePart>(EditFileCommandExecute, CanEditFileCommandExecute);
-                }
-
-                return _editFileCommand;
-            }
-        }
-
-        private void EditFileCommandExecute(PackagePart file)
-        {
-            // before editing file, try to commit metadata pending changes to avoid data loss
-            if (IsInEditMetadataMode)
-            {
-                bool isMetadataValid = ApplyEditExecute();
-                if (!isMetadataValid)
-                {
-                    UIServices.Show(Resources.EditFormHasInvalidInput, MessageLevel.Error);
-                    return;
-                }
-            }
-
-            FileEditorViewModel = new FileEditorViewModel(this, file as PackageFile);
-        }
-
-        private bool CanEditFileCommandExecute(PackagePart file)
-        {
-            return (file is PackageFile) && 
-                   !IsInEditFileMode &&
-                   !FileHelper.IsBinaryFile(file.Path);
-        }
-
-        internal void CloseEditFileMode()
-        {
-            FileEditorViewModel = null;
-        }
-
-        #endregion
-
-        #region EditMetadataSourceCommand
-
-        public ICommand EditMetadataSourceCommand
-        {
-            get
-            {
-                if (_editMetadataSourceCommand == null)
-                {
-                    _editMetadataSourceCommand = new RelayCommand(EditMetadataSourceCommandExecute, CanEditMetadataSourceCommandExecute);
-                }
-
-                return _editMetadataSourceCommand;
-            }
-        }
-
-        private void EditMetadataSourceCommandExecute()
-        {
-            FileEditorViewModel = new FileEditorViewModel(this, CreatePackageMetadataFile());
-        }
-
-        private bool CanEditMetadataSourceCommandExecute()
-        {
-            return !IsInEditFileMode && !IsInEditMetadataMode;
-        }
-
-        private IEditablePackageFile CreatePackageMetadataFile()
-        {
-            string packageName = PackageMetadata + NuGet.Constants.ManifestExtension;
-            string filePath = Path.GetTempFileName();
-            
-            ExportManifest(filePath, askForConfirmation: false, includeFilesSection: false);
-
-            return new PackageMetadataFile(packageName, filePath, this);
-        }
-
-        #endregion
-
-        #region AddNewFileCommand
-
-        public ICommand AddNewFileCommand
-        {
-            get
-            {
-                if (_addNewFileCommand == null)
-                {
-                    _addNewFileCommand = new RelayCommand<object>(AddNewFileExecute, AddNewFileCanExecute);
-                }
-
-                return _addNewFileCommand;
-            }
-        }
-
-        private bool AddNewFileCanExecute(object parameter)
-        {
-            if (IsInEditFileMode)
-            {
-                return false;
-            }
-
-            parameter = parameter ?? SelectedItem;
-            return parameter == null || parameter is PackageFolder;
-        }
-
-        private void AddNewFileExecute(object parameter)
-        {
-            var folder = (parameter ?? SelectedItem) as PackageFolder;
-            AddNewFileToFolder(folder ?? RootFolder);
-        }
-
-        private void AddNewFileToFolder(PackageFolder folder)
-        {
-            string newName;
-            bool result = UIServices.OpenRenameDialog(
-                "NewFile.txt",
-                "Provide name for the new file.",
-                out newName);
-            if (result)
-            {
-                string sourcePath = FileHelper.CreateTempFile(newName);
-                PackageFile file = folder.AddFile(sourcePath, isTempFile: true);
-                // file can be null if it collides with other files in the same directory
-                if (file != null)
-                {
-                    EditFileCommandExecute(file);
-                }
-            }
-        }
-
-        #endregion
-
-        #region AddScriptCommand 
-
-        public ICommand AddScriptCommand
-        {
-            get
-            {
-                if (_addScriptCommand == null)
-                {
-                    _addScriptCommand = new RelayCommand<string>(AddScriptCommandExecute, AddScriptCommandCanExecute);
-                }
-
-                return _addScriptCommand;
-            }
-        }
-
-        private void AddScriptCommandExecute(string scriptName)
-        {
-            string content = scriptName.Equals("init.ps1", StringComparison.OrdinalIgnoreCase)
-                                 ? Constants.ContentForInit
-                                 : Constants.ContentForInstall;
-            string sourcePath = FileHelper.CreateTempFile(scriptName, content);
-
-            var selectedFolder = SelectedItem as PackageFolder;
-            if (selectedFolder != null)
-            {
-                PackageFile file = selectedFolder.AddFile(sourcePath, isTempFile: true);
-                // file can be null if it collides with other files in the same directory
-                if (file != null)
-                {
-                    EditFileCommandExecute(file);
-                }
-            }
-        }
-
-        private bool AddScriptCommandCanExecute(string scriptName)
-        {
-            if (scriptName != "install.ps1" && scriptName != "init.ps1" && scriptName != "uninstall.ps1")
-            {
-                return false;
-            }
-
-            var selectedFolder = SelectedItem as PackageFolder;
-            return selectedFolder != null && !selectedFolder.ContainsFile(scriptName);
-        }
-
-        #endregion
-
-        #region AddBuildFileCommand
-
-        public ICommand AddBuildFileCommand
-        {
-            get
-            {
-                if (_addBuildFileCommand == null)
-                {
-                    _addBuildFileCommand = new RelayCommand<string>(AddBuildFileCommandExecute, AddBuildFileCommandCanExecute);
-                }
-
-                return _addBuildFileCommand;
-            }
-        }
-
-        private bool AddBuildFileCommandCanExecute(string extension)
-        {
-            var selectedFolder = SelectedItem as PackageFolder;
-
-            if (selectedFolder != null)
-            {
-                string fileName = PackageMetadata.Id + extension;
-                return !selectedFolder.ContainsFile(fileName);
-            }
-
-            return false;
-        }
-
-        private void AddBuildFileCommandExecute(string extension)
-        {
-            string fileName = PackageMetadata.Id + extension;
-            string sourcePath = FileHelper.CreateTempFile(fileName, Constants.ContentForBuildFile);
-
-            var selectedFolder = SelectedItem as PackageFolder;
-            if (selectedFolder != null)
-            {
-                PackageFile file = selectedFolder.AddFile(sourcePath, isTempFile: true);
-                // file can be null if it collides with other files in the same directory
-                if (file != null)
-                {
-                    EditFileCommandExecute(file);
-                }
-            }
-        }
-
-        #endregion
-
-        private void SetPackageIssues(IEnumerable<PackageIssue> issues)
-        {
-            _packageIssues.Clear();
-            _packageIssues.AddRange(issues);
-        }
-
-        public void ShowFile(FileContentInfo fileInfo)
-        {
-            ShowContentViewer = true;
-            CurrentFileInfo = fileInfo;
-        }
-
-        [SuppressMessage("Microsoft.Design", "CA1024:UsePropertiesWhereAppropriate")]
-        internal IEnumerable<IPackageFile> GetFiles()
-        {
-            return _packageRoot.GetFiles();
-        }
-
-        [SuppressMessage("Microsoft.Design", "CA1024:UsePropertiesWhereAppropriate")]
-        public string GetCurrentPackageTempFile()
-        {
-            string tempFile = Path.GetTempFileName();
-            PackageHelper.SavePackage(PackageMetadata, GetFiles(), tempFile, useTempFile: false);
-            if (File.Exists(tempFile))
-            {
-                return tempFile;
-            }
-
-            return null;
-        }
-
-        public void BeginEdit()
-        {
-            // raise the property change event here to force the edit form to rebind 
-            // all controls, which will erase all error states, if any, left over from the previous edit
-            OnPropertyChanged("PackageMetadata");
-            IsInEditMetadataMode = true;
-        }
-
-        public void CancelEdit()
-        {
-            PackageMetadata.ResetErrors();
-            IsInEditMetadataMode = false;
-        }
-
-        private void CommitEdit()
-        {
-            HasEdit = true;
-            PackageMetadata.ResetErrors();
-            IsInEditMetadataMode = false;
-            OnPropertyChanged("WindowTitle");
-        }
-
-        internal void OnSaved(string fileName)
-        {
-            HasEdit = false;
-            _mruManager.NotifyFileAdded(PackageMetadata, fileName, PackageType.LocalPackage);
-        }
-
-        internal void NotifyChanges()
-        {
-            HasEdit = true;
-        }
-
-        public IEnumerable<PackageIssue> Validate()
-        {
-            IPackage package = PackageHelper.BuildPackage(PackageMetadata, GetFiles());
-            string packageFileName = Path.IsPathRooted(PackageSource) ? Path.GetFileName(PackageSource) : null;
-            return package.Validate(_packageRules.Select(r => r.Value), packageFileName);
-        }
-
-        private void Export(string rootPath)
-        {
-            if (rootPath == null)
-            {
-                throw new ArgumentNullException("rootPath");
-            }
-
-            if (!Directory.Exists(rootPath))
-            {
-                throw new ArgumentException("Specified directory doesn't exist.");
-            }
-
-            // export files
-            RootFolder.Export(rootPath);
-
-            // export .nuspec file
-            ExportManifest(Path.Combine(rootPath, PackageMetadata + ".nuspec"));
-        }
-
-        internal void ExportManifest(string fullpath, bool askForConfirmation = true, bool includeFilesSection = true)
-        {
-            if (File.Exists(fullpath) && askForConfirmation)
-            {
-                bool confirmed = UIServices.Confirm(
-                    Resources.ConfirmToReplaceFile_Title,
-                    String.Format(CultureInfo.CurrentCulture, Resources.ConfirmToReplaceFile, fullpath));
-                if (!confirmed)
-                {
-                    return;
-                }
-            }
-
-            string rootPath = Path.GetDirectoryName(fullpath);
-
-            using (Stream fileStream = File.Create(fullpath))
-            {
-                Manifest manifest = Manifest.Create(PackageMetadata);
-                if (includeFilesSection)
-                {
-                    string tempPath = Path.GetTempPath();
-
-                    manifest.Files = new List<ManifestFile>();
-                    manifest.Files.AddRange(RootFolder.GetFiles().Select(
-                        f => new ManifestFile
-                        {
-                            Source = String.IsNullOrEmpty(f.OriginalPath) || f.OriginalPath.StartsWith(tempPath, StringComparison.OrdinalIgnoreCase) ? f.Path : PathUtility.RelativePathTo(rootPath, f.OriginalPath),
-                            Target = f.Path
-                        })
-                    );
-                }
-                manifest.Save(fileStream);
-            }
-        }
-
-        internal void NotifyContentRenamed(PackagePart packagePart)
-        {
-            if (CurrentFileInfo != null && CurrentFileInfo.File.IsDescendantOf(packagePart))
-            {
-                ShowFileContent(CurrentFileInfo.File);
-            }
-
-            NotifyChanges();
-        }
-
-        internal void NotifyContentDeleted(PackagePart packagePart)
-        {
-            // if the deleted file is being shown in the content pane, close the content pane
-            if (CurrentFileInfo != null && CurrentFileInfo.File.IsDescendantOf(packagePart))
-            {
-                CloseContentViewer();
-            }
-
-            NotifyChanges();
-        }
-
-        internal void CloseContentViewer()
-        {
-            ShowContentViewer = false;
-            CurrentFileInfo = null;
-        }
-
-        public void AddDraggedAndDroppedFiles(PackageFolder folder, string[] fileNames)
-        {
-            if (folder == null)
-            {
-                bool? rememberedAnswer = null;
-
-                for (int i = 0; i < fileNames.Length; i++)
-                {
-                    string file = fileNames[i];
-                    if (File.Exists(file))
-                    {
-                        bool movingFile;
-
-                        PackageFolder targetFolder;
-                        string guessFolderName = FileHelper.GuessFolderNameFromFile(file);
-
-                        if (rememberedAnswer == null)
-                        {
-                            // ask user if he wants to move file
-                            Tuple<bool?, bool> answer = UIServices.ConfirmMoveFile(
-                                Path.GetFileName(file),
-                                guessFolderName, fileNames.Length - i - 1);
-
-                            if (answer.Item1 == null)
-                            {
-                                // user presses Cancel
-                                break;
-                            }
-
-                            movingFile = (bool) answer.Item1;
-                            if (answer.Item2)
-                            {
-                                rememberedAnswer = answer.Item1;
-                            }
-                        }
-                        else
-                        {
-                            movingFile = (bool) rememberedAnswer;
-                        }
-
-                        if (movingFile)
-                        {
-                            if (RootFolder.ContainsFolder(guessFolderName))
-                            {
-                                targetFolder = (PackageFolder) RootFolder[guessFolderName];
-                            }
-                            else
-                            {
-                                targetFolder = RootFolder.AddFolder(guessFolderName);
-                            }
-                        }
-                        else
-                        {
-                            targetFolder = RootFolder;
-                        }
-
-                        targetFolder.AddFile(file, isTempFile: false);
-                    }
-                    else if (Directory.Exists(file))
-                    {
-                        RootFolder.AddPhysicalFolder(file);
-                    }
-                }
-            }
-            else
-            {
-                foreach (string file in fileNames)
-                {
-                    if (File.Exists(file))
-                    {
-                        folder.AddFile(file, isTempFile: false);
-                    }
-                    else if (Directory.Exists(file))
-                    {
-                        folder.AddPhysicalFolder(file);
-                    }
-                }
-            }
-        }
-
-        internal bool IsShowingFileContent(PackageFile file)
-        {
-            return ShowContentViewer && CurrentFileInfo.File == file;
-        }
-
-        internal void ShowFileContent(PackageFile file)
-        {
-            ViewContentCommand.Execute(file);
-        }
-
-        [System.Diagnostics.CodeAnalysis.SuppressMessage("Microsoft.Globalization", "CA1303:Do not pass literals as localized parameters", MessageId = "NuGetPackageExplorer.Types.IUIServices.ConfirmCloseEditor(System.String,System.String)"), System.Diagnostics.CodeAnalysis.SuppressMessage("Microsoft.Design", "CA1031:DoNotCatchGeneralExceptionTypes")]
-        internal bool SaveMetadataAfterEditSource(string editedFilePath)
-        {
-            if (!File.Exists(editedFilePath))
-            {
-                return true;
-            }
-
-            using (Stream metadataFileStream = File.OpenRead(editedFilePath))
-            {
-                try
-                {
-                    Manifest manifest = Manifest.ReadFrom(metadataFileStream);
-                    var newMetadata = new EditablePackageMetadata(manifest.Metadata);
-                    PackageMetadata = newMetadata;
-
-                    return true;
-                }
-                catch (Exception exception)
-                {
-                    bool confirmExit = UIServices.ConfirmCloseEditor(
-                        "There is an error in the metadata source.", 
-                        exception.GetBaseException().Message + 
-                        Environment.NewLine +
-                        Environment.NewLine +
-                        "Do you want to cancel your changes and return?");
-
-                    return confirmExit;
-                }
-            }
-        }
-    }
->>>>>>> 82790915
 }
--- conflicted
+++ resolved
@@ -1,4 +1,3 @@
-<<<<<<< HEAD
 ﻿using System;
 using System.Collections.Generic;
 using System.ComponentModel.Composition;
@@ -28,35 +27,4 @@
 
         #endregion
     }
-=======
-﻿using System;
-using System.Collections.Generic;
-using System.ComponentModel.Composition;
-using NuGet;
-using NuGetPackageExplorer.Types;
-
-namespace PackageExplorerViewModel.Rules
-{
-    [Export(typeof(IPackageRule))]
-    internal class MissingSummaryRule : IPackageRule
-    {
-        private const int DescriptionLengthThreshold = 300;
-
-        #region IPackageRule Members
-
-        public IEnumerable<PackageIssue> Validate(IPackage package, string packagePath)
-        {
-            if (package.Description.Length > DescriptionLengthThreshold && String.IsNullOrEmpty(package.Summary))
-            {
-                yield return new PackageIssue(
-                    PackageIssueLevel.Warning,
-                    "Consider providing Summary text",
-                    "The Description text is long but the Summary text is empty. This means the Description text will be truncated in the 'Manage NuGet packages' dialog.",
-                    "Provide a brief summary of the package in the Summary field.");
-            }
-        }
-
-        #endregion
-    }
->>>>>>> 82790915
 }
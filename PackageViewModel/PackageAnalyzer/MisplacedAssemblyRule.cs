--- conflicted
+++ resolved
@@ -1,4 +1,3 @@
-<<<<<<< HEAD
 ﻿using System;
 using System.Collections.Generic;
 using System.ComponentModel.Composition;
@@ -69,76 +68,4 @@
                 );
         }
     }
-=======
-﻿using System;
-using System.Collections.Generic;
-using System.ComponentModel.Composition;
-using System.IO;
-using NuGet;
-using NuGetPackageExplorer.Types;
-
-namespace PackageExplorerViewModel.Rules
-{
-    [Export(typeof(IPackageRule))]
-    internal class MisplacedAssemblyRule : IPackageRule
-    {
-        private const string LibFolder = "lib";
-
-        #region IPackageRule Members
-
-        public IEnumerable<PackageIssue> Validate(IPackage package, string packagePath)
-        {
-            foreach (IPackageFile file in package.GetFiles())
-            {
-                string path = file.Path;
-                string directory = Path.GetDirectoryName(path);
-
-                // if under 'lib' directly
-                if (directory.Equals(LibFolder, StringComparison.OrdinalIgnoreCase))
-                {
-                    if (FileHelper.IsAssembly(path))
-                    {
-                        yield return CreatePackageIssueForAssembliesUnderLib(path);
-                    }
-                }
-                else if (
-                    !directory.StartsWith(LibFolder + Path.DirectorySeparatorChar,
-                                          StringComparison.OrdinalIgnoreCase))
-                {
-                    // when checking for assemblies outside 'lib' folder, only check .dll files.
-                    // .exe files are often legitimate outside 'lib'.
-                    if (path.EndsWith(".dll", StringComparison.OrdinalIgnoreCase) ||
-                        path.EndsWith(".winmd", StringComparison.OrdinalIgnoreCase))
-                    {
-                        yield return CreatePackageIssueForAssembliesOutsideLib(path);
-                    }
-                }
-            }
-        }
-
-        #endregion
-
-        private static PackageIssue CreatePackageIssueForAssembliesUnderLib(string target)
-        {
-            return new PackageIssue(
-                PackageIssueLevel.Warning,
-                "Assembly not inside a framework folder",
-                "The assembly '" + target +
-                "' is placed directly under 'lib' folder. It is recommended that assemblies be placed inside a framework-specific folder.",
-                "Move it into a framework-specific folder. If this assembly is targeted for multiple frameworks, ignore this warning."
-                );
-        }
-
-        private static PackageIssue CreatePackageIssueForAssembliesOutsideLib(string target)
-        {
-            return new PackageIssue(
-                PackageIssueLevel.Warning,
-                "Assembly outside lib folder",
-                "The assembly '" + target +
-                "' is not inside the 'lib' folder and hence it won't be added as reference when the package is installed into a project",
-                "Move it into 'lib' folder."
-                );
-        }
-    }
->>>>>>> 82790915
 }
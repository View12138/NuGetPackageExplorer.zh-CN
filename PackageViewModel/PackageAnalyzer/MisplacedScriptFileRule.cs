<<<<<<< HEAD
﻿using System;
using System.Collections.Generic;
using System.ComponentModel.Composition;
using System.IO;
using NuGetPe;
using NuGetPackageExplorer.Types;

namespace PackageExplorerViewModel.Rules
{
    [Export(typeof(IPackageRule))]
    internal class MisplacedScriptFileRule : IPackageRule
    {
        private const string ToolsFolder = "tools";
        private const string ScriptExtension = ".ps1";

        #region IPackageRule Members

        public IEnumerable<PackageIssue> Validate(IPackage package, string packagePath)
        {
            foreach (IPackageFile file in package.GetFiles())
            {
                string path = file.Path;
                if (!path.EndsWith(ScriptExtension, StringComparison.OrdinalIgnoreCase))
                {
                    continue;
                }

                if (!path.StartsWith(ToolsFolder + Path.DirectorySeparatorChar, StringComparison.OrdinalIgnoreCase))
                {
                    yield return CreatePackageIssueForMisplacedScript(path);
                }
                else
                {
                    string directory = Path.GetDirectoryName(path);
                    string name = Path.GetFileNameWithoutExtension(path);
                    if (!directory.Equals(ToolsFolder, StringComparison.OrdinalIgnoreCase) ||
                        !name.Equals("install", StringComparison.OrdinalIgnoreCase) &&
                        !name.Equals("uninstall", StringComparison.OrdinalIgnoreCase) &&
                        !name.Equals("init", StringComparison.OrdinalIgnoreCase))
                    {
                        yield return CreatePackageIssueForUnrecognizedScripts(path);
                    }
                }
            }
        }

        #endregion

        private static PackageIssue CreatePackageIssueForMisplacedScript(string path)
        {
            return new PackageIssue(
                PackageIssueLevel.Warning,
                "PowerScript file outside tools folder",
                "The script file '" + path +
                "' is outside the 'tools' folder and hence will not be executed during installation of this package.",
                "Move it into the 'tools' folder.");
        }

        private static PackageIssue CreatePackageIssueForUnrecognizedScripts(string path)
        {
            return new PackageIssue(
                PackageIssueLevel.Warning,
                "Unrecognized PowerScript file",
                "The script file '" + path +
                "' is not recognized by NuGet and hence will not be executed during installation of this package.",
                "Rename it to install.ps1, uninstall.ps1 or init.ps1 and place it directly under 'tools'.");
        }
    }
=======
﻿using System;
using System.Collections.Generic;
using System.ComponentModel.Composition;
using System.IO;
using NuGet;
using NuGetPackageExplorer.Types;

namespace PackageExplorerViewModel.Rules
{
    [Export(typeof(IPackageRule))]
    internal class MisplacedScriptFileRule : IPackageRule
    {
        private const string ToolsFolder = "tools";
        private const string ScriptExtension = ".ps1";

        #region IPackageRule Members

        public IEnumerable<PackageIssue> Validate(IPackage package, string packagePath)
        {
            foreach (IPackageFile file in package.GetFiles())
            {
                string path = file.Path;
                if (!path.EndsWith(ScriptExtension, StringComparison.OrdinalIgnoreCase))
                {
                    continue;
                }

                if (!path.StartsWith(ToolsFolder + Path.DirectorySeparatorChar, StringComparison.OrdinalIgnoreCase))
                {
                    yield return CreatePackageIssueForMisplacedScript(path);
                }
                else
                {
                    string directory = Path.GetDirectoryName(path);
                    string name = Path.GetFileNameWithoutExtension(path);
                    if (!directory.Equals(ToolsFolder, StringComparison.OrdinalIgnoreCase) ||
                        !name.Equals("install", StringComparison.OrdinalIgnoreCase) &&
                        !name.Equals("uninstall", StringComparison.OrdinalIgnoreCase) &&
                        !name.Equals("init", StringComparison.OrdinalIgnoreCase))
                    {
                        yield return CreatePackageIssueForUnrecognizedScripts(path);
                    }
                }
            }
        }

        #endregion

        private static PackageIssue CreatePackageIssueForMisplacedScript(string path)
        {
            return new PackageIssue(
                PackageIssueLevel.Warning,
                "PowerScript file outside tools folder",
                "The script file '" + path +
                "' is outside the 'tools' folder and hence will not be executed during installation of this package.",
                "Move it into the 'tools' folder.");
        }

        private static PackageIssue CreatePackageIssueForUnrecognizedScripts(string path)
        {
            return new PackageIssue(
                PackageIssueLevel.Warning,
                "Unrecognized PowerScript file",
                "The script file '" + path +
                "' is not recognized by NuGet and hence will not be executed during installation of this package.",
                "Rename it to install.ps1, uninstall.ps1 or init.ps1 and place it directly under 'tools'.");
        }
    }
>>>>>>> 82790915
}<|MERGE_RESOLUTION|>--- conflicted
+++ resolved
@@ -1,4 +1,3 @@
-<<<<<<< HEAD
 ﻿using System;
 using System.Collections.Generic;
 using System.ComponentModel.Composition;
@@ -67,74 +66,4 @@
                 "Rename it to install.ps1, uninstall.ps1 or init.ps1 and place it directly under 'tools'.");
         }
     }
-=======
-﻿using System;
-using System.Collections.Generic;
-using System.ComponentModel.Composition;
-using System.IO;
-using NuGet;
-using NuGetPackageExplorer.Types;
-
-namespace PackageExplorerViewModel.Rules
-{
-    [Export(typeof(IPackageRule))]
-    internal class MisplacedScriptFileRule : IPackageRule
-    {
-        private const string ToolsFolder = "tools";
-        private const string ScriptExtension = ".ps1";
-
-        #region IPackageRule Members
-
-        public IEnumerable<PackageIssue> Validate(IPackage package, string packagePath)
-        {
-            foreach (IPackageFile file in package.GetFiles())
-            {
-                string path = file.Path;
-                if (!path.EndsWith(ScriptExtension, StringComparison.OrdinalIgnoreCase))
-                {
-                    continue;
-                }
-
-                if (!path.StartsWith(ToolsFolder + Path.DirectorySeparatorChar, StringComparison.OrdinalIgnoreCase))
-                {
-                    yield return CreatePackageIssueForMisplacedScript(path);
-                }
-                else
-                {
-                    string directory = Path.GetDirectoryName(path);
-                    string name = Path.GetFileNameWithoutExtension(path);
-                    if (!directory.Equals(ToolsFolder, StringComparison.OrdinalIgnoreCase) ||
-                        !name.Equals("install", StringComparison.OrdinalIgnoreCase) &&
-                        !name.Equals("uninstall", StringComparison.OrdinalIgnoreCase) &&
-                        !name.Equals("init", StringComparison.OrdinalIgnoreCase))
-                    {
-                        yield return CreatePackageIssueForUnrecognizedScripts(path);
-                    }
-                }
-            }
-        }
-
-        #endregion
-
-        private static PackageIssue CreatePackageIssueForMisplacedScript(string path)
-        {
-            return new PackageIssue(
-                PackageIssueLevel.Warning,
-                "PowerScript file outside tools folder",
-                "The script file '" + path +
-                "' is outside the 'tools' folder and hence will not be executed during installation of this package.",
-                "Move it into the 'tools' folder.");
-        }
-
-        private static PackageIssue CreatePackageIssueForUnrecognizedScripts(string path)
-        {
-            return new PackageIssue(
-                PackageIssueLevel.Warning,
-                "Unrecognized PowerScript file",
-                "The script file '" + path +
-                "' is not recognized by NuGet and hence will not be executed during installation of this package.",
-                "Rename it to install.ps1, uninstall.ps1 or init.ps1 and place it directly under 'tools'.");
-        }
-    }
->>>>>>> 82790915
 }
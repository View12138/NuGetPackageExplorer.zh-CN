<<<<<<< HEAD
﻿using System;
using System.Collections.Generic;
using System.ComponentModel.Composition;
using System.IO;
using System.Linq;
using NuGetPe;
using NuGetPackageExplorer.Types;

namespace PackageExplorerViewModel.Rules
{
    [Export(typeof(IPackageRule))]
    internal class InvalidFrameworkFolderRule : IPackageRule
    {
        #region IPackageRule Members

        public IEnumerable<PackageIssue> Validate(IPackage package, string packagePath)
        {
            var set = new HashSet<string>(StringComparer.OrdinalIgnoreCase);
            foreach (IPackageFile file in package.GetFiles())
            {
                string path = file.Path;
                string[] parts = path.Split(Path.DirectorySeparatorChar);
                if (parts.Length >= 3 && parts[0].Equals("lib", StringComparison.OrdinalIgnoreCase))
                {
                    set.Add(parts[1]);
                }
            }

            return set.Where(IsInvalidFrameworkName).Select(CreatePackageIssue);
        }

        #endregion

        private bool IsInvalidFrameworkName(string name)
        {
            return NuGet.VersionUtility.ParseFrameworkName(name) == NuGet.VersionUtility.UnsupportedFrameworkName;
        }

        private static PackageIssue CreatePackageIssue(string target)
        {
            return new PackageIssue(
                PackageIssueLevel.Warning,
                "Invalid framework folder",
                "The folder '" + target + "' under 'lib' is not recognized as a valid framework name.",
                "Rename it to a valid framework name."
                );
        }
    }
=======
﻿using System;
using System.Collections.Generic;
using System.ComponentModel.Composition;
using System.IO;
using System.Linq;
using NuGet;
using NuGetPackageExplorer.Types;

namespace PackageExplorerViewModel.Rules
{
    [Export(typeof(IPackageRule))]
    internal class InvalidFrameworkFolderRule : IPackageRule
    {
        #region IPackageRule Members

        public IEnumerable<PackageIssue> Validate(IPackage package, string packagePath)
        {
            var set = new HashSet<string>(StringComparer.OrdinalIgnoreCase);
            foreach (IPackageFile file in package.GetFiles())
            {
                string path = file.Path;
                string[] parts = path.Split(Path.DirectorySeparatorChar);
                if (parts.Length >= 3 && parts[0].Equals("lib", StringComparison.OrdinalIgnoreCase))
                {
                    set.Add(parts[1]);
                }
            }

            return set.Where(IsInvalidFrameworkName).Select(CreatePackageIssue);
        }

        #endregion

        private bool IsInvalidFrameworkName(string name)
        {
            return VersionUtility.ParseFrameworkName(name) == VersionUtility.UnsupportedFrameworkName;
        }

        private static PackageIssue CreatePackageIssue(string target)
        {
            return new PackageIssue(
                PackageIssueLevel.Warning,
                "Invalid framework folder",
                "The folder '" + target + "' under 'lib' is not recognized as a valid framework name.",
                "Rename it to a valid framework name."
                );
        }
    }
>>>>>>> 82790915
}<|MERGE_RESOLUTION|>--- conflicted
+++ resolved
@@ -1,4 +1,3 @@
-<<<<<<< HEAD
 ﻿using System;
 using System.Collections.Generic;
 using System.ComponentModel.Composition;
@@ -47,54 +46,4 @@
                 );
         }
     }
-=======
-﻿using System;
-using System.Collections.Generic;
-using System.ComponentModel.Composition;
-using System.IO;
-using System.Linq;
-using NuGet;
-using NuGetPackageExplorer.Types;
-
-namespace PackageExplorerViewModel.Rules
-{
-    [Export(typeof(IPackageRule))]
-    internal class InvalidFrameworkFolderRule : IPackageRule
-    {
-        #region IPackageRule Members
-
-        public IEnumerable<PackageIssue> Validate(IPackage package, string packagePath)
-        {
-            var set = new HashSet<string>(StringComparer.OrdinalIgnoreCase);
-            foreach (IPackageFile file in package.GetFiles())
-            {
-                string path = file.Path;
-                string[] parts = path.Split(Path.DirectorySeparatorChar);
-                if (parts.Length >= 3 && parts[0].Equals("lib", StringComparison.OrdinalIgnoreCase))
-                {
-                    set.Add(parts[1]);
-                }
-            }
-
-            return set.Where(IsInvalidFrameworkName).Select(CreatePackageIssue);
-        }
-
-        #endregion
-
-        private bool IsInvalidFrameworkName(string name)
-        {
-            return VersionUtility.ParseFrameworkName(name) == VersionUtility.UnsupportedFrameworkName;
-        }
-
-        private static PackageIssue CreatePackageIssue(string target)
-        {
-            return new PackageIssue(
-                PackageIssueLevel.Warning,
-                "Invalid framework folder",
-                "The folder '" + target + "' under 'lib' is not recognized as a valid framework name.",
-                "Rename it to a valid framework name."
-                );
-        }
-    }
->>>>>>> 82790915
 }
<<<<<<< HEAD
﻿using System;
using System.Collections.Generic;
using System.ComponentModel.Composition;
using System.IO;
using System.Linq;
using NuGetPe;
using NuGetPackageExplorer.Types;

namespace PackageExplorerViewModel.Rules
{
    [Export(typeof(IPackageRule))]
    internal class OrphanAssemblyReferenceNameRule : IPackageRule
    {
        #region IPackageRule Members

        public IEnumerable<PackageIssue> Validate(IPackage package, string packagePath)
        {
            if (package.PackageAssemblyReferences.Any())
            {
                IEnumerable<string> allLibFiles = package.GetFilesInFolder("lib").Select(Path.GetFileName);
                var libFilesSet = new HashSet<string>(allLibFiles, StringComparer.OrdinalIgnoreCase);

                return from reference in package.PackageAssemblyReferences.SelectMany(set => set.References)
                       where !libFilesSet.Contains(reference)
                       select CreateIssue(reference);
            }
            return new PackageIssue[0];
        }

        #endregion

        private static PackageIssue CreateIssue(string reference)
        {
            return new PackageIssue(
                PackageIssueLevel.Error,
                "Assembly reference name not found.",
                "The name '" + reference + "' in the Filtered Assembly References is not found under the 'lib' folder.",
                "Either remove this assembly reference name or add a file with this name to the 'lib' folder.");
        }
    }
=======
﻿using System;
using System.Collections.Generic;
using System.ComponentModel.Composition;
using System.IO;
using System.Linq;
using NuGet;
using NuGetPackageExplorer.Types;

namespace PackageExplorerViewModel.Rules
{
    [Export(typeof(IPackageRule))]
    internal class OrphanAssemblyReferenceNameRule : IPackageRule
    {
        #region IPackageRule Members

        public IEnumerable<PackageIssue> Validate(IPackage package, string packagePath)
        {
            if (package.PackageAssemblyReferences.Any())
            {
                IEnumerable<string> allLibFiles = package.GetFilesInFolder("lib").Select(Path.GetFileName);
                var libFilesSet = new HashSet<string>(allLibFiles, StringComparer.OrdinalIgnoreCase);

                return from reference in package.PackageAssemblyReferences.SelectMany(set => set.References)
                       where !libFilesSet.Contains(reference)
                       select CreateIssue(reference);
            }
            return new PackageIssue[0];
        }

        #endregion

        private static PackageIssue CreateIssue(string reference)
        {
            return new PackageIssue(
                PackageIssueLevel.Error,
                "Assembly reference name not found.",
                "The name '" + reference + "' in the Filtered Assembly References is not found under the 'lib' folder.",
                "Either remove this assembly reference name or add a file with this name to the 'lib' folder.");
        }
    }
>>>>>>> 82790915
}<|MERGE_RESOLUTION|>--- conflicted
+++ resolved
@@ -1,4 +1,3 @@
-<<<<<<< HEAD
 ﻿using System;
 using System.Collections.Generic;
 using System.ComponentModel.Composition;
@@ -39,46 +38,4 @@
                 "Either remove this assembly reference name or add a file with this name to the 'lib' folder.");
         }
     }
-=======
-﻿using System;
-using System.Collections.Generic;
-using System.ComponentModel.Composition;
-using System.IO;
-using System.Linq;
-using NuGet;
-using NuGetPackageExplorer.Types;
-
-namespace PackageExplorerViewModel.Rules
-{
-    [Export(typeof(IPackageRule))]
-    internal class OrphanAssemblyReferenceNameRule : IPackageRule
-    {
-        #region IPackageRule Members
-
-        public IEnumerable<PackageIssue> Validate(IPackage package, string packagePath)
-        {
-            if (package.PackageAssemblyReferences.Any())
-            {
-                IEnumerable<string> allLibFiles = package.GetFilesInFolder("lib").Select(Path.GetFileName);
-                var libFilesSet = new HashSet<string>(allLibFiles, StringComparer.OrdinalIgnoreCase);
-
-                return from reference in package.PackageAssemblyReferences.SelectMany(set => set.References)
-                       where !libFilesSet.Contains(reference)
-                       select CreateIssue(reference);
-            }
-            return new PackageIssue[0];
-        }
-
-        #endregion
-
-        private static PackageIssue CreateIssue(string reference)
-        {
-            return new PackageIssue(
-                PackageIssueLevel.Error,
-                "Assembly reference name not found.",
-                "The name '" + reference + "' in the Filtered Assembly References is not found under the 'lib' folder.",
-                "Either remove this assembly reference name or add a file with this name to the 'lib' folder.");
-        }
-    }
->>>>>>> 82790915
 }
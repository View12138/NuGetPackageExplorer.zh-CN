--- conflicted
+++ resolved
@@ -1,4 +1,3 @@
-<<<<<<< HEAD
 ﻿using System;
 using System.Collections.Generic;
 using System.ComponentModel.Composition;
@@ -56,63 +55,4 @@
                 );
         }
     }
-=======
-﻿using System;
-using System.Collections.Generic;
-using System.ComponentModel.Composition;
-using System.Linq;
-using System.Globalization;
-using NuGet;
-using NuGetPackageExplorer.Types;
-
-namespace PackageExplorerViewModel.Rules
-{
-    [Export(typeof(IPackageRule))]
-    internal class PrereleasePackageDependencyRule : IPackageRule
-    {
-        #region IPackageRule Members
-
-        public IEnumerable<PackageIssue> Validate(IPackage package, string packagePath)
-        {
-            if (IsPreReleasedVersion(package.Version))
-            {
-                return new PackageIssue[0];
-            }
-
-            return package.DependencySets.SelectMany(p => p.Dependencies)
-                                         .Where(IsPrereleaseDependency)
-                                         .Select(CreatePackageIssue);
-        }
-
-        #endregion
-
-        private static bool IsPrereleaseDependency(PackageDependency pd)
-        {
-            if (pd.VersionSpec == null)
-            {
-                return false;
-            }
-
-            return IsPreReleasedVersion(pd.VersionSpec.MinVersion) || IsPreReleasedVersion(pd.VersionSpec.MaxVersion);
-        }
-
-        private static bool IsPreReleasedVersion(SemanticVersion version)
-        {
-            return version != null && !String.IsNullOrEmpty(version.SpecialVersion);
-        }
-
-        private static PackageIssue CreatePackageIssue(PackageDependency target)
-        {
-            return new PackageIssue(
-                PackageIssueLevel.Error,
-                "Invalid prerelease dependency",
-                String.Format(CultureInfo.CurrentCulture,
-                              "A stable release of a package must not have a dependency on a prerelease package, '{0}'.",
-                              target),
-                String.Format(CultureInfo.CurrentCulture,
-                              "Either modify the version spec of dependency '{0}' or update the version field.", target)
-                );
-        }
-    }
->>>>>>> 82790915
 }
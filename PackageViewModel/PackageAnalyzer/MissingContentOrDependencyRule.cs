<<<<<<< HEAD
﻿using System.Collections.Generic;
using System.ComponentModel.Composition;
using System.Linq;
using NuGetPe;
using NuGetPackageExplorer.Types;

namespace PackageExplorerViewModel.Rules
{
    [Export(typeof(IPackageRule))]
    internal class MissingContentOrDependencyRule : IPackageRule
    {
        #region IPackageRule Members

        public IEnumerable<PackageIssue> Validate(IPackage package, string packagePath)
        {
            if (!HasContentOrDependency(package))
            {
                yield return new PackageIssue(
                    PackageIssueLevel.Error,
                    "Package has no content or dependency.",
                    "The package does not contain any files or dependencies or framework assembly references to be a valid package.",
                    "Add files or package dependencies or framework assembly references."
                    );
            }
        }

        #endregion

        private static bool HasContentOrDependency(IPackage package)
        {
            return package.GetFiles().Any() || 
                   package.DependencySets.SelectMany(p => p.Dependencies).Any() || 
                   package.FrameworkAssemblies.Any();
        }
    }
=======
﻿using System.Collections.Generic;
using System.ComponentModel.Composition;
using System.Linq;
using NuGet;
using NuGetPackageExplorer.Types;

namespace PackageExplorerViewModel.Rules
{
    [Export(typeof(IPackageRule))]
    internal class MissingContentOrDependencyRule : IPackageRule
    {
        #region IPackageRule Members

        public IEnumerable<PackageIssue> Validate(IPackage package, string packagePath)
        {
            if (!HasContentOrDependency(package))
            {
                yield return new PackageIssue(
                    PackageIssueLevel.Error,
                    "Package has no content or dependency.",
                    "The package does not contain any files or dependencies or framework assembly references to be a valid package.",
                    "Add files or package dependencies or framework assembly references."
                    );
            }
        }

        #endregion

        private static bool HasContentOrDependency(IPackage package)
        {
            return package.GetFiles().Any() || 
                   package.DependencySets.SelectMany(p => p.Dependencies).Any() || 
                   package.FrameworkAssemblies.Any();
        }
    }
>>>>>>> 82790915
}<|MERGE_RESOLUTION|>--- conflicted
+++ resolved
@@ -1,4 +1,3 @@
-<<<<<<< HEAD
 ﻿using System.Collections.Generic;
 using System.ComponentModel.Composition;
 using System.Linq;
@@ -34,41 +33,4 @@
                    package.FrameworkAssemblies.Any();
         }
     }
-=======
-﻿using System.Collections.Generic;
-using System.ComponentModel.Composition;
-using System.Linq;
-using NuGet;
-using NuGetPackageExplorer.Types;
-
-namespace PackageExplorerViewModel.Rules
-{
-    [Export(typeof(IPackageRule))]
-    internal class MissingContentOrDependencyRule : IPackageRule
-    {
-        #region IPackageRule Members
-
-        public IEnumerable<PackageIssue> Validate(IPackage package, string packagePath)
-        {
-            if (!HasContentOrDependency(package))
-            {
-                yield return new PackageIssue(
-                    PackageIssueLevel.Error,
-                    "Package has no content or dependency.",
-                    "The package does not contain any files or dependencies or framework assembly references to be a valid package.",
-                    "Add files or package dependencies or framework assembly references."
-                    );
-            }
-        }
-
-        #endregion
-
-        private static bool HasContentOrDependency(IPackage package)
-        {
-            return package.GetFiles().Any() || 
-                   package.DependencySets.SelectMany(p => p.Dependencies).Any() || 
-                   package.FrameworkAssemblies.Any();
-        }
-    }
->>>>>>> 82790915
 }
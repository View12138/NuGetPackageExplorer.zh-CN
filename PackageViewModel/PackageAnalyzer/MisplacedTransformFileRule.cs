<<<<<<< HEAD
﻿using System;
using System.Collections.Generic;
using System.ComponentModel.Composition;
using System.IO;
using NuGetPe;
using NuGetPackageExplorer.Types;

namespace PackageExplorerViewModel.Rules
{
    [Export(typeof(IPackageRule))]
    internal class MisplacedTransformFileRule : IPackageRule
    {
        private const string ContentFolder = "content";
        private const string CodeTransformExtension = ".pp";
        private const string ConfigTransformExtension = ".transform";

        #region IPackageRule Members

        public IEnumerable<PackageIssue> Validate(IPackage package, string packagePath)
        {
            foreach (IPackageFile file in package.GetFiles())
            {
                string path = file.Path;

                // if not a .transform file, ignore 
                if (!path.EndsWith(CodeTransformExtension, StringComparison.OrdinalIgnoreCase) &&
                    !path.EndsWith(ConfigTransformExtension, StringComparison.OrdinalIgnoreCase))
                {
                    continue;
                }

                // if not inside 'content' folder, warn
                if (!path.StartsWith(ContentFolder + Path.DirectorySeparatorChar, StringComparison.OrdinalIgnoreCase))
                {
                    yield return CreatePackageIssueForMisplacedContent(path);
                }
            }
        }

        #endregion

        private static PackageIssue CreatePackageIssueForMisplacedContent(string path)
        {
            return new PackageIssue(
                PackageIssueLevel.Warning,
                "Transform file outside content folder",
                "The transform file '" + path +
                "' is outside the 'content' folder and hence will not be transformed during installation of this package.",
                "Move it into the 'content' folder.");
        }
    }
=======
﻿using System;
using System.Collections.Generic;
using System.ComponentModel.Composition;
using System.IO;
using NuGet;
using NuGetPackageExplorer.Types;

namespace PackageExplorerViewModel.Rules
{
    [Export(typeof(IPackageRule))]
    internal class MisplacedTransformFileRule : IPackageRule
    {
        private const string ContentFolder = "content";
        private const string CodeTransformExtension = ".pp";
        private const string ConfigTransformExtension = ".transform";

        #region IPackageRule Members

        public IEnumerable<PackageIssue> Validate(IPackage package, string packagePath)
        {
            foreach (IPackageFile file in package.GetFiles())
            {
                string path = file.Path;

                // if not a .transform file, ignore 
                if (!path.EndsWith(CodeTransformExtension, StringComparison.OrdinalIgnoreCase) &&
                    !path.EndsWith(ConfigTransformExtension, StringComparison.OrdinalIgnoreCase))
                {
                    continue;
                }

                // if not inside 'content' folder, warn
                if (!path.StartsWith(ContentFolder + Path.DirectorySeparatorChar, StringComparison.OrdinalIgnoreCase))
                {
                    yield return CreatePackageIssueForMisplacedContent(path);
                }
            }
        }

        #endregion

        private static PackageIssue CreatePackageIssueForMisplacedContent(string path)
        {
            return new PackageIssue(
                PackageIssueLevel.Warning,
                "Transform file outside content folder",
                "The transform file '" + path +
                "' is outside the 'content' folder and hence will not be transformed during installation of this package.",
                "Move it into the 'content' folder.");
        }
    }
>>>>>>> 82790915
}<|MERGE_RESOLUTION|>--- conflicted
+++ resolved
@@ -1,4 +1,3 @@
-<<<<<<< HEAD
 ﻿using System;
 using System.Collections.Generic;
 using System.ComponentModel.Composition;
@@ -50,57 +49,4 @@
                 "Move it into the 'content' folder.");
         }
     }
-=======
-﻿using System;
-using System.Collections.Generic;
-using System.ComponentModel.Composition;
-using System.IO;
-using NuGet;
-using NuGetPackageExplorer.Types;
-
-namespace PackageExplorerViewModel.Rules
-{
-    [Export(typeof(IPackageRule))]
-    internal class MisplacedTransformFileRule : IPackageRule
-    {
-        private const string ContentFolder = "content";
-        private const string CodeTransformExtension = ".pp";
-        private const string ConfigTransformExtension = ".transform";
-
-        #region IPackageRule Members
-
-        public IEnumerable<PackageIssue> Validate(IPackage package, string packagePath)
-        {
-            foreach (IPackageFile file in package.GetFiles())
-            {
-                string path = file.Path;
-
-                // if not a .transform file, ignore 
-                if (!path.EndsWith(CodeTransformExtension, StringComparison.OrdinalIgnoreCase) &&
-                    !path.EndsWith(ConfigTransformExtension, StringComparison.OrdinalIgnoreCase))
-                {
-                    continue;
-                }
-
-                // if not inside 'content' folder, warn
-                if (!path.StartsWith(ContentFolder + Path.DirectorySeparatorChar, StringComparison.OrdinalIgnoreCase))
-                {
-                    yield return CreatePackageIssueForMisplacedContent(path);
-                }
-            }
-        }
-
-        #endregion
-
-        private static PackageIssue CreatePackageIssueForMisplacedContent(string path)
-        {
-            return new PackageIssue(
-                PackageIssueLevel.Warning,
-                "Transform file outside content folder",
-                "The transform file '" + path +
-                "' is outside the 'content' folder and hence will not be transformed during installation of this package.",
-                "Move it into the 'content' folder.");
-        }
-    }
->>>>>>> 82790915
 }
--- conflicted
+++ resolved
@@ -1,4 +1,3 @@
-<<<<<<< HEAD
 ﻿using System;
 using System.Collections.Generic;
 using System.ComponentModel;
@@ -81,88 +80,4 @@
             }
         }
     }
-=======
-﻿using System;
-using System.Collections.Generic;
-using System.ComponentModel;
-using System.Linq;
-using System.Runtime.Versioning;
-using NuGet;
-
-namespace PackageExplorerViewModel
-{
-    public class EditableFrameworkAssemblyReference : INotifyPropertyChanged, IDataErrorInfo
-    {
-        private string _assemblyName;
-
-        private IEnumerable<FrameworkName> _supportedFrameworks;
-
-        public string AssemblyName
-        {
-            get { return _assemblyName; }
-            set
-            {
-                if (_assemblyName != value)
-                {
-                    _assemblyName = value;
-                    RaisePropertyChange("AssemblyName");
-                }
-            }
-        }
-
-        public IEnumerable<FrameworkName> SupportedFrameworks
-        {
-            get { return _supportedFrameworks ?? Enumerable.Empty<FrameworkName>(); }
-            set
-            {
-                if (_supportedFrameworks != value)
-                {
-                    _supportedFrameworks = value;
-                    RaisePropertyChange("SupportedFrameworks");
-                    RaisePropertyChange("AssemblyName");
-                }
-            }
-        }
-
-        #region INotifyPropertyChanged Members
-
-        public event PropertyChangedEventHandler PropertyChanged;
-
-        #endregion
-
-        private void RaisePropertyChange(string propertyName)
-        {
-            if (PropertyChanged != null)
-            {
-                PropertyChanged(this, new PropertyChangedEventArgs(propertyName));
-            }
-        }
-
-        public FrameworkAssemblyReference AsReadOnly(string displayValue)
-        {
-            return new FrameworkAssemblyReference(AssemblyName, SupportedFrameworks, displayValue);
-        }
-
-        public string Error
-        {
-            get { return null; }
-        }
-
-        public string this[string columnName]
-        {
-            get
-            {
-                if (columnName == "AssemblyName")
-                {
-                    if (String.IsNullOrEmpty(AssemblyName))
-                    {
-                        return _supportedFrameworks == null ? (string)null : "Assembly name must not be empty.";
-                    }
-                }
-
-                return null;
-            }
-        }
-    }
->>>>>>> 82790915
 }
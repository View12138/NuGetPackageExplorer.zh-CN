<<<<<<< HEAD
﻿using System;
using System.Collections.Generic;
using System.ComponentModel;
using System.Net.NetworkInformation;
using System.Threading.Tasks;
using NuGetPe;
using NuGetPackageExplorer.Types;

namespace PackageExplorerViewModel
{
    public class PluginManagerViewModel : INotifyPropertyChanged, IComparer<PluginInfo>
    {
        private readonly IPackageChooser _packageChooser;
        private readonly IPackageDownloader _packageDownloader;
        private readonly IPluginManager _pluginManager;
        private readonly IUIServices _uiServices;
        private SortedCollection<PluginInfo> _plugins;

        public PluginManagerViewModel(
            IPluginManager pluginManager,
            IUIServices uiServices,
            IPackageChooser packageChooser,
            IPackageDownloader packageDownloader)
        {
            if (pluginManager == null)
            {
                throw new ArgumentNullException("pluginManager");
            }

            if (packageChooser == null)
            {
                throw new ArgumentNullException("packageChooser");
            }

            if (uiServices == null)
            {
                throw new ArgumentNullException("uiServices");
            }

            if (packageDownloader == null)
            {
                throw new ArgumentNullException("packageDownloader");
            }

            _pluginManager = pluginManager;
            _uiServices = uiServices;
            _packageChooser = packageChooser;
            _packageDownloader = packageDownloader;

            DeleteCommand = new RelayCommand<PluginInfo>(DeleteCommandExecute, DeleteCommandCanExecute);
            AddCommand = new RelayCommand<string>(AddCommandExecute);
        }

        public ICollection<PluginInfo> Plugins
        {
            get
            {
                if (_plugins == null)
                {
                    _plugins = new SortedCollection<PluginInfo>(_pluginManager.Plugins, this);
                }
                return _plugins;
            }
        }

        public RelayCommand<PluginInfo> DeleteCommand { get; private set; }

        public RelayCommand<string> AddCommand { get; private set; }

        #region IComparer<PluginInfo> Members

        public int Compare(PluginInfo x, PluginInfo y)
        {
            int result = String.Compare(x.Id, y.Id, StringComparison.CurrentCultureIgnoreCase);
            if (result != 0)
            {
                return result;
            }

            return x.Version.CompareTo(y.Version);
        }

        #endregion

        #region INotifyPropertyChanged Members

        public event PropertyChangedEventHandler PropertyChanged = delegate { };

        #endregion

        private async void AddCommandExecute(string parameter)
        {
            if (parameter == "Local")
            {
                AddLocalPlugin();
            }
            else if (parameter == "Remote")
            {
                await AddFeedPlugin();
            }
        }

        private async Task AddFeedPlugin()
        {
            if (!NetworkInterface.GetIsNetworkAvailable())
            {
                _uiServices.Show(Resources.NoNetworkConnection, MessageLevel.Warning);
                return;
            }

            PackageInfo selectedPackageInfo = _packageChooser.SelectPluginPackage();
            if (selectedPackageInfo != null)
            {
                IPackage package = await _packageDownloader.Download(
                    selectedPackageInfo.DownloadUrl,
                    selectedPackageInfo.Id,
                    selectedPackageInfo.Version);

                if (package != null)
                {
                    AddSelectedPluginPackage(package);
                }
            }
        }

        private void AddLocalPlugin()
        {
            string selectedFile;
            bool result = _uiServices.OpenFileDialog(
                "Select Plugin Package",
                "NuGet package (*.nupkg)|*.nupkg",
                out selectedFile);

            if (result)
            {
                AddSelectedPluginPackage(new ZipPackage(selectedFile));
            }
        }

        private void AddSelectedPluginPackage(IPackage selectedPackage)
        {
            PluginInfo packageInfo = _pluginManager.AddPlugin(selectedPackage);
            if (packageInfo != null)
            {
                Plugins.Add(packageInfo);
            }
        }

        private void DeleteCommandExecute(PluginInfo file)
        {
            bool confirmed = _uiServices.Confirm(
                "Confirm deleting " + file,
                Resources.ConfirmToDeletePlugin,
                isWarning: true);

            if (!confirmed)
            {
                return;
            }

            bool succeeded = _pluginManager.DeletePlugin(file);
            if (succeeded)
            {
                Plugins.Remove(file);
            }
        }

        private bool DeleteCommandCanExecute(PluginInfo file)
        {
            return file != null;
        }
    }
=======
﻿using System;
using System.Collections.Generic;
using System.ComponentModel;
using System.Net.NetworkInformation;
using System.Threading.Tasks;
using NuGet;
using NuGetPackageExplorer.Types;

namespace PackageExplorerViewModel
{
    public class PluginManagerViewModel : INotifyPropertyChanged, IComparer<PluginInfo>
    {
        private readonly IPackageChooser _packageChooser;
        private readonly IPackageDownloader _packageDownloader;
        private readonly IPluginManager _pluginManager;
        private readonly IUIServices _uiServices;
        private SortedCollection<PluginInfo> _plugins;

        public PluginManagerViewModel(
            IPluginManager pluginManager,
            IUIServices uiServices,
            IPackageChooser packageChooser,
            IPackageDownloader packageDownloader)
        {
            if (pluginManager == null)
            {
                throw new ArgumentNullException("pluginManager");
            }

            if (packageChooser == null)
            {
                throw new ArgumentNullException("packageChooser");
            }

            if (uiServices == null)
            {
                throw new ArgumentNullException("uiServices");
            }

            if (packageDownloader == null)
            {
                throw new ArgumentNullException("packageDownloader");
            }

            _pluginManager = pluginManager;
            _uiServices = uiServices;
            _packageChooser = packageChooser;
            _packageDownloader = packageDownloader;

            DeleteCommand = new RelayCommand<PluginInfo>(DeleteCommandExecute, DeleteCommandCanExecute);
            AddCommand = new RelayCommand<string>(AddCommandExecute);
        }

        public ICollection<PluginInfo> Plugins
        {
            get
            {
                if (_plugins == null)
                {
                    _plugins = new SortedCollection<PluginInfo>(_pluginManager.Plugins, this);
                }
                return _plugins;
            }
        }

        public RelayCommand<PluginInfo> DeleteCommand { get; private set; }

        public RelayCommand<string> AddCommand { get; private set; }

        #region IComparer<PluginInfo> Members

        public int Compare(PluginInfo x, PluginInfo y)
        {
            int result = String.Compare(x.Id, y.Id, StringComparison.CurrentCultureIgnoreCase);
            if (result != 0)
            {
                return result;
            }

            return x.Version.CompareTo(y.Version);
        }

        #endregion

        #region INotifyPropertyChanged Members

        public event PropertyChangedEventHandler PropertyChanged = delegate { };

        #endregion

        private async void AddCommandExecute(string parameter)
        {
            if (parameter == "Local")
            {
                AddLocalPlugin();
            }
            else if (parameter == "Remote")
            {
                await AddFeedPlugin();
            }
        }

        private async Task AddFeedPlugin()
        {
            if (!NetworkInterface.GetIsNetworkAvailable())
            {
                _uiServices.Show(Resources.NoNetworkConnection, MessageLevel.Warning);
                return;
            }

            PackageInfo selectedPackageInfo = _packageChooser.SelectPluginPackage();
            if (selectedPackageInfo != null)
            {
                IPackage package = await _packageDownloader.Download(
                    selectedPackageInfo.DownloadUrl,
                    selectedPackageInfo.Id,
                    selectedPackageInfo.Version);

                if (package != null)
                {
                    AddSelectedPluginPackage(package);
                }
            }
        }

        private void AddLocalPlugin()
        {
            string selectedFile;
            bool result = _uiServices.OpenFileDialog(
                "Select Plugin Package",
                "NuGet package (*.nupkg)|*.nupkg",
                out selectedFile);

            if (result)
            {
                AddSelectedPluginPackage(new ZipPackage(selectedFile));
            }
        }

        private void AddSelectedPluginPackage(IPackage selectedPackage)
        {
            PluginInfo packageInfo = _pluginManager.AddPlugin(selectedPackage);
            if (packageInfo != null)
            {
                Plugins.Add(packageInfo);
            }
        }

        private void DeleteCommandExecute(PluginInfo file)
        {
            bool confirmed = _uiServices.Confirm(
                "Confirm deleting " + file,
                Resources.ConfirmToDeletePlugin,
                isWarning: true);

            if (!confirmed)
            {
                return;
            }

            bool succeeded = _pluginManager.DeletePlugin(file);
            if (succeeded)
            {
                Plugins.Remove(file);
            }
        }

        private bool DeleteCommandCanExecute(PluginInfo file)
        {
            return file != null;
        }
    }
>>>>>>> 82790915
}<|MERGE_RESOLUTION|>--- conflicted
+++ resolved
@@ -1,4 +1,3 @@
-<<<<<<< HEAD
 ﻿using System;
 using System.Collections.Generic;
 using System.ComponentModel;
@@ -171,178 +170,4 @@
             return file != null;
         }
     }
-=======
-﻿using System;
-using System.Collections.Generic;
-using System.ComponentModel;
-using System.Net.NetworkInformation;
-using System.Threading.Tasks;
-using NuGet;
-using NuGetPackageExplorer.Types;
-
-namespace PackageExplorerViewModel
-{
-    public class PluginManagerViewModel : INotifyPropertyChanged, IComparer<PluginInfo>
-    {
-        private readonly IPackageChooser _packageChooser;
-        private readonly IPackageDownloader _packageDownloader;
-        private readonly IPluginManager _pluginManager;
-        private readonly IUIServices _uiServices;
-        private SortedCollection<PluginInfo> _plugins;
-
-        public PluginManagerViewModel(
-            IPluginManager pluginManager,
-            IUIServices uiServices,
-            IPackageChooser packageChooser,
-            IPackageDownloader packageDownloader)
-        {
-            if (pluginManager == null)
-            {
-                throw new ArgumentNullException("pluginManager");
-            }
-
-            if (packageChooser == null)
-            {
-                throw new ArgumentNullException("packageChooser");
-            }
-
-            if (uiServices == null)
-            {
-                throw new ArgumentNullException("uiServices");
-            }
-
-            if (packageDownloader == null)
-            {
-                throw new ArgumentNullException("packageDownloader");
-            }
-
-            _pluginManager = pluginManager;
-            _uiServices = uiServices;
-            _packageChooser = packageChooser;
-            _packageDownloader = packageDownloader;
-
-            DeleteCommand = new RelayCommand<PluginInfo>(DeleteCommandExecute, DeleteCommandCanExecute);
-            AddCommand = new RelayCommand<string>(AddCommandExecute);
-        }
-
-        public ICollection<PluginInfo> Plugins
-        {
-            get
-            {
-                if (_plugins == null)
-                {
-                    _plugins = new SortedCollection<PluginInfo>(_pluginManager.Plugins, this);
-                }
-                return _plugins;
-            }
-        }
-
-        public RelayCommand<PluginInfo> DeleteCommand { get; private set; }
-
-        public RelayCommand<string> AddCommand { get; private set; }
-
-        #region IComparer<PluginInfo> Members
-
-        public int Compare(PluginInfo x, PluginInfo y)
-        {
-            int result = String.Compare(x.Id, y.Id, StringComparison.CurrentCultureIgnoreCase);
-            if (result != 0)
-            {
-                return result;
-            }
-
-            return x.Version.CompareTo(y.Version);
-        }
-
-        #endregion
-
-        #region INotifyPropertyChanged Members
-
-        public event PropertyChangedEventHandler PropertyChanged = delegate { };
-
-        #endregion
-
-        private async void AddCommandExecute(string parameter)
-        {
-            if (parameter == "Local")
-            {
-                AddLocalPlugin();
-            }
-            else if (parameter == "Remote")
-            {
-                await AddFeedPlugin();
-            }
-        }
-
-        private async Task AddFeedPlugin()
-        {
-            if (!NetworkInterface.GetIsNetworkAvailable())
-            {
-                _uiServices.Show(Resources.NoNetworkConnection, MessageLevel.Warning);
-                return;
-            }
-
-            PackageInfo selectedPackageInfo = _packageChooser.SelectPluginPackage();
-            if (selectedPackageInfo != null)
-            {
-                IPackage package = await _packageDownloader.Download(
-                    selectedPackageInfo.DownloadUrl,
-                    selectedPackageInfo.Id,
-                    selectedPackageInfo.Version);
-
-                if (package != null)
-                {
-                    AddSelectedPluginPackage(package);
-                }
-            }
-        }
-
-        private void AddLocalPlugin()
-        {
-            string selectedFile;
-            bool result = _uiServices.OpenFileDialog(
-                "Select Plugin Package",
-                "NuGet package (*.nupkg)|*.nupkg",
-                out selectedFile);
-
-            if (result)
-            {
-                AddSelectedPluginPackage(new ZipPackage(selectedFile));
-            }
-        }
-
-        private void AddSelectedPluginPackage(IPackage selectedPackage)
-        {
-            PluginInfo packageInfo = _pluginManager.AddPlugin(selectedPackage);
-            if (packageInfo != null)
-            {
-                Plugins.Add(packageInfo);
-            }
-        }
-
-        private void DeleteCommandExecute(PluginInfo file)
-        {
-            bool confirmed = _uiServices.Confirm(
-                "Confirm deleting " + file,
-                Resources.ConfirmToDeletePlugin,
-                isWarning: true);
-
-            if (!confirmed)
-            {
-                return;
-            }
-
-            bool succeeded = _pluginManager.DeletePlugin(file);
-            if (succeeded)
-            {
-                Plugins.Remove(file);
-            }
-        }
-
-        private bool DeleteCommandCanExecute(PluginInfo file)
-        {
-            return file != null;
-        }
-    }
->>>>>>> 82790915
 }
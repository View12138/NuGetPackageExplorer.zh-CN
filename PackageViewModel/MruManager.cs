<<<<<<< HEAD
﻿using System;
using System.Collections.Generic;
using System.Collections.ObjectModel;
using System.ComponentModel.Composition;
using System.Diagnostics.CodeAnalysis;
using System.Globalization;
using NuGetPe;
using NuGetPackageExplorer.Types;

namespace PackageExplorerViewModel
{
    [Export(typeof(IMruManager))]
    internal class MruManager : IMruManager
    {
        private const int MaxFile = 10;
        private readonly ObservableCollection<MruItem> _files;
        private readonly ISettingsManager _settingsManager;

        [SuppressMessage(
            "Microsoft.Performance",
            "CA1811:AvoidUncalledPrivateCode",
            Justification = "Called by MEF")]
        [ImportingConstructor]
        public MruManager(ISettingsManager settingsManager)
        {
            IList<string> savedFiles = settingsManager.GetMruFiles();

            _files = new ObservableCollection<MruItem>();
            for (int i = savedFiles.Count - 1; i >= 0; --i)
            {
                string s = savedFiles[i];
                MruItem item = ConvertStringToMruItem(s);
                if (item != null)
                {
                    AddFile(item);
                }
            }

            _settingsManager = settingsManager;
        }

        #region IMruManager Members

        public ObservableCollection<MruItem> Files
        {
            get { return _files; }
        }

        [SuppressMessage(
            "Microsoft.Globalization",
            "CA1308:NormalizeStringsToUppercase",
            Justification = "We don't want to show upper case path.")]
        public void NotifyFileAdded(IPackageMetadata package, string filepath, PackageType packageType)
        {
            var item = new MruItem
                       {
                           Path = filepath,
                           Id = package.Id,
                           Version = package.Version,
                           PackageType = packageType
                       };
            AddFile(item);
        }

        public void Clear()
        {
            _files.Clear();
        }

        public void Dispose()
        {
            OnApplicationExit();
        }

        #endregion

        private void OnApplicationExit()
        {
            var sc = new List<string>();
            foreach (MruItem item in _files)
            {
                if (item != null)
                {
                    string s = ConvertMruItemToString(item);
                    sc.Add(s);
                }
            }
            _settingsManager.SetMruFiles(sc);
        }

        private void AddFile(MruItem mruItem)
        {
            if (mruItem == null)
            {
                throw new ArgumentNullException("mruItem");
            }

            _files.Remove(mruItem);
            _files.Insert(0, mruItem);

            if (_files.Count > MaxFile)
            {
                _files.RemoveAt(_files.Count - 1);
            }
        }

        private static string ConvertMruItemToString(MruItem item)
        {
            // in v1.0, we stored MruItem as "{path}|{package name}|{package type}"
            return String.Format(CultureInfo.InvariantCulture, "{0}|{1}|{2}|{3}", item.Id, item.Version, item.Path,
                                 item.PackageType);
        }

        [SuppressMessage(
            "Microsoft.Performance",
            "CA1811:AvoidUncalledPrivateCode",
            Justification = "Called by MEF.")]
        private static MruItem ConvertStringToMruItem(string s)
        {
            if (String.IsNullOrEmpty(s))
            {
                return null;
            }

            string[] parts = s.Split('|');
            if (parts.Length != 4)
            {
                return null;
            }

            for (int i = 0; i < parts.Length; i++)
            {
                if (String.IsNullOrEmpty(parts[i]))
                {
                    return null;
                }
            }

            return ParseMruItem(parts);
        }

        [SuppressMessage(
            "Microsoft.Globalization",
            "CA1308:NormalizeStringsToUppercase",
            Justification = "We don't want to show upper case path.")]
        [SuppressMessage(
            "Microsoft.Performance",
            "CA1811:AvoidUncalledPrivateCode",
            Justification = "Called by MEF.")]
        private static MruItem ParseMruItem(string[] parts)
        {
            // v1.1 onwards
            PackageType type;
            if (!Enum.TryParse(parts[3], out type))
            {
                return null;
            }

            NuGet.SemanticVersion version;
            if (!NuGet.SemanticVersion.TryParse(parts[1], out version))
            {
                return null;
            }

            return new MruItem
                   {
                       Id = parts[0],
                       Version = version,
                       Path = parts[2],
                       PackageType = type
                   };
        }
    }
=======
﻿using System;
using System.Collections.Generic;
using System.Collections.ObjectModel;
using System.ComponentModel.Composition;
using System.Diagnostics.CodeAnalysis;
using System.Globalization;
using NuGet;
using NuGetPackageExplorer.Types;

namespace PackageExplorerViewModel
{
    [Export(typeof(IMruManager))]
    internal class MruManager : IMruManager
    {
        private const int MaxFile = 10;
        private readonly ObservableCollection<MruItem> _files;
        private readonly ISettingsManager _settingsManager;

        [SuppressMessage(
            "Microsoft.Performance",
            "CA1811:AvoidUncalledPrivateCode",
            Justification = "Called by MEF")]
        [ImportingConstructor]
        public MruManager(ISettingsManager settingsManager)
        {
            IList<string> savedFiles = settingsManager.GetMruFiles();

            _files = new ObservableCollection<MruItem>();
            for (int i = savedFiles.Count - 1; i >= 0; --i)
            {
                string s = savedFiles[i];
                MruItem item = ConvertStringToMruItem(s);
                if (item != null)
                {
                    AddFile(item);
                }
            }

            _settingsManager = settingsManager;
        }

        #region IMruManager Members

        public ObservableCollection<MruItem> Files
        {
            get { return _files; }
        }

        [SuppressMessage(
            "Microsoft.Globalization",
            "CA1308:NormalizeStringsToUppercase",
            Justification = "We don't want to show upper case path.")]
        public void NotifyFileAdded(IPackageMetadata package, string filepath, PackageType packageType)
        {
            var item = new MruItem
                       {
                           Path = filepath,
                           Id = package.Id,
                           Version = package.Version,
                           PackageType = packageType
                       };
            AddFile(item);
        }

        public void Clear()
        {
            _files.Clear();
        }

        public void Dispose()
        {
            OnApplicationExit();
        }

        #endregion

        private void OnApplicationExit()
        {
            var sc = new List<string>();
            foreach (MruItem item in _files)
            {
                if (item != null)
                {
                    string s = ConvertMruItemToString(item);
                    sc.Add(s);
                }
            }
            _settingsManager.SetMruFiles(sc);
        }

        private void AddFile(MruItem mruItem)
        {
            if (mruItem == null)
            {
                throw new ArgumentNullException("mruItem");
            }

            _files.Remove(mruItem);
            _files.Insert(0, mruItem);

            if (_files.Count > MaxFile)
            {
                _files.RemoveAt(_files.Count - 1);
            }
        }

        private static string ConvertMruItemToString(MruItem item)
        {
            // in v1.0, we stored MruItem as "{path}|{package name}|{package type}"
            return String.Format(CultureInfo.InvariantCulture, "{0}|{1}|{2}|{3}", item.Id, item.Version, item.Path,
                                 item.PackageType);
        }

        [SuppressMessage(
            "Microsoft.Performance",
            "CA1811:AvoidUncalledPrivateCode",
            Justification = "Called by MEF.")]
        private static MruItem ConvertStringToMruItem(string s)
        {
            if (String.IsNullOrEmpty(s))
            {
                return null;
            }

            string[] parts = s.Split('|');
            if (parts.Length != 4)
            {
                return null;
            }

            for (int i = 0; i < parts.Length; i++)
            {
                if (String.IsNullOrEmpty(parts[i]))
                {
                    return null;
                }
            }

            return ParseMruItem(parts);
        }

        [SuppressMessage(
            "Microsoft.Globalization",
            "CA1308:NormalizeStringsToUppercase",
            Justification = "We don't want to show upper case path.")]
        [SuppressMessage(
            "Microsoft.Performance",
            "CA1811:AvoidUncalledPrivateCode",
            Justification = "Called by MEF.")]
        private static MruItem ParseMruItem(string[] parts)
        {
            // v1.1 onwards
            PackageType type;
            if (!Enum.TryParse(parts[3], out type))
            {
                return null;
            }

            SemanticVersion version;
            if (!SemanticVersion.TryParse(parts[1], out version))
            {
                return null;
            }

            return new MruItem
                   {
                       Id = parts[0],
                       Version = version,
                       Path = parts[2],
                       PackageType = type
                   };
        }
    }
>>>>>>> 82790915
}<|MERGE_RESOLUTION|>--- conflicted
+++ resolved
@@ -1,4 +1,3 @@
-<<<<<<< HEAD
 ﻿using System;
 using System.Collections.Generic;
 using System.Collections.ObjectModel;
@@ -172,179 +171,4 @@
                    };
         }
     }
-=======
-﻿using System;
-using System.Collections.Generic;
-using System.Collections.ObjectModel;
-using System.ComponentModel.Composition;
-using System.Diagnostics.CodeAnalysis;
-using System.Globalization;
-using NuGet;
-using NuGetPackageExplorer.Types;
-
-namespace PackageExplorerViewModel
-{
-    [Export(typeof(IMruManager))]
-    internal class MruManager : IMruManager
-    {
-        private const int MaxFile = 10;
-        private readonly ObservableCollection<MruItem> _files;
-        private readonly ISettingsManager _settingsManager;
-
-        [SuppressMessage(
-            "Microsoft.Performance",
-            "CA1811:AvoidUncalledPrivateCode",
-            Justification = "Called by MEF")]
-        [ImportingConstructor]
-        public MruManager(ISettingsManager settingsManager)
-        {
-            IList<string> savedFiles = settingsManager.GetMruFiles();
-
-            _files = new ObservableCollection<MruItem>();
-            for (int i = savedFiles.Count - 1; i >= 0; --i)
-            {
-                string s = savedFiles[i];
-                MruItem item = ConvertStringToMruItem(s);
-                if (item != null)
-                {
-                    AddFile(item);
-                }
-            }
-
-            _settingsManager = settingsManager;
-        }
-
-        #region IMruManager Members
-
-        public ObservableCollection<MruItem> Files
-        {
-            get { return _files; }
-        }
-
-        [SuppressMessage(
-            "Microsoft.Globalization",
-            "CA1308:NormalizeStringsToUppercase",
-            Justification = "We don't want to show upper case path.")]
-        public void NotifyFileAdded(IPackageMetadata package, string filepath, PackageType packageType)
-        {
-            var item = new MruItem
-                       {
-                           Path = filepath,
-                           Id = package.Id,
-                           Version = package.Version,
-                           PackageType = packageType
-                       };
-            AddFile(item);
-        }
-
-        public void Clear()
-        {
-            _files.Clear();
-        }
-
-        public void Dispose()
-        {
-            OnApplicationExit();
-        }
-
-        #endregion
-
-        private void OnApplicationExit()
-        {
-            var sc = new List<string>();
-            foreach (MruItem item in _files)
-            {
-                if (item != null)
-                {
-                    string s = ConvertMruItemToString(item);
-                    sc.Add(s);
-                }
-            }
-            _settingsManager.SetMruFiles(sc);
-        }
-
-        private void AddFile(MruItem mruItem)
-        {
-            if (mruItem == null)
-            {
-                throw new ArgumentNullException("mruItem");
-            }
-
-            _files.Remove(mruItem);
-            _files.Insert(0, mruItem);
-
-            if (_files.Count > MaxFile)
-            {
-                _files.RemoveAt(_files.Count - 1);
-            }
-        }
-
-        private static string ConvertMruItemToString(MruItem item)
-        {
-            // in v1.0, we stored MruItem as "{path}|{package name}|{package type}"
-            return String.Format(CultureInfo.InvariantCulture, "{0}|{1}|{2}|{3}", item.Id, item.Version, item.Path,
-                                 item.PackageType);
-        }
-
-        [SuppressMessage(
-            "Microsoft.Performance",
-            "CA1811:AvoidUncalledPrivateCode",
-            Justification = "Called by MEF.")]
-        private static MruItem ConvertStringToMruItem(string s)
-        {
-            if (String.IsNullOrEmpty(s))
-            {
-                return null;
-            }
-
-            string[] parts = s.Split('|');
-            if (parts.Length != 4)
-            {
-                return null;
-            }
-
-            for (int i = 0; i < parts.Length; i++)
-            {
-                if (String.IsNullOrEmpty(parts[i]))
-                {
-                    return null;
-                }
-            }
-
-            return ParseMruItem(parts);
-        }
-
-        [SuppressMessage(
-            "Microsoft.Globalization",
-            "CA1308:NormalizeStringsToUppercase",
-            Justification = "We don't want to show upper case path.")]
-        [SuppressMessage(
-            "Microsoft.Performance",
-            "CA1811:AvoidUncalledPrivateCode",
-            Justification = "Called by MEF.")]
-        private static MruItem ParseMruItem(string[] parts)
-        {
-            // v1.1 onwards
-            PackageType type;
-            if (!Enum.TryParse(parts[3], out type))
-            {
-                return null;
-            }
-
-            SemanticVersion version;
-            if (!SemanticVersion.TryParse(parts[1], out version))
-            {
-                return null;
-            }
-
-            return new MruItem
-                   {
-                       Id = parts[0],
-                       Version = version,
-                       Path = parts[2],
-                       PackageType = type
-                   };
-        }
-    }
->>>>>>> 82790915
 }
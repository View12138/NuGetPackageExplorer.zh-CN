--- conflicted
+++ resolved
@@ -1,4 +1,3 @@
-<<<<<<< HEAD
 ﻿using System;
 using System.Linq;
 using System.ComponentModel;
@@ -10,6 +9,7 @@
     public class EditablePackageDependency : INotifyPropertyChanged, IDataErrorInfo
     {
         private string _id;
+        private string _exclude;
         private NuGet.IVersionSpec _versionSpec;
         private Func<EditablePackageDependencySet> _getActiveDependencySet;
 
@@ -33,114 +33,6 @@
         }
 
         public NuGet.IVersionSpec VersionSpec
-        {
-            get { return _versionSpec; }
-            set
-            {
-                if (_versionSpec != value)
-                {
-                    _versionSpec = value;
-                    RaisePropertyChange("VersionSpec");
-                }
-            }
-        }
-
-        #region IDataErrorInfo Members
-
-        public string Error
-        {
-            get { return null; }
-        }
-
-        public string this[string columnName]
-        {
-            get { return IsValid(columnName); }
-        }
-
-        #endregion
-
-        #region INotifyPropertyChanged Members
-
-        public event PropertyChangedEventHandler PropertyChanged;
-
-        #endregion
-
-        private void RaisePropertyChange(string propertyName)
-        {
-            if (PropertyChanged != null)
-            {
-                PropertyChanged(this, new PropertyChangedEventArgs(propertyName));
-            }
-        }
-
-        private string IsValid(string columnName)
-        {
-            if (columnName == "Id")
-            {
-                if (String.IsNullOrEmpty(Id))
-                {
-                    return VersionSpec != null ? "Package id must not be empty." : (string)null;
-                }
-
-                if (!NuGet.PackageIdValidator.IsValidPackageId(Id))
-                {
-                    return "'" + Id + "' is an invalid package id.";
-                }
-
-                EditablePackageDependencySet activeDependencySet = _getActiveDependencySet();
-                if (activeDependencySet != null)
-                {
-                    if (activeDependencySet.Dependencies.Any(p => p.Id.Equals(Id, StringComparison.OrdinalIgnoreCase)))
-                    {
-                        return "This id already exists in the same dependency group.";
-                    }
-                }
-            }
-
-            return null;
-        }
-
-        public PackageDependency AsReadOnly()
-        {
-            return new PackageDependency(Id, VersionSpec);
-        }
-    }
-=======
-﻿using System;
-using System.Linq;
-using System.ComponentModel;
-using System.Diagnostics;
-using NuGet;
-
-namespace PackageExplorerViewModel
-{
-    public class EditablePackageDependency : INotifyPropertyChanged, IDataErrorInfo
-    {
-        private string _id;
-        private string _exclude;
-        private IVersionSpec _versionSpec;
-        private Func<EditablePackageDependencySet> _getActiveDependencySet;
-
-        public EditablePackageDependency(Func<EditablePackageDependencySet> getActiveDependencySet)
-        {
-            Debug.Assert(getActiveDependencySet != null);
-            _getActiveDependencySet = getActiveDependencySet;
-        }
-
-        public string Id
-        {
-            get { return _id; }
-            set
-            {
-                if (_id != value)
-                {
-                    _id = value;
-                    RaisePropertyChange("Id");
-                }
-            }
-        }
-
-        public IVersionSpec VersionSpec
         {
             get { return _versionSpec; }
             set
@@ -203,7 +95,7 @@
                     return VersionSpec != null ? "Package id must not be empty." : (string)null;
                 }
 
-                if (!PackageIdValidator.IsValidPackageId(Id))
+                if (!NuGet.PackageIdValidator.IsValidPackageId(Id))
                 {
                     return "'" + Id + "' is an invalid package id.";
                 }
@@ -226,5 +118,4 @@
             return new PackageDependency(Id, VersionSpec, Exclude);
         }
     }
->>>>>>> 82790915
 }
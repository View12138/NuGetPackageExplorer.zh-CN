--- conflicted
+++ resolved
@@ -1,4 +1,3 @@
-<<<<<<< HEAD
 ﻿using System;
 using System.Collections.Generic;
 using System.Diagnostics;
@@ -61,68 +60,4 @@
             return source;
         }
     }
-=======
-﻿using System;
-using System.Collections.Generic;
-using System.Diagnostics;
-using NuGet;
-using NuGetPackageExplorer.Types;
-
-namespace PackageExplorerViewModel
-{
-    internal class PublishSourceSettings : ISourceSettings
-    {
-        private readonly ISettingsManager _settingsManager;
-
-        public PublishSourceSettings(ISettingsManager settingsManager)
-        {
-            Debug.Assert(settingsManager != null);
-            _settingsManager = settingsManager;
-        }
-
-        #region ISourceSettings Members
-
-        public IList<string> GetSources()
-        {
-            var sources = _settingsManager.GetPublishSources();
-            for (int i = 0; i < sources.Count; i++)
-            {
-                sources[i] = MigrateOfficialNuGetSource(sources[i]);
-            }
-
-            return sources;
-        }
-
-        public void SetSources(IEnumerable<string> sources)
-        {
-            _settingsManager.SetPublishSources(sources);
-        }
-
-        public string DefaultSource
-        {
-            get { return NuGetConstants.NuGetPublishFeed; }
-        }
-
-        public string ActiveSource
-        {
-            get
-            {
-                return MigrateOfficialNuGetSource(_settingsManager.ActivePublishSource);
-            }
-            set { _settingsManager.ActivePublishSource = value; }
-        }
-
-        #endregion
-
-        private static string MigrateOfficialNuGetSource(string source)
-        {
-            if (NuGetConstants.V2LegacyNuGetPublishFeed.Equals(source, StringComparison.OrdinalIgnoreCase))
-            {
-                return NuGetConstants.NuGetPublishFeed;
-            }
-
-            return source;
-        }
-    }
->>>>>>> 82790915
 }
--- conflicted
+++ resolved
@@ -1,4 +1,3 @@
-<<<<<<< HEAD
 ﻿using System;
 using System.Diagnostics.CodeAnalysis;
 using System.Globalization;
@@ -210,217 +209,4 @@
             }
         }
     }
-=======
-﻿using System;
-using System.Diagnostics.CodeAnalysis;
-using System.Globalization;
-using System.IO;
-using System.Linq;
-using System.Windows.Input;
-using NuGetPackageExplorer.Types;
-
-namespace PackageExplorerViewModel
-{
-    internal class SavePackageCommand : CommandBase, ICommand
-    {
-        private const string SaveAction = "Save";
-        private const string SaveAsAction = "SaveAs";
-        private const string ForceSaveAction = "ForceSave";
-        private const string SaveMetadataAction = "SaveMetadataAs";
-
-        public SavePackageCommand(PackageViewModel model)
-            : base(model)
-        {
-        }
-
-        #region ICommand Members
-
-        public bool CanExecute(object parameter)
-        {
-            return !ViewModel.IsInEditFileMode;
-        }
-
-        public event EventHandler CanExecuteChanged;
-
-        public void Execute(object parameter)
-        {
-            if (ViewModel.IsInEditMetadataMode)
-            {
-                bool isMetadataValid = ViewModel.ApplyEditExecute();
-                if (!isMetadataValid)
-                {
-                    ViewModel.UIServices.Show(Resources.EditFormHasInvalidInput, MessageLevel.Error);
-                    return;
-                }
-            }
-
-            var action = parameter as string;
-
-            // if the action is Save Metadata, we don't care if the package is valid
-            if (action != SaveMetadataAction)
-            {
-                // validate the package to see if there is any error before actually creating the package.
-                PackageIssue firstIssue =
-                    ViewModel.Validate().FirstOrDefault(p => p.Level == PackageIssueLevel.Error);
-                if (firstIssue != null)
-                {
-                    ViewModel.UIServices.Show(
-                        Resources.PackageCreationFailed
-                        + Environment.NewLine
-                        + Environment.NewLine
-                        + firstIssue.Description,
-                        MessageLevel.Warning);
-                    return;
-                }
-            }
-
-            if (action == SaveAction || action == ForceSaveAction)
-            {
-                if (CanSaveTo(ViewModel.PackageSource))
-                {
-                    Save();
-                }
-                else
-                {
-                    SaveAs();
-                }
-            }
-            else if (action == SaveAsAction)
-            {
-                SaveAs();
-            }
-            else if (action == SaveMetadataAction)
-            {
-                SaveMetadataAs();
-            }
-        }
-
-        #endregion
-
-        private static bool CanSaveTo(string packageSource)
-        {
-            return !String.IsNullOrEmpty(packageSource) &&
-                   Path.IsPathRooted(packageSource) &&
-                   Path.GetExtension(packageSource).Equals(NuGet.Constants.PackageExtension,
-                                                           StringComparison.OrdinalIgnoreCase);
-        }
-
-        [System.Diagnostics.CodeAnalysis.SuppressMessage("Microsoft.Globalization", "CA1303:Do not pass literals as localized parameters", MessageId = "NuGetPackageExplorer.Types.IUIServices.Confirm(System.String,System.String,System.Boolean)")]
-        private void Save()
-        {
-            string expectedPackageName = ViewModel.PackageMetadata + NuGet.Constants.PackageExtension;
-            string packageName = Path.GetFileName(ViewModel.PackageSource);
-            if (!expectedPackageName.Equals(packageName, StringComparison.OrdinalIgnoreCase))
-            {
-                bool confirmed = ViewModel.UIServices.Confirm(
-                    "File name mismatch",
-                    "It looks like the package Id and version do not match this file name. Do you still want to save the package as '" + packageName + "'?",
-                    isWarning: true);
-
-                if (!confirmed)
-                {
-                    return;
-                }
-            }
-
-            bool succeeded = SavePackage(ViewModel.PackageSource);
-            if (succeeded)
-            {
-                RaiseCanExecuteChangedEvent();
-            }
-        }
-
-        private void SaveAs()
-        {
-            string packageName = ViewModel.PackageMetadata + NuGet.Constants.PackageExtension;
-            string title = "Save " + packageName;
-            const string filter = "NuGet package file (*.nupkg)|*.nupkg|All files (*.*)|*.*";
-            string selectedPackagePath;
-            int filterIndex;
-            string initialDirectory = Path.IsPathRooted(ViewModel.PackageSource) ? ViewModel.PackageSource : null;
-            if (ViewModel.UIServices.OpenSaveFileDialog(title, packageName, initialDirectory, filter, /* overwritePrompt */ false,
-                                                        out selectedPackagePath, out filterIndex))
-            {
-                if (filterIndex == 1 &&
-                    !selectedPackagePath.EndsWith(NuGet.Constants.PackageExtension, StringComparison.OrdinalIgnoreCase))
-                {
-                    selectedPackagePath += NuGet.Constants.PackageExtension;
-                }
-
-                // prompt if the file already exists on disk
-                if (File.Exists(selectedPackagePath))
-                {
-                    bool confirmed = ViewModel.UIServices.Confirm(
-                        Resources.ConfirmToReplaceFile_Title,
-                        String.Format(CultureInfo.CurrentCulture, Resources.ConfirmToReplaceFile, selectedPackagePath));
-                    if (!confirmed)
-                    {
-                        return;
-                    }
-                }
-
-                bool succeeded = SavePackage(selectedPackagePath);
-                if (succeeded)
-                {
-                    ViewModel.PackageSource = selectedPackagePath;
-                }
-            }
-            RaiseCanExecuteChangedEvent();
-        }
-
-        [SuppressMessage("Microsoft.Design", "CA1031:DoNotCatchGeneralExceptionTypes")]
-        private void SaveMetadataAs()
-        {
-            string packageName = ViewModel.PackageMetadata + NuGet.Constants.ManifestExtension;
-            string title = "Save " + packageName;
-            const string filter = "NuGet manifest file (*.nuspec)|*.nuspec|All files (*.*)|*.*";
-            string selectedPath;
-            int filterIndex;
-            string initialDirectory = Path.IsPathRooted(ViewModel.PackageSource) ? ViewModel.PackageSource : null;
-            if (ViewModel.UIServices.OpenSaveFileDialog(title, packageName, initialDirectory, filter, /* overwritePrompt */ false,
-                                                        out selectedPath, out filterIndex))
-            {
-                try
-                {
-                    if (filterIndex == 1 &&
-                        !selectedPath.EndsWith(NuGet.Constants.ManifestExtension, StringComparison.OrdinalIgnoreCase))
-                    {
-                        selectedPath += NuGet.Constants.ManifestExtension;
-                    }
-
-                    ViewModel.ExportManifest(selectedPath);
-                    ViewModel.OnSaved(selectedPath);
-                }
-                catch (Exception ex)
-                {
-                    ViewModel.UIServices.Show(ex.Message, MessageLevel.Error);
-                }
-            }
-        }
-
-        [SuppressMessage("Microsoft.Design", "CA1031:DoNotCatchGeneralExceptionTypes")]
-        private bool SavePackage(string fileName)
-        {
-            try
-            {
-                PackageHelper.SavePackage(ViewModel.PackageMetadata, ViewModel.GetFiles(), fileName, true);
-                ViewModel.OnSaved(fileName);
-                return true;
-            }
-            catch (Exception ex)
-            {
-                ViewModel.UIServices.Show(ex.Message, MessageLevel.Error);
-                return false;
-            }
-        }
-
-        private void RaiseCanExecuteChangedEvent()
-        {
-            if (CanExecuteChanged != null)
-            {
-                CanExecuteChanged(this, EventArgs.Empty);
-            }
-        }
-    }
->>>>>>> 82790915
 }
﻿using System;
<<<<<<< HEAD
using NuGetPe;
=======
using NuGet;
using PackageExplorerViewModel.Types;
>>>>>>> 2dea4a96

namespace PackageExplorerViewModel
{
    internal static class PackageRepositoryFactory
    {
        public static IPackageRepository CreateRepository(string source, ICredentialManager credentialManager)
        {
            if (source == null)
            {
                throw new ArgumentNullException("source");
            }

            var uri = new Uri(source);

            if (uri.IsFile)
            {
                return new LocalPackageRepository(source);
            }
            else
            {
				credentialManager.TryAddUriCredentials(uri);
                return new DataServicePackageRepository(uri, credentialManager.Get(uri));
            }
        }
    }
}<|MERGE_RESOLUTION|>--- conflicted
+++ resolved
@@ -1,10 +1,6 @@
 ﻿using System;
-<<<<<<< HEAD
 using NuGetPe;
-=======
-using NuGet;
 using PackageExplorerViewModel.Types;
->>>>>>> 2dea4a96
 
 namespace PackageExplorerViewModel
 {

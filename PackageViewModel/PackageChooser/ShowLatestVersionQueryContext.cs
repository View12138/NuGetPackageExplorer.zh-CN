--- conflicted
+++ resolved
@@ -1,4 +1,3 @@
-<<<<<<< HEAD
 ﻿using System;
 using System.Collections.Generic;
 using System.Data.Services.Client;
@@ -90,97 +89,4 @@
 
         #endregion
     }
-=======
-﻿using System;
-using System.Collections.Generic;
-using System.Data.Services.Client;
-using System.Diagnostics.CodeAnalysis;
-using System.Linq;
-using System.Threading;
-using System.Threading.Tasks;
-using NuGet;
-
-namespace PackageExplorerViewModel
-{
-    internal class ShowLatestVersionQueryContext<T> : QueryContextBase<T>, IQueryContext<T> where T : IPackageInfoType
-    {
-        private readonly int _pageSize;
-        private int _pageIndex;
-
-        public ShowLatestVersionQueryContext(IQueryable<T> source, int pageSize) 
-            : base(source)
-        {
-            _pageSize = pageSize;
-        }
-
-        private int PageCount
-        {
-            get { return (TotalItemCount + (_pageSize - 1)) / _pageSize; }
-        }
-
-        #region IQueryContext<T> Members
-
-        public int BeginPackage
-        {
-            get { return Math.Min(TotalItemCount, _pageIndex * _pageSize + 1); }
-        }
-
-        public int EndPackage
-        {
-            get { return Math.Min(TotalItemCount, (_pageIndex + 1) * _pageSize); }
-        }
-
-        public async Task<IList<T>> GetItemsForCurrentPage(CancellationToken token)
-        {
-            var pagedQuery = Source.Skip(_pageIndex * _pageSize).Take(_pageSize);
-            T[] queryResponse = (await LoadData(pagedQuery)).ToArray();
-
-            token.ThrowIfCancellationRequested();
-
-            foreach (var package in queryResponse)
-            {
-                package.ShowAll = false;
-            }
-
-            token.ThrowIfCancellationRequested();
-
-            return queryResponse;
-        }
-
-        public bool MoveFirst()
-        {
-            _pageIndex = 0;
-            return true;
-        }
-
-        public bool MoveNext()
-        {
-            if (_pageIndex < PageCount - 1)
-            {
-                _pageIndex++;
-                return true;
-            }
-
-            return false;
-        }
-
-        public bool MovePrevious()
-        {
-            if (_pageIndex > 0)
-            {
-                _pageIndex--;
-                return true;
-            }
-            return false;
-        }
-
-        public bool MoveLast()
-        {
-            _pageIndex = PageCount - 1;
-            return true;
-        }
-
-        #endregion
-    }
->>>>>>> 82790915
 }
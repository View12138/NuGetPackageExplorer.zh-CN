--- conflicted
+++ resolved
@@ -1,4 +1,3 @@
-<<<<<<< HEAD
 ﻿using System.Collections.Generic;
 using NuGetPe;
 
@@ -8,15 +7,4 @@
     {
         IEnumerable<PackageIssue> Validate(IPackage package, string packageFileName);
     }
-=======
-﻿using System.Collections.Generic;
-using NuGet;
-
-namespace NuGetPackageExplorer.Types
-{
-    public interface IPackageRule
-    {
-        IEnumerable<PackageIssue> Validate(IPackage package, string packageFileName);
-    }
->>>>>>> 82790915
 }
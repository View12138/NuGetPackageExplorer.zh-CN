--- conflicted
+++ resolved
@@ -12,13 +12,8 @@
 
   <ItemGroup>
     <PackageReference Include="Microsoft.Web.Xdt" Version="2.1.2" />
-<<<<<<< HEAD
-    <PackageReference Include="NuGet.Packaging" Version="5.0.0-xprivate02.36848" />
+    <PackageReference Include="NuGet.Packaging" Version="5.0.0-xprivate.48840" />
     <PackageReference Include="System.ComponentModel.Composition" Version="4.5.0" />
-=======
-    <PackageReference Include="NuGet.Packaging" Version="4.9.0-rtm.5658" />
-    <Reference Include="System.ComponentModel.Composition" />
->>>>>>> 47430cf6
   </ItemGroup>
   
 </Project>
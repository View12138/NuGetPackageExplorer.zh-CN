--- conflicted
+++ resolved
@@ -1,4 +1,3 @@
-<<<<<<< HEAD
 ﻿using System;
 using System.Globalization;
 using System.Text;
@@ -11,107 +10,11 @@
         private const string GreaterThanOrEqualTo = "\u2265";
 
         public PackageDependency(string id)
-            : this(id, null)
-        {
-        }
-
-        public PackageDependency(string id, NuGet.IVersionSpec versionSpec)
-        {
-            if (String.IsNullOrEmpty(id))
-            {
-                throw new ArgumentNullException("id");
-            }
-            Id = id;
-            VersionSpec = versionSpec;
-        }
-
-        public string Id { get; private set; }
-
-        public NuGet.IVersionSpec VersionSpec { get; private set; }
-
-        public override string ToString()
-        {
-            if (VersionSpec == null)
-            {
-                return Id;
-            }
-
-            if (VersionSpec.MinVersion != null && VersionSpec.IsMinInclusive && VersionSpec.MaxVersion == null &&
-                !VersionSpec.IsMaxInclusive)
-            {
-                return String.Format(CultureInfo.InvariantCulture, "{0} ({1} {2})", Id, GreaterThanOrEqualTo,
-                                     VersionSpec.MinVersion);
-            }
-
-            if (VersionSpec.MinVersion != null && VersionSpec.MaxVersion != null &&
-                VersionSpec.MinVersion == VersionSpec.MaxVersion && VersionSpec.IsMinInclusive &&
-                VersionSpec.IsMaxInclusive)
-            {
-                return String.Format(CultureInfo.InvariantCulture, "{0} (= {1})", Id, VersionSpec.MinVersion);
-            }
-
-            var versionBuilder = new StringBuilder();
-            if (VersionSpec.MinVersion != null)
-            {
-                if (VersionSpec.IsMinInclusive)
-                {
-                    versionBuilder.AppendFormat(CultureInfo.InvariantCulture, "({0} ", GreaterThanOrEqualTo);
-                }
-                else
-                {
-                    versionBuilder.Append("(> ");
-                }
-                versionBuilder.Append(VersionSpec.MinVersion);
-            }
-
-            if (VersionSpec.MaxVersion != null)
-            {
-                if (versionBuilder.Length == 0)
-                {
-                    versionBuilder.Append("(");
-                }
-                else
-                {
-                    versionBuilder.Append(" && ");
-                }
-
-                if (VersionSpec.IsMaxInclusive)
-                {
-                    versionBuilder.AppendFormat(CultureInfo.InvariantCulture, "{0} ", LessThanOrEqualTo);
-                }
-                else
-                {
-                    versionBuilder.Append("< ");
-                }
-                versionBuilder.Append(VersionSpec.MaxVersion);
-            }
-
-            if (versionBuilder.Length > 0)
-            {
-                versionBuilder.Append(")");
-            }
-
-            return Id + " " + versionBuilder;
-        }
-    }
-=======
-﻿using System;
-using System.Globalization;
-using System.Text;
-
-namespace NuGet
-{
-    public class PackageDependency
-    {
-        private const string LessThanOrEqualTo = "\u2264";
-        private const string GreaterThanOrEqualTo = "\u2265";
-
-        public PackageDependency(string id)
             : this(id, null, null)
         {
         }
 
-        public PackageDependency(string id, IVersionSpec versionSpec, string exclude)
+        public PackageDependency(string id, NuGet.IVersionSpec versionSpec, string exclude)
         {
             if (String.IsNullOrEmpty(id))
             {
@@ -124,7 +27,7 @@
 
         public string Id { get; private set; }
 
-        public IVersionSpec VersionSpec { get; private set; }
+        public NuGet.IVersionSpec VersionSpec { get; private set; }
         public string Exclude { get; private set; }
 
         public override string ToString()
@@ -200,5 +103,4 @@
             return Id + " " + versionBuilder + excludeStr;
         }
     }
->>>>>>> 82790915
 }
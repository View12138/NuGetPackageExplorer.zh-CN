--- conflicted
+++ resolved
@@ -1,4 +1,3 @@
-<<<<<<< HEAD
 ﻿using System;
 
 namespace NuGetPe
@@ -10,17 +9,4 @@
         int VersionDownloadCount { get; }
         string PackageHash { get; }
     }
-=======
-﻿using System;
-
-namespace NuGet
-{
-    public interface IServerPackageMetadata
-    {
-        Uri ReportAbuseUrl { get; }
-        int DownloadCount { get; }
-        int VersionDownloadCount { get; }
-        string PackageHash { get; }
-    }
->>>>>>> 82790915
 }
--- conflicted
+++ resolved
@@ -1,4 +1,3 @@
-<<<<<<< HEAD
 using System;
 using System.Collections.Generic;
 
@@ -36,43 +35,4 @@
 
         Version MinClientVersion { get; }
     }
-=======
-using System;
-using System.Collections.Generic;
-
-namespace NuGet
-{
-    public interface IPackageMetadata
-    {
-        string Id { get; }
-        SemanticVersion Version { get; }
-        string Title { get; }
-        IEnumerable<string> Authors { get; }
-        IEnumerable<string> Owners { get; }
-        Uri IconUrl { get; }
-        Uri LicenseUrl { get; }
-        Uri ProjectUrl { get; }
-        bool RequireLicenseAcceptance { get; }
-        bool DevelopmentDependency { get; }
-        string Description { get; }
-        string Summary { get; }
-        string ReleaseNotes { get; }
-        string Copyright { get; }
-        string Language { get; }
-        string Tags { get; }
-        IEnumerable<FrameworkAssemblyReference> FrameworkAssemblies { get; }
-
-        /// <summary>
-        /// Specifies sets other packages that the package depends on.
-        /// </summary>
-        IEnumerable<PackageDependencySet> DependencySets { get; }
-
-        /// <summary>
-        /// Returns sets of References specified in the manifest.
-        /// </summary>
-        IEnumerable<PackageReferenceSet> PackageAssemblyReferences { get; }
-
-        Version MinClientVersion { get; }
-    }
->>>>>>> 82790915
 }
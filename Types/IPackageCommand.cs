--- conflicted
+++ resolved
@@ -1,4 +1,3 @@
-<<<<<<< HEAD
 ﻿using NuGetPe;
 
 namespace NuGetPackageExplorer.Types
@@ -7,14 +6,4 @@
     {
         void Execute(IPackage package, string packagePath);
     }
-=======
-﻿using NuGet;
-
-namespace NuGetPackageExplorer.Types
-{
-    public interface IPackageCommand
-    {
-        void Execute(IPackage package, string packagePath);
-    }
->>>>>>> 82790915
 }
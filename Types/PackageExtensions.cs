--- conflicted
+++ resolved
@@ -1,4 +1,3 @@
-<<<<<<< HEAD
 ﻿using System;
 using System.Collections.Generic;
 using System.Diagnostics.CodeAnalysis;
@@ -39,46 +38,4 @@
             return GetFilesInFolder(package, String.Empty);
         }
     }
-=======
-﻿using System;
-using System.Collections.Generic;
-using System.Diagnostics.CodeAnalysis;
-using System.IO;
-using System.Linq;
-using NuGet;
-
-namespace NuGetPackageExplorer.Types
-{
-    public static class PackageExtensions
-    {
-        [SuppressMessage("Microsoft.Naming", "CA1702:CompoundWordsShouldBeCasedCorrectly", MessageId = "InFolder")]
-        public static IEnumerable<string> GetFilesInFolder(this IPackage package, string folder)
-        {
-            if (folder == null)
-            {
-                throw new ArgumentNullException("folder");
-            }
-
-            if (String.IsNullOrEmpty(folder))
-            {
-                // return files at the root
-                return from s in package.GetFiles()
-                       where s.Path.IndexOf(Path.DirectorySeparatorChar) == -1
-                       select s.Path;
-            }
-            else
-            {
-                string prefix = folder + Path.DirectorySeparatorChar;
-                return from s in package.GetFiles()
-                       where s.Path.StartsWith(prefix, StringComparison.OrdinalIgnoreCase)
-                       select s.Path;
-            }
-        }
-
-        public static IEnumerable<string> GetFilesUnderRoot(this IPackage package)
-        {
-            return GetFilesInFolder(package, String.Empty);
-        }
-    }
->>>>>>> 82790915
 }
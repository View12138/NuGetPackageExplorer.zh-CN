--- conflicted
+++ resolved
@@ -43,10 +43,9 @@
     <None Include="PackageExplorer.Package.Nightly_TemporaryKey.pfx" />
   </ItemGroup>
   <ItemGroup>
-<<<<<<< HEAD
     <ProjectReference Include="..\PackageExplorer\NuGetPackageExplorer.csproj"
                   SkipGetTargetFrameworkProperties="true"                  
-                  Properties="RuntimeIdentifier=win-x86;SelfContained=true" />
+                  Properties="RuntimeIdentifier=win-x86;SelfContained=true;DistChannel=Nightly" />
   </ItemGroup>
   <Import Project="$(WapProjPath)\Microsoft.DesktopBridge.targets" />
 
@@ -64,19 +63,6 @@
     <MSBuild Projects="@(ProjectReference->'%(FullPath)')"
          BuildInParallel="$(BuildInParallel)"
          Targets="Publish"              
-=======
-    <ProjectReference Include="..\PackageExplorer\NuGetPackageExplorer.csproj" 
-                      SkipGetTargetFrameworkProperties="true"
-                      Properties="DistChannel=Nightly"
-                       />
-  </ItemGroup>
-  <Import Project="$(WapProjPath)\Microsoft.DesktopBridge.targets" />
-
-  <Target Name="PublishReferences" BeforeTargets="ExpandProjectReferences">
-    <MSBuild Projects="@(ProjectReference->'%(FullPath)')"
-         BuildInParallel="$(BuildInParallel)"
-         Targets="Build"
->>>>>>> f2fb9784
     />
   </Target>
 </Project>
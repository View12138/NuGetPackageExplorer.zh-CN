<<<<<<< HEAD
﻿<UserControl 
    x:Class="PackageExplorer.PackageMetadataEditor" 
    xmlns="http://schemas.microsoft.com/winfx/2006/xaml/presentation" 
    xmlns:x="http://schemas.microsoft.com/winfx/2006/xaml" 
    xmlns:mc="http://schemas.openxmlformats.org/markup-compatibility/2006" 
    xmlns:d="http://schemas.microsoft.com/expression/blend/2008" 
    xmlns:self="clr-namespace:PackageExplorer" 
    xmlns:types="clr-namespace:NuGetPe;assembly=NuGetPackageExplorer.Types" 
    IsVisibleChanged="PackageMetadataEditor_IsVisibleChanged" mc:Ignorable="d" d:DesignHeight="300" d:DesignWidth="300">

    <UserControl.Resources>
        <self:VersionConverter x:Key="VersionConverter" />
        <self:NetVersionConverter x:Key="NetVersionConverter" />
        <self:VersionSpecConverter x:Key="VersionSpecConverter" />
        <self:UriConverter x:Key="UriConverter" />
        <self:FrameworkAssemblyReferenceConverter x:Key="FrameworkNameConverter" />

        <Style x:Key="ImageStyle" TargetType="{x:Type Image}">
            <Setter Property="Width" Value="16" />
            <Setter Property="Height" Value="16" />
            <Setter Property="Stretch" Value="Uniform" />
        </Style>

        <Style TargetType="{x:Type Label}" x:Key="LabelStyle">
            <Setter Property="Margin" Value="0, 2, 0, 0" />
        </Style>

        <Style TargetType="{x:Type Label}" x:Key="RequiredLabelStyle" BasedOn="{StaticResource LabelStyle}">
            <Setter Property="FontWeight" Value="Bold" />
        </Style>

        <Style TargetType="{x:Type CheckBox}" x:Key="CheckBoxStyle">
            <Setter Property="Margin" Value="5, 4, 3, 2" />
        </Style>

        <Style TargetType="{x:Type ComboBox}" x:Key="ComboBoxStyle">
            <Setter Property="Margin" Value="0, 4, 3, 0" />
        </Style>

        <DataTemplate DataType="{x:Type types:FrameworkAssemblyReference}" x:Key="FrameworkAssemblyTemplate">
            <Grid Margin="0,4,0,0">
                <Grid.ColumnDefinitions>
                    <ColumnDefinition Width="*" />
                    <ColumnDefinition Width="*" />
                    <ColumnDefinition Width="Auto" />
                </Grid.ColumnDefinitions>

                <TextBlock Grid.Column="0" Text="{Binding AssemblyName, Mode=OneWay}" TextTrimming="CharacterEllipsis" ToolTipService.ToolTip="{Binding Text, RelativeSource={RelativeSource Self}}" />
                <TextBlock Grid.Column="1" Margin="4,0,4,0" Text="{Binding DisplayString}" TextTrimming="CharacterEllipsis" />
                <Button Grid.Column="2" ToolTipService.ToolTip="Remove this framework assembly" Click="RemoveFrameworkAssemblyButtonClicked">
                    <Image Style="{StaticResource ImageStyle}" Source="Images/delete.png" />
                </Button>
            </Grid>
        </DataTemplate>
    </UserControl.Resources>
    <ScrollViewer VerticalScrollBarVisibility="Auto">
        <Grid Validation.ErrorTemplate="{x:Null}">
            <Grid.ColumnDefinitions>
                <ColumnDefinition Width="Auto" />
                <ColumnDefinition Width="*" />
            </Grid.ColumnDefinitions>

            <Grid.RowDefinitions>
                <RowDefinition Height="Auto" />
                <RowDefinition Height="Auto" />
                <RowDefinition Height="Auto" />
                <RowDefinition Height="Auto" />
                <RowDefinition Height="Auto" />
                <RowDefinition Height="Auto" />
                <RowDefinition Height="Auto" />
                <RowDefinition Height="Auto" />
                <RowDefinition Height="Auto" />
                <RowDefinition Height="Auto" />
                <RowDefinition Height="Auto" />
                <RowDefinition Height="Auto" />
                <RowDefinition Height="Auto" />
                <RowDefinition Height="Auto" />
                <RowDefinition Height="Auto" />
                <RowDefinition Height="Auto" />
                <RowDefinition Height="Auto" />
                <RowDefinition Height="Auto" />
                <RowDefinition Height="Auto" />
                <RowDefinition Height="Auto" />
            </Grid.RowDefinitions>

            <Grid.BindingGroup>
                <BindingGroup x:Name="PackageMetadataGroup" NotifyOnValidationError="True">
                    <BindingGroup.ValidationRules>
                        <DataErrorValidationRule />
                    </BindingGroup.ValidationRules>
                </BindingGroup>
            </Grid.BindingGroup>

            <!-- Id -->
            <Label Grid.Row="0" Grid.Column="0" Target="IdBox" Style="{StaticResource RequiredLabelStyle}" Content="_Id" />
            <TextBox Grid.Row="0" Grid.Column="1" x:Name="IdBox" MaxLength="100" Text="{Binding PackageMetadata.Id, ValidatesOnDataErrors=True}" />

            <!-- Version -->
            <Label Grid.Row="1" Grid.Column="0" Target="VersionBox" Style="{StaticResource RequiredLabelStyle}" Content="_Version" />
            <TextBox Grid.Row="1" Grid.Column="1" x:Name="VersionBox">
                <TextBox.Text>
                    <Binding Path="PackageMetadata.Version" Converter="{StaticResource VersionConverter}" ValidatesOnDataErrors="True">
                        <Binding.ValidationRules>
                            <self:SemanticVersionValidationRule />
                        </Binding.ValidationRules>
                    </Binding>
                </TextBox.Text>
            </TextBox>

            <!-- Title -->
            <Label Grid.Row="2" Grid.Column="0" Target="TitleBox" Style="{StaticResource LabelStyle}" Content="_Title" />
            <TextBox Grid.Row="2" Grid.Column="1" x:Name="TitleBox" Text="{Binding PackageMetadata.Title}" />

            <!-- Authors -->
            <Label Grid.Row="3" Grid.Column="0" Target="AuthorsBox" Style="{StaticResource RequiredLabelStyle}" Content="_Authors" />
            <TextBox Grid.Row="3" Grid.Column="1" x:Name="AuthorsBox" Text="{Binding PackageMetadata.Authors, ValidatesOnDataErrors=True}" />

            <!-- Owners -->
            <Label Grid.Row="4" Grid.Column="0" Target="OwnersBox" Style="{StaticResource LabelStyle}" Content="_Owners" />
            <TextBox Grid.Row="4" Grid.Column="1" x:Name="OwnersBox" Text="{Binding PackageMetadata.Owners}" />

            <!-- Min client Version -->
            <Label Grid.Row="5" Grid.Column="0" Target="MinVersionBox" Style="{StaticResource LabelStyle}" Content="_Min client version" />
            <TextBox Grid.Row="5" Grid.Column="1" x:Name="MinVersionBox" MaxLength="100">
                <TextBox.Text>
                    <Binding Path="PackageMetadata.MinClientVersion" Converter="{StaticResource NetVersionConverter}" ValidatesOnDataErrors="True">
                        <Binding.ValidationRules>
                            <self:NetSemanticVersionValidationRule />
                        </Binding.ValidationRules>
                    </Binding>
                </TextBox.Text>
            </TextBox>

            <!-- Development Dependency -->
            <CheckBox Grid.Row="6" Grid.Column="0" Grid.ColumnSpan="2" VerticalContentAlignment="Center" IsChecked="{Binding PackageMetadata.DevelopmentDependency}" Content="_Development Dependency" Style="{StaticResource CheckBoxStyle}" />

            <!-- IconUrl -->
            <Label Grid.Row="7" Grid.Column="0" Target="IconUrlBox" Style="{StaticResource LabelStyle}" Content="Icon _Url" />
            <TextBox Grid.Row="7" Grid.Column="1" x:Name="IconUrlBox" Text="{Binding PackageMetadata.IconUrl, Converter={StaticResource UriConverter}}" />

            <!-- ProjectUrl -->
            <Label Grid.Row="8" Grid.Column="0" Target="ProjectUrlBox" Style="{StaticResource LabelStyle}" Content="_Project Url" />
            <TextBox Grid.Row="8" Grid.Column="1" x:Name="ProjectUrlBox" Text="{Binding PackageMetadata.ProjectUrl, Converter={StaticResource UriConverter}}" />

            <!-- Require License Acceptane -->
            <CheckBox Grid.Row="9" Grid.Column="0" Grid.ColumnSpan="2" VerticalContentAlignment="Center" IsChecked="{Binding PackageMetadata.RequireLicenseAcceptance}" Content="_Requires License Acceptance" Style="{StaticResource CheckBoxStyle}" />

            <!-- LicenseUrl -->
            <Label Grid.Row="10" Grid.Column="0" Target="LicenseUrlBox" Style="{StaticResource LabelStyle}" Content="_License Url" />
            <TextBox Grid.Row="10" Grid.Column="1" x:Name="LicenseUrlBox" Text="{Binding PackageMetadata.LicenseUrl, Converter={StaticResource UriConverter}, ValidatesOnDataErrors=true}" />

            <!-- Summary -->
            <Label Grid.Row="11" Grid.Column="0" Target="SummaryBox" Style="{StaticResource LabelStyle}" Content="_Summary" />
            <TextBox Grid.Row="11" Grid.Column="1" Height="80" MaxLength="200" VerticalContentAlignment="Top" VerticalScrollBarVisibility="Auto" TextWrapping="Wrap" x:Name="SummaryBox" Text="{Binding PackageMetadata.Summary}" AcceptsReturn="True" />

            <!-- Description -->
            <Label Grid.Row="12" Grid.Column="0" Target="DescriptionBox" Style="{StaticResource RequiredLabelStyle}" Content="_Description" />
            <TextBox Grid.Row="12" Grid.Column="1" Height="80" MaxLength="2000" VerticalContentAlignment="Top" VerticalScrollBarVisibility="Auto" TextWrapping="Wrap" x:Name="DescriptionBox" Text="{Binding PackageMetadata.Description, ValidatesOnDataErrors=True}" AcceptsReturn="True" />

            <!-- Release Notes -->
            <Label Grid.Row="13" Grid.Column="0" Target="ReleaseNotesBox" Style="{StaticResource LabelStyle}" Content="_Release Notes" />
            <TextBox Grid.Row="13" Grid.Column="1" Height="80" VerticalContentAlignment="Top" VerticalScrollBarVisibility="Auto" TextWrapping="Wrap" x:Name="ReleaseNotesBox" Text="{Binding PackageMetadata.ReleaseNotes}" AcceptsReturn="True" />

            <!-- Copyright -->
            <Label Grid.Row="14" Grid.Column="0" Target="CopyrightBox" Style="{StaticResource LabelStyle}" Content="Cop_yright" />
            <TextBox Grid.Row="14" Grid.Column="1" x:Name="CopyrightBox" Text="{Binding PackageMetadata.Copyright, ValidatesOnDataErrors=true}" />

            <!-- Language -->
            <Label Grid.Row="15" Grid.Column="0" Target="LanguageBox" Style="{StaticResource LabelStyle}" Content="La_nguage" />
            <ComboBox Grid.Row="15" Grid.Column="1" x:Name="LanguageBox" Text="{Binding PackageMetadata.Language}" IsEditable="true" IsReadOnly="False" Width="120" HorizontalAlignment="Left" Style="{StaticResource ComboBoxStyle}" />

            <!-- Tags -->
            <Label Grid.Row="16" Grid.Column="0" Target="TagsBox" Style="{StaticResource LabelStyle}" Content="Ta_gs" />
            <TextBox Grid.Row="16" Grid.Column="1" x:Name="TagsBox" Text="{Binding PackageMetadata.Tags}" />
            
            <!-- Framework assemblies -->
            <Border Grid.Row="17" Grid.ColumnSpan="2" Margin="1,18,2,0" Padding="2,6,2,2" CornerRadius="3" BorderThickness="1" BorderBrush="#D5DFE5">
                <Grid Margin="3,4,3,0">
                    <Grid.RowDefinitions>
                        <RowDefinition Height="Auto" />
                        <RowDefinition Height="Auto" />
                        <RowDefinition Height="Auto" />
                    </Grid.RowDefinitions>
                    <Grid.ColumnDefinitions>
                        <ColumnDefinition Width="*" />
                        <ColumnDefinition Width="*" />
                        <ColumnDefinition Width="Auto" />
                    </Grid.ColumnDefinitions>

                    <Validation.ErrorTemplate>
                        <ControlTemplate></ControlTemplate>
                    </Validation.ErrorTemplate>

                    <Grid.BindingGroup>
                        <BindingGroup x:Name="NewFrameworkAssembly" Name="NewFrameworkAssembly" NotifyOnValidationError="True" />
                    </Grid.BindingGroup>

                    <TextBlock Grid.Column="0" Text="Assembly name" FontWeight="SemiBold" HorizontalAlignment="Center" Margin="0,0,0,3" />
                    <TextBlock Grid.Column="1" Text="Supported frameworks" FontWeight="SemiBold" HorizontalAlignment="Center" Margin="0,0,0,3" />

                    <ItemsControl x:Name="FrameworkAssembliesList" Grid.Row="1" Grid.Column="0" Grid.ColumnSpan="3" ItemTemplate="{StaticResource FrameworkAssemblyTemplate}"></ItemsControl>

                    <ComboBox x:Name="NewAssemblyName" Text="{Binding AssemblyName, UpdateSourceTrigger=Explicit, BindingGroupName=NewFrameworkAssembly, NotifyOnValidationError=True, ValidatesOnDataErrors=True}" Margin="2" IsEditable="true" IsReadOnly="False" Grid.Column="0" Grid.Row="2" />

                    <TextBox x:Name="NewSupportedFramework" Text="{Binding SupportedFrameworks, UpdateSourceTrigger=Explicit, BindingGroupName=NewFrameworkAssembly, Converter={StaticResource FrameworkNameConverter}, NotifyOnValidationError=True}" Margin="2" Grid.Column="1" Grid.Row="2" />

                    <self:GrayscaleButton Margin="0,2,0,2" Grid.Column="2" Grid.Row="2" ToolTipService.ToolTip="Add new framework assembly" Click="AddFrameworkAssemblyButtonClicked">
                        <self:GrayscaleImage Style="{StaticResource ImageStyle}" Source="Images/add.png" />
                        <Button.IsEnabled>
                            <Binding ElementName="NewAssemblyName" Path="Text" Converter="{StaticResource nullToBoolConverter}" />
                        </Button.IsEnabled>
                    </self:GrayscaleButton>
                </Grid>
            </Border>

            <!-- Header text for Framework assemblies -->
            <TextBlock Text="Framework assemblies" FontWeight="SemiBold" Foreground="Navy" Background="White" Grid.Row="17" Grid.ColumnSpan="2" Margin="1,10,1,0" HorizontalAlignment="Center" VerticalAlignment="Top" />

            <!-- Dependencies -->
            <Button HorizontalAlignment="Center" Grid.Row="18" Grid.ColumnSpan="2" Margin="1,18,2,0" Padding="15,2" Content="Edit dependencies" Click="EditDependenciesButtonClicked" />

            <!-- Filtered assembly references -->
            <Button HorizontalAlignment="Center" Grid.Row="19" Grid.ColumnSpan="2" Margin="1,18,2,10" Padding="15,2" Content="Edit assembly references" Click="EditReferencesButtonClicked" />
        </Grid>
    </ScrollViewer>
=======
﻿<UserControl 
    x:Class="PackageExplorer.PackageMetadataEditor" 
    xmlns="http://schemas.microsoft.com/winfx/2006/xaml/presentation" 
    xmlns:x="http://schemas.microsoft.com/winfx/2006/xaml" 
    xmlns:mc="http://schemas.openxmlformats.org/markup-compatibility/2006" 
    xmlns:d="http://schemas.microsoft.com/expression/blend/2008" 
    xmlns:self="clr-namespace:PackageExplorer" 
    xmlns:types="clr-namespace:NuGet;assembly=NuGetPackageExplorer.Types" 
    IsVisibleChanged="PackageMetadataEditor_IsVisibleChanged" mc:Ignorable="d" d:DesignHeight="300" d:DesignWidth="300">

    <UserControl.Resources>
        <self:VersionConverter x:Key="VersionConverter" />
        <self:NetVersionConverter x:Key="NetVersionConverter" />
        <self:VersionSpecConverter x:Key="VersionSpecConverter" />
        <self:UriConverter x:Key="UriConverter" />
        <self:FrameworkAssemblyReferenceConverter x:Key="FrameworkNameConverter" />

        <Style x:Key="ImageStyle" TargetType="{x:Type Image}">
            <Setter Property="Width" Value="16" />
            <Setter Property="Height" Value="16" />
            <Setter Property="Stretch" Value="Uniform" />
        </Style>

        <Style TargetType="{x:Type Label}" x:Key="LabelStyle">
            <Setter Property="Margin" Value="0, 2, 0, 0" />
        </Style>

        <Style TargetType="{x:Type Label}" x:Key="RequiredLabelStyle" BasedOn="{StaticResource LabelStyle}">
            <Setter Property="FontWeight" Value="Bold" />
        </Style>

        <Style TargetType="{x:Type CheckBox}" x:Key="CheckBoxStyle">
            <Setter Property="Margin" Value="5, 4, 3, 2" />
        </Style>

        <Style TargetType="{x:Type ComboBox}" x:Key="ComboBoxStyle">
            <Setter Property="Margin" Value="0, 4, 3, 0" />
        </Style>

        <DataTemplate DataType="{x:Type types:FrameworkAssemblyReference}" x:Key="FrameworkAssemblyTemplate">
            <Grid Margin="0,4,0,0">
                <Grid.ColumnDefinitions>
                    <ColumnDefinition Width="*" />
                    <ColumnDefinition Width="*" />
                    <ColumnDefinition Width="Auto" />
                </Grid.ColumnDefinitions>

                <TextBlock Grid.Column="0" Text="{Binding AssemblyName, Mode=OneWay}" TextTrimming="CharacterEllipsis" ToolTipService.ToolTip="{Binding Text, RelativeSource={RelativeSource Self}}" />
                <TextBlock Grid.Column="1" Margin="4,0,4,0" Text="{Binding DisplayString}" TextTrimming="CharacterEllipsis" />
                <Button Grid.Column="2" ToolTipService.ToolTip="Remove this framework assembly" Click="RemoveFrameworkAssemblyButtonClicked">
                    <Image Style="{StaticResource ImageStyle}" Source="Images/delete.png" />
                </Button>
            </Grid>
        </DataTemplate>
    </UserControl.Resources>
    <ScrollViewer VerticalScrollBarVisibility="Auto">
        <Grid Validation.ErrorTemplate="{x:Null}">
            <Grid.ColumnDefinitions>
                <ColumnDefinition Width="Auto" />
                <ColumnDefinition Width="*" />
            </Grid.ColumnDefinitions>

            <Grid.RowDefinitions>
                <RowDefinition Height="Auto" />
                <RowDefinition Height="Auto" />
                <RowDefinition Height="Auto" />
                <RowDefinition Height="Auto" />
                <RowDefinition Height="Auto" />
                <RowDefinition Height="Auto" />
                <RowDefinition Height="Auto" />
                <RowDefinition Height="Auto" />
                <RowDefinition Height="Auto" />
                <RowDefinition Height="Auto" />
                <RowDefinition Height="Auto" />
                <RowDefinition Height="Auto" />
                <RowDefinition Height="Auto" />
                <RowDefinition Height="Auto" />
                <RowDefinition Height="Auto" />
                <RowDefinition Height="Auto" />
                <RowDefinition Height="Auto" />
                <RowDefinition Height="Auto" />
                <RowDefinition Height="Auto" />
                <RowDefinition Height="Auto" />
            </Grid.RowDefinitions>

            <Grid.BindingGroup>
                <BindingGroup x:Name="PackageMetadataGroup" NotifyOnValidationError="True">
                    <BindingGroup.ValidationRules>
                        <DataErrorValidationRule />
                    </BindingGroup.ValidationRules>
                </BindingGroup>
            </Grid.BindingGroup>

            <!-- Id -->
            <Label Grid.Row="0" Grid.Column="0" Target="IdBox" Style="{StaticResource RequiredLabelStyle}" Content="_Id" />
            <TextBox Grid.Row="0" Grid.Column="1" x:Name="IdBox" MaxLength="100" Text="{Binding PackageMetadata.Id, ValidatesOnDataErrors=True}" />

            <!-- Version -->
            <Label Grid.Row="1" Grid.Column="0" Target="VersionBox" Style="{StaticResource RequiredLabelStyle}" Content="_Version" />
            <TextBox Grid.Row="1" Grid.Column="1" x:Name="VersionBox">
                <TextBox.Text>
                    <Binding Path="PackageMetadata.Version" Converter="{StaticResource VersionConverter}" ValidatesOnDataErrors="True">
                        <Binding.ValidationRules>
                            <self:SemanticVersionValidationRule />
                        </Binding.ValidationRules>
                    </Binding>
                </TextBox.Text>
            </TextBox>

            <!-- Title -->
            <Label Grid.Row="2" Grid.Column="0" Target="TitleBox" Style="{StaticResource LabelStyle}" Content="_Title" />
            <TextBox Grid.Row="2" Grid.Column="1" x:Name="TitleBox" Text="{Binding PackageMetadata.Title}" />

            <!-- Authors -->
            <Label Grid.Row="3" Grid.Column="0" Target="AuthorsBox" Style="{StaticResource RequiredLabelStyle}" Content="_Authors" />
            <TextBox Grid.Row="3" Grid.Column="1" x:Name="AuthorsBox" Text="{Binding PackageMetadata.Authors, ValidatesOnDataErrors=True}" />

            <!-- Owners -->
            <Label Grid.Row="4" Grid.Column="0" Target="OwnersBox" Style="{StaticResource LabelStyle}" Content="_Owners" />
            <TextBox Grid.Row="4" Grid.Column="1" x:Name="OwnersBox" Text="{Binding PackageMetadata.Owners}" />

            <!-- Min client Version -->
            <Label Grid.Row="5" Grid.Column="0" Target="MinVersionBox" Style="{StaticResource LabelStyle}" Content="_Min client version" />
            <TextBox Grid.Row="5" Grid.Column="1" x:Name="MinVersionBox" MaxLength="100">
                <TextBox.Text>
                    <Binding Path="PackageMetadata.MinClientVersion" Converter="{StaticResource NetVersionConverter}" ValidatesOnDataErrors="True">
                        <Binding.ValidationRules>
                            <self:NetSemanticVersionValidationRule />
                        </Binding.ValidationRules>
                    </Binding>
                </TextBox.Text>
            </TextBox>

            <!-- Development Dependency -->
            <CheckBox Grid.Row="6" Grid.Column="0" Grid.ColumnSpan="2" VerticalContentAlignment="Center" IsChecked="{Binding PackageMetadata.DevelopmentDependency}" Content="_Development Dependency" Style="{StaticResource CheckBoxStyle}" />

            <!-- IconUrl -->
            <Label Grid.Row="7" Grid.Column="0" Target="IconUrlBox" Style="{StaticResource LabelStyle}" Content="Icon _Url" />
            <TextBox Grid.Row="7" Grid.Column="1" x:Name="IconUrlBox" Text="{Binding PackageMetadata.IconUrl, Converter={StaticResource UriConverter}}" />

            <!-- ProjectUrl -->
            <Label Grid.Row="8" Grid.Column="0" Target="ProjectUrlBox" Style="{StaticResource LabelStyle}" Content="_Project Url" />
            <TextBox Grid.Row="8" Grid.Column="1" x:Name="ProjectUrlBox" Text="{Binding PackageMetadata.ProjectUrl, Converter={StaticResource UriConverter}}" />

            <!-- Require License Acceptane -->
            <CheckBox Grid.Row="9" Grid.Column="0" Grid.ColumnSpan="2" VerticalContentAlignment="Center" IsChecked="{Binding PackageMetadata.RequireLicenseAcceptance}" Content="_Requires License Acceptance" Style="{StaticResource CheckBoxStyle}" />

            <!-- LicenseUrl -->
            <Label Grid.Row="10" Grid.Column="0" Target="LicenseUrlBox" Style="{StaticResource LabelStyle}" Content="_License Url" />
            <TextBox Grid.Row="10" Grid.Column="1" x:Name="LicenseUrlBox" Text="{Binding PackageMetadata.LicenseUrl, Converter={StaticResource UriConverter}, ValidatesOnDataErrors=true}" />

            <!-- Summary -->
            <Label Grid.Row="11" Grid.Column="0" Target="SummaryBox" Style="{StaticResource LabelStyle}" Content="_Summary" />
            <TextBox Grid.Row="11" Grid.Column="1" Height="80" MaxLength="200" VerticalContentAlignment="Top" VerticalScrollBarVisibility="Auto" TextWrapping="Wrap" x:Name="SummaryBox" Text="{Binding PackageMetadata.Summary}" AcceptsReturn="True" />

            <!-- Description -->
            <Label Grid.Row="12" Grid.Column="0" Target="DescriptionBox" Style="{StaticResource RequiredLabelStyle}" Content="_Description" />
            <TextBox Grid.Row="12" Grid.Column="1" Height="80" MaxLength="2000" VerticalContentAlignment="Top" VerticalScrollBarVisibility="Auto" TextWrapping="Wrap" x:Name="DescriptionBox" Text="{Binding PackageMetadata.Description, ValidatesOnDataErrors=True}" AcceptsReturn="True" />

            <!-- Release Notes -->
            <Label Grid.Row="13" Grid.Column="0" Target="ReleaseNotesBox" Style="{StaticResource LabelStyle}" Content="_Release Notes" />
            <TextBox Grid.Row="13" Grid.Column="1" Height="80" VerticalContentAlignment="Top" VerticalScrollBarVisibility="Auto" TextWrapping="Wrap" x:Name="ReleaseNotesBox" Text="{Binding PackageMetadata.ReleaseNotes}" AcceptsReturn="True" />

            <!-- Copyright -->
            <Label Grid.Row="14" Grid.Column="0" Target="CopyrightBox" Style="{StaticResource LabelStyle}" Content="Cop_yright" />
            <TextBox Grid.Row="14" Grid.Column="1" x:Name="CopyrightBox" Text="{Binding PackageMetadata.Copyright, ValidatesOnDataErrors=true}" />

            <!-- Language -->
            <Label Grid.Row="15" Grid.Column="0" Target="LanguageBox" Style="{StaticResource LabelStyle}" Content="La_nguage" />
            <ComboBox Grid.Row="15" Grid.Column="1" x:Name="LanguageBox" Text="{Binding PackageMetadata.Language}" IsEditable="true" IsReadOnly="False" Width="120" HorizontalAlignment="Left" Style="{StaticResource ComboBoxStyle}" />

            <!-- Tags -->
            <Label Grid.Row="16" Grid.Column="0" Target="TagsBox" Style="{StaticResource LabelStyle}" Content="Ta_gs" />
            <TextBox Grid.Row="16" Grid.Column="1" x:Name="TagsBox" Text="{Binding PackageMetadata.Tags}" />
            
            <!-- Framework assemblies -->
            <Border Grid.Row="17" Grid.ColumnSpan="2" Margin="1,18,2,0" Padding="2,6,2,2" CornerRadius="3" BorderThickness="1" BorderBrush="#D5DFE5">
                <Grid Margin="3,4,3,0">
                    <Grid.RowDefinitions>
                        <RowDefinition Height="Auto" />
                        <RowDefinition Height="Auto" />
                        <RowDefinition Height="Auto" />
                    </Grid.RowDefinitions>
                    <Grid.ColumnDefinitions>
                        <ColumnDefinition Width="*" />
                        <ColumnDefinition Width="*" />
                        <ColumnDefinition Width="Auto" />
                    </Grid.ColumnDefinitions>

                    <Validation.ErrorTemplate>
                        <ControlTemplate></ControlTemplate>
                    </Validation.ErrorTemplate>

                    <Grid.BindingGroup>
                        <BindingGroup x:Name="NewFrameworkAssembly" Name="NewFrameworkAssembly" NotifyOnValidationError="True" />
                    </Grid.BindingGroup>

                    <TextBlock Grid.Column="0" Text="Assembly name" FontWeight="SemiBold" HorizontalAlignment="Center" Margin="0,0,0,3" />
                    <TextBlock Grid.Column="1" Text="Supported frameworks" FontWeight="SemiBold" HorizontalAlignment="Center" Margin="0,0,0,3" />

                    <ItemsControl x:Name="FrameworkAssembliesList" Grid.Row="1" Grid.Column="0" Grid.ColumnSpan="3" ItemTemplate="{StaticResource FrameworkAssemblyTemplate}"></ItemsControl>

                    <ComboBox x:Name="NewAssemblyName" Text="{Binding AssemblyName, UpdateSourceTrigger=Explicit, BindingGroupName=NewFrameworkAssembly, NotifyOnValidationError=True, ValidatesOnDataErrors=True}" Margin="2" IsEditable="true" IsReadOnly="False" Grid.Column="0" Grid.Row="2" />

                    <TextBox x:Name="NewSupportedFramework" Text="{Binding SupportedFrameworks, UpdateSourceTrigger=Explicit, BindingGroupName=NewFrameworkAssembly, Converter={StaticResource FrameworkNameConverter}, NotifyOnValidationError=True}" Margin="2" Grid.Column="1" Grid.Row="2" />

                    <self:GrayscaleButton Margin="0,2,0,2" Grid.Column="2" Grid.Row="2" ToolTipService.ToolTip="Add new framework assembly" Click="AddFrameworkAssemblyButtonClicked">
                        <self:GrayscaleImage Style="{StaticResource ImageStyle}" Source="Images/add.png" />
                        <Button.IsEnabled>
                            <Binding ElementName="NewAssemblyName" Path="Text" Converter="{StaticResource nullToBoolConverter}" />
                        </Button.IsEnabled>
                    </self:GrayscaleButton>
                </Grid>
            </Border>

            <!-- Header text for Framework assemblies -->
            <TextBlock Text="Framework assemblies" FontWeight="SemiBold" Foreground="Navy" Background="White" Grid.Row="17" Grid.ColumnSpan="2" Margin="1,10,1,0" HorizontalAlignment="Center" VerticalAlignment="Top" />

            <!-- Dependencies -->
            <Button HorizontalAlignment="Center" Grid.Row="18" Grid.ColumnSpan="2" Margin="1,18,2,0" Padding="15,2" Content="Edit dependencies" Click="EditDependenciesButtonClicked" />

            <!-- Filtered assembly references -->
            <Button HorizontalAlignment="Center" Grid.Row="19" Grid.ColumnSpan="2" Margin="1,18,2,10" Padding="15,2" Content="Edit assembly references" Click="EditReferencesButtonClicked" />
        </Grid>
    </ScrollViewer>
>>>>>>> 82790915
</UserControl><|MERGE_RESOLUTION|>--- conflicted
+++ resolved
@@ -1,4 +1,3 @@
-<<<<<<< HEAD
 ﻿<UserControl 
     x:Class="PackageExplorer.PackageMetadataEditor" 
     xmlns="http://schemas.microsoft.com/winfx/2006/xaml/presentation" 
@@ -224,231 +223,4 @@
             <Button HorizontalAlignment="Center" Grid.Row="19" Grid.ColumnSpan="2" Margin="1,18,2,10" Padding="15,2" Content="Edit assembly references" Click="EditReferencesButtonClicked" />
         </Grid>
     </ScrollViewer>
-=======
-﻿<UserControl 
-    x:Class="PackageExplorer.PackageMetadataEditor" 
-    xmlns="http://schemas.microsoft.com/winfx/2006/xaml/presentation" 
-    xmlns:x="http://schemas.microsoft.com/winfx/2006/xaml" 
-    xmlns:mc="http://schemas.openxmlformats.org/markup-compatibility/2006" 
-    xmlns:d="http://schemas.microsoft.com/expression/blend/2008" 
-    xmlns:self="clr-namespace:PackageExplorer" 
-    xmlns:types="clr-namespace:NuGet;assembly=NuGetPackageExplorer.Types" 
-    IsVisibleChanged="PackageMetadataEditor_IsVisibleChanged" mc:Ignorable="d" d:DesignHeight="300" d:DesignWidth="300">
-
-    <UserControl.Resources>
-        <self:VersionConverter x:Key="VersionConverter" />
-        <self:NetVersionConverter x:Key="NetVersionConverter" />
-        <self:VersionSpecConverter x:Key="VersionSpecConverter" />
-        <self:UriConverter x:Key="UriConverter" />
-        <self:FrameworkAssemblyReferenceConverter x:Key="FrameworkNameConverter" />
-
-        <Style x:Key="ImageStyle" TargetType="{x:Type Image}">
-            <Setter Property="Width" Value="16" />
-            <Setter Property="Height" Value="16" />
-            <Setter Property="Stretch" Value="Uniform" />
-        </Style>
-
-        <Style TargetType="{x:Type Label}" x:Key="LabelStyle">
-            <Setter Property="Margin" Value="0, 2, 0, 0" />
-        </Style>
-
-        <Style TargetType="{x:Type Label}" x:Key="RequiredLabelStyle" BasedOn="{StaticResource LabelStyle}">
-            <Setter Property="FontWeight" Value="Bold" />
-        </Style>
-
-        <Style TargetType="{x:Type CheckBox}" x:Key="CheckBoxStyle">
-            <Setter Property="Margin" Value="5, 4, 3, 2" />
-        </Style>
-
-        <Style TargetType="{x:Type ComboBox}" x:Key="ComboBoxStyle">
-            <Setter Property="Margin" Value="0, 4, 3, 0" />
-        </Style>
-
-        <DataTemplate DataType="{x:Type types:FrameworkAssemblyReference}" x:Key="FrameworkAssemblyTemplate">
-            <Grid Margin="0,4,0,0">
-                <Grid.ColumnDefinitions>
-                    <ColumnDefinition Width="*" />
-                    <ColumnDefinition Width="*" />
-                    <ColumnDefinition Width="Auto" />
-                </Grid.ColumnDefinitions>
-
-                <TextBlock Grid.Column="0" Text="{Binding AssemblyName, Mode=OneWay}" TextTrimming="CharacterEllipsis" ToolTipService.ToolTip="{Binding Text, RelativeSource={RelativeSource Self}}" />
-                <TextBlock Grid.Column="1" Margin="4,0,4,0" Text="{Binding DisplayString}" TextTrimming="CharacterEllipsis" />
-                <Button Grid.Column="2" ToolTipService.ToolTip="Remove this framework assembly" Click="RemoveFrameworkAssemblyButtonClicked">
-                    <Image Style="{StaticResource ImageStyle}" Source="Images/delete.png" />
-                </Button>
-            </Grid>
-        </DataTemplate>
-    </UserControl.Resources>
-    <ScrollViewer VerticalScrollBarVisibility="Auto">
-        <Grid Validation.ErrorTemplate="{x:Null}">
-            <Grid.ColumnDefinitions>
-                <ColumnDefinition Width="Auto" />
-                <ColumnDefinition Width="*" />
-            </Grid.ColumnDefinitions>
-
-            <Grid.RowDefinitions>
-                <RowDefinition Height="Auto" />
-                <RowDefinition Height="Auto" />
-                <RowDefinition Height="Auto" />
-                <RowDefinition Height="Auto" />
-                <RowDefinition Height="Auto" />
-                <RowDefinition Height="Auto" />
-                <RowDefinition Height="Auto" />
-                <RowDefinition Height="Auto" />
-                <RowDefinition Height="Auto" />
-                <RowDefinition Height="Auto" />
-                <RowDefinition Height="Auto" />
-                <RowDefinition Height="Auto" />
-                <RowDefinition Height="Auto" />
-                <RowDefinition Height="Auto" />
-                <RowDefinition Height="Auto" />
-                <RowDefinition Height="Auto" />
-                <RowDefinition Height="Auto" />
-                <RowDefinition Height="Auto" />
-                <RowDefinition Height="Auto" />
-                <RowDefinition Height="Auto" />
-            </Grid.RowDefinitions>
-
-            <Grid.BindingGroup>
-                <BindingGroup x:Name="PackageMetadataGroup" NotifyOnValidationError="True">
-                    <BindingGroup.ValidationRules>
-                        <DataErrorValidationRule />
-                    </BindingGroup.ValidationRules>
-                </BindingGroup>
-            </Grid.BindingGroup>
-
-            <!-- Id -->
-            <Label Grid.Row="0" Grid.Column="0" Target="IdBox" Style="{StaticResource RequiredLabelStyle}" Content="_Id" />
-            <TextBox Grid.Row="0" Grid.Column="1" x:Name="IdBox" MaxLength="100" Text="{Binding PackageMetadata.Id, ValidatesOnDataErrors=True}" />
-
-            <!-- Version -->
-            <Label Grid.Row="1" Grid.Column="0" Target="VersionBox" Style="{StaticResource RequiredLabelStyle}" Content="_Version" />
-            <TextBox Grid.Row="1" Grid.Column="1" x:Name="VersionBox">
-                <TextBox.Text>
-                    <Binding Path="PackageMetadata.Version" Converter="{StaticResource VersionConverter}" ValidatesOnDataErrors="True">
-                        <Binding.ValidationRules>
-                            <self:SemanticVersionValidationRule />
-                        </Binding.ValidationRules>
-                    </Binding>
-                </TextBox.Text>
-            </TextBox>
-
-            <!-- Title -->
-            <Label Grid.Row="2" Grid.Column="0" Target="TitleBox" Style="{StaticResource LabelStyle}" Content="_Title" />
-            <TextBox Grid.Row="2" Grid.Column="1" x:Name="TitleBox" Text="{Binding PackageMetadata.Title}" />
-
-            <!-- Authors -->
-            <Label Grid.Row="3" Grid.Column="0" Target="AuthorsBox" Style="{StaticResource RequiredLabelStyle}" Content="_Authors" />
-            <TextBox Grid.Row="3" Grid.Column="1" x:Name="AuthorsBox" Text="{Binding PackageMetadata.Authors, ValidatesOnDataErrors=True}" />
-
-            <!-- Owners -->
-            <Label Grid.Row="4" Grid.Column="0" Target="OwnersBox" Style="{StaticResource LabelStyle}" Content="_Owners" />
-            <TextBox Grid.Row="4" Grid.Column="1" x:Name="OwnersBox" Text="{Binding PackageMetadata.Owners}" />
-
-            <!-- Min client Version -->
-            <Label Grid.Row="5" Grid.Column="0" Target="MinVersionBox" Style="{StaticResource LabelStyle}" Content="_Min client version" />
-            <TextBox Grid.Row="5" Grid.Column="1" x:Name="MinVersionBox" MaxLength="100">
-                <TextBox.Text>
-                    <Binding Path="PackageMetadata.MinClientVersion" Converter="{StaticResource NetVersionConverter}" ValidatesOnDataErrors="True">
-                        <Binding.ValidationRules>
-                            <self:NetSemanticVersionValidationRule />
-                        </Binding.ValidationRules>
-                    </Binding>
-                </TextBox.Text>
-            </TextBox>
-
-            <!-- Development Dependency -->
-            <CheckBox Grid.Row="6" Grid.Column="0" Grid.ColumnSpan="2" VerticalContentAlignment="Center" IsChecked="{Binding PackageMetadata.DevelopmentDependency}" Content="_Development Dependency" Style="{StaticResource CheckBoxStyle}" />
-
-            <!-- IconUrl -->
-            <Label Grid.Row="7" Grid.Column="0" Target="IconUrlBox" Style="{StaticResource LabelStyle}" Content="Icon _Url" />
-            <TextBox Grid.Row="7" Grid.Column="1" x:Name="IconUrlBox" Text="{Binding PackageMetadata.IconUrl, Converter={StaticResource UriConverter}}" />
-
-            <!-- ProjectUrl -->
-            <Label Grid.Row="8" Grid.Column="0" Target="ProjectUrlBox" Style="{StaticResource LabelStyle}" Content="_Project Url" />
-            <TextBox Grid.Row="8" Grid.Column="1" x:Name="ProjectUrlBox" Text="{Binding PackageMetadata.ProjectUrl, Converter={StaticResource UriConverter}}" />
-
-            <!-- Require License Acceptane -->
-            <CheckBox Grid.Row="9" Grid.Column="0" Grid.ColumnSpan="2" VerticalContentAlignment="Center" IsChecked="{Binding PackageMetadata.RequireLicenseAcceptance}" Content="_Requires License Acceptance" Style="{StaticResource CheckBoxStyle}" />
-
-            <!-- LicenseUrl -->
-            <Label Grid.Row="10" Grid.Column="0" Target="LicenseUrlBox" Style="{StaticResource LabelStyle}" Content="_License Url" />
-            <TextBox Grid.Row="10" Grid.Column="1" x:Name="LicenseUrlBox" Text="{Binding PackageMetadata.LicenseUrl, Converter={StaticResource UriConverter}, ValidatesOnDataErrors=true}" />
-
-            <!-- Summary -->
-            <Label Grid.Row="11" Grid.Column="0" Target="SummaryBox" Style="{StaticResource LabelStyle}" Content="_Summary" />
-            <TextBox Grid.Row="11" Grid.Column="1" Height="80" MaxLength="200" VerticalContentAlignment="Top" VerticalScrollBarVisibility="Auto" TextWrapping="Wrap" x:Name="SummaryBox" Text="{Binding PackageMetadata.Summary}" AcceptsReturn="True" />
-
-            <!-- Description -->
-            <Label Grid.Row="12" Grid.Column="0" Target="DescriptionBox" Style="{StaticResource RequiredLabelStyle}" Content="_Description" />
-            <TextBox Grid.Row="12" Grid.Column="1" Height="80" MaxLength="2000" VerticalContentAlignment="Top" VerticalScrollBarVisibility="Auto" TextWrapping="Wrap" x:Name="DescriptionBox" Text="{Binding PackageMetadata.Description, ValidatesOnDataErrors=True}" AcceptsReturn="True" />
-
-            <!-- Release Notes -->
-            <Label Grid.Row="13" Grid.Column="0" Target="ReleaseNotesBox" Style="{StaticResource LabelStyle}" Content="_Release Notes" />
-            <TextBox Grid.Row="13" Grid.Column="1" Height="80" VerticalContentAlignment="Top" VerticalScrollBarVisibility="Auto" TextWrapping="Wrap" x:Name="ReleaseNotesBox" Text="{Binding PackageMetadata.ReleaseNotes}" AcceptsReturn="True" />
-
-            <!-- Copyright -->
-            <Label Grid.Row="14" Grid.Column="0" Target="CopyrightBox" Style="{StaticResource LabelStyle}" Content="Cop_yright" />
-            <TextBox Grid.Row="14" Grid.Column="1" x:Name="CopyrightBox" Text="{Binding PackageMetadata.Copyright, ValidatesOnDataErrors=true}" />
-
-            <!-- Language -->
-            <Label Grid.Row="15" Grid.Column="0" Target="LanguageBox" Style="{StaticResource LabelStyle}" Content="La_nguage" />
-            <ComboBox Grid.Row="15" Grid.Column="1" x:Name="LanguageBox" Text="{Binding PackageMetadata.Language}" IsEditable="true" IsReadOnly="False" Width="120" HorizontalAlignment="Left" Style="{StaticResource ComboBoxStyle}" />
-
-            <!-- Tags -->
-            <Label Grid.Row="16" Grid.Column="0" Target="TagsBox" Style="{StaticResource LabelStyle}" Content="Ta_gs" />
-            <TextBox Grid.Row="16" Grid.Column="1" x:Name="TagsBox" Text="{Binding PackageMetadata.Tags}" />
-            
-            <!-- Framework assemblies -->
-            <Border Grid.Row="17" Grid.ColumnSpan="2" Margin="1,18,2,0" Padding="2,6,2,2" CornerRadius="3" BorderThickness="1" BorderBrush="#D5DFE5">
-                <Grid Margin="3,4,3,0">
-                    <Grid.RowDefinitions>
-                        <RowDefinition Height="Auto" />
-                        <RowDefinition Height="Auto" />
-                        <RowDefinition Height="Auto" />
-                    </Grid.RowDefinitions>
-                    <Grid.ColumnDefinitions>
-                        <ColumnDefinition Width="*" />
-                        <ColumnDefinition Width="*" />
-                        <ColumnDefinition Width="Auto" />
-                    </Grid.ColumnDefinitions>
-
-                    <Validation.ErrorTemplate>
-                        <ControlTemplate></ControlTemplate>
-                    </Validation.ErrorTemplate>
-
-                    <Grid.BindingGroup>
-                        <BindingGroup x:Name="NewFrameworkAssembly" Name="NewFrameworkAssembly" NotifyOnValidationError="True" />
-                    </Grid.BindingGroup>
-
-                    <TextBlock Grid.Column="0" Text="Assembly name" FontWeight="SemiBold" HorizontalAlignment="Center" Margin="0,0,0,3" />
-                    <TextBlock Grid.Column="1" Text="Supported frameworks" FontWeight="SemiBold" HorizontalAlignment="Center" Margin="0,0,0,3" />
-
-                    <ItemsControl x:Name="FrameworkAssembliesList" Grid.Row="1" Grid.Column="0" Grid.ColumnSpan="3" ItemTemplate="{StaticResource FrameworkAssemblyTemplate}"></ItemsControl>
-
-                    <ComboBox x:Name="NewAssemblyName" Text="{Binding AssemblyName, UpdateSourceTrigger=Explicit, BindingGroupName=NewFrameworkAssembly, NotifyOnValidationError=True, ValidatesOnDataErrors=True}" Margin="2" IsEditable="true" IsReadOnly="False" Grid.Column="0" Grid.Row="2" />
-
-                    <TextBox x:Name="NewSupportedFramework" Text="{Binding SupportedFrameworks, UpdateSourceTrigger=Explicit, BindingGroupName=NewFrameworkAssembly, Converter={StaticResource FrameworkNameConverter}, NotifyOnValidationError=True}" Margin="2" Grid.Column="1" Grid.Row="2" />
-
-                    <self:GrayscaleButton Margin="0,2,0,2" Grid.Column="2" Grid.Row="2" ToolTipService.ToolTip="Add new framework assembly" Click="AddFrameworkAssemblyButtonClicked">
-                        <self:GrayscaleImage Style="{StaticResource ImageStyle}" Source="Images/add.png" />
-                        <Button.IsEnabled>
-                            <Binding ElementName="NewAssemblyName" Path="Text" Converter="{StaticResource nullToBoolConverter}" />
-                        </Button.IsEnabled>
-                    </self:GrayscaleButton>
-                </Grid>
-            </Border>
-
-            <!-- Header text for Framework assemblies -->
-            <TextBlock Text="Framework assemblies" FontWeight="SemiBold" Foreground="Navy" Background="White" Grid.Row="17" Grid.ColumnSpan="2" Margin="1,10,1,0" HorizontalAlignment="Center" VerticalAlignment="Top" />
-
-            <!-- Dependencies -->
-            <Button HorizontalAlignment="Center" Grid.Row="18" Grid.ColumnSpan="2" Margin="1,18,2,0" Padding="15,2" Content="Edit dependencies" Click="EditDependenciesButtonClicked" />
-
-            <!-- Filtered assembly references -->
-            <Button HorizontalAlignment="Center" Grid.Row="19" Grid.ColumnSpan="2" Margin="1,18,2,10" Padding="15,2" Content="Edit assembly references" Click="EditReferencesButtonClicked" />
-        </Grid>
-    </ScrollViewer>
->>>>>>> 82790915
 </UserControl>
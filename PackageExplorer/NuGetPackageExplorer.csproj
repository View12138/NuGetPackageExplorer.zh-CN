--- conflicted
+++ resolved
@@ -10,51 +10,29 @@
     <ExtrasEmbeddedResourceGeneratedCodeIsPublic>true</ExtrasEmbeddedResourceGeneratedCodeIsPublic>
     <RootNamespace>PackageExplorer</RootNamespace>
     <AllowUnsafeBlocks>true</AllowUnsafeBlocks>
-<<<<<<< HEAD
     <RuntimeIdentifiers>win-x86</RuntimeIdentifiers>
     <!--<SelfContained>true</SelfContained>-->
     <!--<_IsPortable>false</_IsPortable>-->
-=======
-    <Platforms>x86</Platforms>
-    <NgenR2R Condition="'$(Configuration)' == 'Release'">true</NgenR2R>
->>>>>>> f0455e5e
   </PropertyGroup>
 
   <ItemGroup>
     <FrameworkReference Include="Microsoft.DesktopUI" />
   </ItemGroup>
 
-<<<<<<< HEAD
   <ItemGroup>
     <Reference Include="Ookii.Dialogs.Wpf, Version=1.0.0.0, Culture=neutral, PublicKeyToken=0c15020868fd6249, processorArchitecture=MSIL" SpecificVersion="false" HintPath="..\lib\Ookii.Dialogs.Wpf.dll" />
-=======
-    <Reference Include="PresentationFramework.Aero" />
-    <Reference Include="System.ComponentModel.Composition" />
-    <Reference Include="System.Net.Http" />
-    <Reference Include="System.Runtime.Caching" />
-    <Reference Include="System.Runtime.WindowsRuntime" />
-    <Reference Include="Windows" />
->>>>>>> f0455e5e
 
     <PackageReference Include="AvalonEdit" Version="5.0.4" />
     <PackageReference Include="GrayscaleEffect" Version="1.0.1" />
     <PackageReference Include="Humanizer" Version="2.5.1" />
     <PackageReference Include="System.Memory" Version="4.5.1" />
-<<<<<<< HEAD
-    <PackageReference Include="System.Runtime.CompilerServices.Unsafe" Version="4.5.1" />
+    <PackageReference Include="System.Runtime.CompilerServices.Unsafe" Version="4.5.2" />
     <PackageReference Include="System.Runtime.Caching" Version="4.5.0" />
     <PackageReference Include="System.Security.Cryptography.Pkcs" Version="4.6.0-preview1-27010-07" />
     <PackageReference Include="System.Configuration.ConfigurationManager" Version="4.6.0-preview1-27003-02" />
     <PackageReference Include="System.Security.Permissions" Version="4.6.0-preview1-27003-02" />
 
-    <Reference Include="Windows">
-      <HintPath>$(WindowsWinmdFile)</HintPath>
-      <Private>False</Private>
-    </Reference>
-=======
-    <PackageReference Include="System.Runtime.CompilerServices.Unsafe" Version="4.5.2" />
-    <PackageReference Include="Microsoft.DotNet.Framework.NativeImageCompiler" Version="0.0.1-prerelease-00002" PrivateAssets="All" />
->>>>>>> f0455e5e
+    <Reference Include="Windows" />
 
     <ProjectReference Include="..\PackageViewModel\PackageViewModel.csproj" />
   </ItemGroup>

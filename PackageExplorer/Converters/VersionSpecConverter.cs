--- conflicted
+++ resolved
@@ -1,4 +1,3 @@
-<<<<<<< HEAD
 ﻿using System;
 using System.Globalization;
 using System.Windows;
@@ -39,47 +38,4 @@
 
         #endregion
     }
-=======
-﻿using System;
-using System.Globalization;
-using System.Windows;
-using System.Windows.Data;
-using NuGet;
-
-namespace PackageExplorer
-{
-    public class VersionSpecConverter : IValueConverter
-    {
-        #region IValueConverter Members
-
-        public object Convert(object value, Type targetType, object parameter, CultureInfo culture)
-        {
-            var versionSpec = (IVersionSpec) value;
-            return versionSpec == null ? null : versionSpec.ToString();
-        }
-
-        public object ConvertBack(object value, Type targetType, object parameter, CultureInfo culture)
-        {
-            var stringValue = (string) value;
-            if (String.IsNullOrEmpty(stringValue))
-            {
-                return null;
-            }
-            else
-            {
-                IVersionSpec versionSpec;
-                if (VersionUtility.TryParseVersionSpec(stringValue, out versionSpec))
-                {
-                    return versionSpec;
-                }
-                else
-                {
-                    return DependencyProperty.UnsetValue;
-                }
-            }
-        }
-
-        #endregion
-    }
->>>>>>> 82790915
 }
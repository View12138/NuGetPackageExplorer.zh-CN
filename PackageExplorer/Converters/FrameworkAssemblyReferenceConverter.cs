--- conflicted
+++ resolved
@@ -1,4 +1,3 @@
-<<<<<<< HEAD
 ﻿using System;
 using System.Collections.Generic;
 using System.Globalization;
@@ -51,58 +50,4 @@
 
         #endregion
     }
-=======
-﻿using System;
-using System.Collections.Generic;
-using System.Globalization;
-using System.Runtime.Versioning;
-using System.Windows;
-using System.Windows.Data;
-using NuGet;
-
-namespace PackageExplorer
-{
-    public class FrameworkAssemblyReferenceConverter : IValueConverter
-    {
-        #region IValueConverter Members
-
-        public object Convert(object value, Type targetType, object parameter, CultureInfo culture)
-        {
-            var frameworkNames = (IEnumerable<FrameworkName>) value;
-            return frameworkNames == null ? String.Empty : String.Join("; ", frameworkNames);
-        }
-
-        public object ConvertBack(object value, Type targetType, object parameter, CultureInfo culture)
-        {
-            var stringValue = (string) value;
-            if (!String.IsNullOrEmpty(stringValue))
-            {
-                string[] parts = stringValue.Split(new[] {';', ','}, StringSplitOptions.RemoveEmptyEntries);
-                if (parts.Length > 0)
-                {
-                    var names = new FrameworkName[parts.Length];
-                    for (int i = 0; i < parts.Length; i++)
-                    {
-                        try
-                        {
-                            names[i] = VersionUtility.ParseFrameworkName(parts[i]);
-                            if (names[i] == VersionUtility.UnsupportedFrameworkName)
-                            {
-                                return DependencyProperty.UnsetValue;
-                            }
-                        }
-                        catch (ArgumentException)
-                        {
-                            return DependencyProperty.UnsetValue;
-                        }
-                    }
-                    return names;
-                }
-            }
-            return new FrameworkName[0];
-        }
-
-        #endregion
-    }
->>>>>>> 82790915
 }
<<<<<<< HEAD
﻿using System;
using System.ComponentModel.Composition;
using NuGetPe;
using NuGetPackageExplorer.Types;
using PackageExplorerViewModel;

namespace PackageExplorer
{
    [Export(typeof(IPackageChooser))]
    internal class PackageChooserService : IPackageChooser
    {
        // for select package dialog
        private PackageChooserDialog _dialog;
        private PackageChooserViewModel _viewModel;

        // for select plugin dialog
        private PackageChooserDialog _pluginDialog;
        private PackageChooserViewModel _pluginViewModel;

        [Import]
        public IPackageViewModelFactory ViewModelFactory { get; set; }

        [Import]
        public IUIServices UIServices { get; set; }

        [Import]
        public IPackageDownloader PackageDownloader { get; set; }

        [Import]
        public Lazy<MainWindow> Window { get; set; }

        #region IPackageChooser Members

        public PackageInfo SelectPackage(string searchTerm)
        {
            if (_dialog == null)
            {
                _viewModel = ViewModelFactory.CreatePackageChooserViewModel(null);
                _viewModel.PackageDownloadRequested += OnPackageDownloadRequested;
                _dialog = new PackageChooserDialog(_viewModel)
                          {
                              Owner = Window.Value
                          };
            }

            _dialog.ShowDialog(searchTerm);
            return _viewModel.SelectedPackage;
        }

        private async void OnPackageDownloadRequested(object sender, EventArgs e)
        {
            PackageInfo packageInfo = _viewModel.SelectedPackage;
            if (packageInfo != null)
            {
                string selectedFilePath;
                int selectedIndex;

                string packageName = packageInfo.Id + "." + packageInfo.Version.ToString() + NuGetPe.Constants.PackageExtension;
                string title = "Save " + packageName;
                const string filter = "NuGet package file (*.nupkg)|*.nupkg|All files (*.*)|*.*";

                bool accepted = UIServices.OpenSaveFileDialog(
                    title,
                    packageName,
                    null,
                    filter,
                    overwritePrompt: true,
                    selectedFilePath: out selectedFilePath,
                    selectedFilterIndex: out selectedIndex);

                if (accepted)
                {
                    if (selectedIndex == 1 &&
                        !selectedFilePath.EndsWith(NuGetPe.Constants.PackageExtension, StringComparison.OrdinalIgnoreCase))
                    {
                        selectedFilePath += NuGetPe.Constants.PackageExtension;
                    }

                    await PackageDownloader.Download(selectedFilePath, packageInfo.DownloadUrl, packageInfo.Id, packageInfo.Version);                    
                }
            }
        }

        public PackageInfo SelectPluginPackage()
        {
            if (_pluginDialog == null)
            {
                _pluginViewModel = ViewModelFactory.CreatePackageChooserViewModel(NuGetConstants.PluginFeedUrl);
                _pluginDialog = new PackageChooserDialog(_pluginViewModel)
                                {
                                    Owner = Window.Value
                                };
            }

            _pluginDialog.ShowDialog();
            return _pluginViewModel.SelectedPackage;
        }

        public void Dispose()
        {
            if (_dialog != null)
            {
                _dialog.ForceClose();
                _viewModel.Dispose();
            }
        }

        #endregion
    }
=======
﻿using System;
using System.ComponentModel.Composition;
using NuGet;
using NuGetPackageExplorer.Types;
using PackageExplorerViewModel;

namespace PackageExplorer
{
    [Export(typeof(IPackageChooser))]
    internal class PackageChooserService : IPackageChooser
    {
        // for select package dialog
        private PackageChooserDialog _dialog;
        private PackageChooserViewModel _viewModel;

        // for select plugin dialog
        private PackageChooserDialog _pluginDialog;
        private PackageChooserViewModel _pluginViewModel;

        [Import]
        public IPackageViewModelFactory ViewModelFactory { get; set; }

        [Import]
        public IUIServices UIServices { get; set; }

        [Import]
        public IPackageDownloader PackageDownloader { get; set; }

        [Import]
        public Lazy<MainWindow> Window { get; set; }

        #region IPackageChooser Members

        public PackageInfo SelectPackage(string searchTerm)
        {
            if (_dialog == null)
            {
                _viewModel = ViewModelFactory.CreatePackageChooserViewModel(null);
                _viewModel.PackageDownloadRequested += OnPackageDownloadRequested;
                _dialog = new PackageChooserDialog(_viewModel)
                          {
                              Owner = Window.Value
                          };
            }

            _dialog.ShowDialog(searchTerm);
            return _viewModel.SelectedPackage;
        }

        private async void OnPackageDownloadRequested(object sender, EventArgs e)
        {
            PackageInfo packageInfo = _viewModel.SelectedPackage;
            if (packageInfo != null)
            {
                string selectedFilePath;
                int selectedIndex;

                string packageName = packageInfo.Id + "." + packageInfo.Version.ToString() + NuGet.Constants.PackageExtension;
                string title = "Save " + packageName;
                const string filter = "NuGet package file (*.nupkg)|*.nupkg|All files (*.*)|*.*";

                bool accepted = UIServices.OpenSaveFileDialog(
                    title,
                    packageName,
                    null,
                    filter,
                    overwritePrompt: true,
                    selectedFilePath: out selectedFilePath,
                    selectedFilterIndex: out selectedIndex);

                if (accepted)
                {
                    if (selectedIndex == 1 &&
                        !selectedFilePath.EndsWith(NuGet.Constants.PackageExtension, StringComparison.OrdinalIgnoreCase))
                    {
                        selectedFilePath += NuGet.Constants.PackageExtension;
                    }

                    await PackageDownloader.Download(selectedFilePath, packageInfo.DownloadUrl, packageInfo.Id, packageInfo.Version);                    
                }
            }
        }

        public PackageInfo SelectPluginPackage()
        {
            if (_pluginDialog == null)
            {
                _pluginViewModel = ViewModelFactory.CreatePackageChooserViewModel(NuGetConstants.PluginFeedUrl);
                _pluginDialog = new PackageChooserDialog(_pluginViewModel)
                                {
                                    Owner = Window.Value
                                };
            }

            _pluginDialog.ShowDialog();
            return _pluginViewModel.SelectedPackage;
        }

        public void Dispose()
        {
            if (_dialog != null)
            {
                _dialog.ForceClose();
                _viewModel.Dispose();
            }
        }

        #endregion
    }
>>>>>>> 82790915
}<|MERGE_RESOLUTION|>--- conflicted
+++ resolved
@@ -1,4 +1,3 @@
-<<<<<<< HEAD
 ﻿using System;
 using System.ComponentModel.Composition;
 using NuGetPe;
@@ -108,115 +107,4 @@
 
         #endregion
     }
-=======
-﻿using System;
-using System.ComponentModel.Composition;
-using NuGet;
-using NuGetPackageExplorer.Types;
-using PackageExplorerViewModel;
-
-namespace PackageExplorer
-{
-    [Export(typeof(IPackageChooser))]
-    internal class PackageChooserService : IPackageChooser
-    {
-        // for select package dialog
-        private PackageChooserDialog _dialog;
-        private PackageChooserViewModel _viewModel;
-
-        // for select plugin dialog
-        private PackageChooserDialog _pluginDialog;
-        private PackageChooserViewModel _pluginViewModel;
-
-        [Import]
-        public IPackageViewModelFactory ViewModelFactory { get; set; }
-
-        [Import]
-        public IUIServices UIServices { get; set; }
-
-        [Import]
-        public IPackageDownloader PackageDownloader { get; set; }
-
-        [Import]
-        public Lazy<MainWindow> Window { get; set; }
-
-        #region IPackageChooser Members
-
-        public PackageInfo SelectPackage(string searchTerm)
-        {
-            if (_dialog == null)
-            {
-                _viewModel = ViewModelFactory.CreatePackageChooserViewModel(null);
-                _viewModel.PackageDownloadRequested += OnPackageDownloadRequested;
-                _dialog = new PackageChooserDialog(_viewModel)
-                          {
-                              Owner = Window.Value
-                          };
-            }
-
-            _dialog.ShowDialog(searchTerm);
-            return _viewModel.SelectedPackage;
-        }
-
-        private async void OnPackageDownloadRequested(object sender, EventArgs e)
-        {
-            PackageInfo packageInfo = _viewModel.SelectedPackage;
-            if (packageInfo != null)
-            {
-                string selectedFilePath;
-                int selectedIndex;
-
-                string packageName = packageInfo.Id + "." + packageInfo.Version.ToString() + NuGet.Constants.PackageExtension;
-                string title = "Save " + packageName;
-                const string filter = "NuGet package file (*.nupkg)|*.nupkg|All files (*.*)|*.*";
-
-                bool accepted = UIServices.OpenSaveFileDialog(
-                    title,
-                    packageName,
-                    null,
-                    filter,
-                    overwritePrompt: true,
-                    selectedFilePath: out selectedFilePath,
-                    selectedFilterIndex: out selectedIndex);
-
-                if (accepted)
-                {
-                    if (selectedIndex == 1 &&
-                        !selectedFilePath.EndsWith(NuGet.Constants.PackageExtension, StringComparison.OrdinalIgnoreCase))
-                    {
-                        selectedFilePath += NuGet.Constants.PackageExtension;
-                    }
-
-                    await PackageDownloader.Download(selectedFilePath, packageInfo.DownloadUrl, packageInfo.Id, packageInfo.Version);                    
-                }
-            }
-        }
-
-        public PackageInfo SelectPluginPackage()
-        {
-            if (_pluginDialog == null)
-            {
-                _pluginViewModel = ViewModelFactory.CreatePackageChooserViewModel(NuGetConstants.PluginFeedUrl);
-                _pluginDialog = new PackageChooserDialog(_pluginViewModel)
-                                {
-                                    Owner = Window.Value
-                                };
-            }
-
-            _pluginDialog.ShowDialog();
-            return _pluginViewModel.SelectedPackage;
-        }
-
-        public void Dispose()
-        {
-            if (_dialog != null)
-            {
-                _dialog.ForceClose();
-                _viewModel.Dispose();
-            }
-        }
-
-        #endregion
-    }
->>>>>>> 82790915
 }
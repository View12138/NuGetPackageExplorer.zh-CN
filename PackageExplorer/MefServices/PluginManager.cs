--- conflicted
+++ resolved
@@ -1,4 +1,3 @@
-<<<<<<< HEAD
 ﻿using System;
 using System.Collections.Generic;
 using System.ComponentModel.Composition;
@@ -320,327 +319,4 @@
             return builder.ToString();
         }
     }
-=======
-﻿using System;
-using System.Collections.Generic;
-using System.ComponentModel.Composition;
-using System.ComponentModel.Composition.Hosting;
-using System.Diagnostics;
-using System.IO;
-using System.Linq;
-using System.Reflection;
-using System.Text;
-using System.Text.RegularExpressions;
-using NuGet;
-using NuGetPackageExplorer.Types;
-
-namespace PackageExplorer
-{
-    [Export(typeof(IPluginManager))]
-    internal class PluginManager : IPluginManager
-    {
-        private const string NuGetDirectoryName = "NuGet";
-        private const string PluginsDirectoryName = "PackageExplorerPlugins";
-        private const string DeleteMeExtension = ".deleteme";
-        private static string[] FrameworkFolderForAssemblies = new string[] { "lib\\net40", "lib\\net45", "lib\\net451", "lib\\net452", "lib\\net46" };
-
-        // %localappdata%/NuGet/PackageExplorerPlugins
-        private static readonly string PluginsDirectory = Path.Combine(
-            Environment.GetFolderPath(Environment.SpecialFolder.LocalApplicationData),
-            NuGetDirectoryName,
-            PluginsDirectoryName
-            );
-
-        private AggregateCatalog _pluginCatalog;
-        private Dictionary<PluginInfo, DirectoryCatalog> _pluginToCatalog;
-        private List<PluginInfo> _plugins;
-
-        public PluginManager(AggregateCatalog catalog)
-        {
-            if (catalog == null)
-            {
-                throw new ArgumentNullException("catalog");
-            }
-
-            // clean up from previous run
-            DeleteAllDeleteMeFiles();
-            EnsurePluginCatalog(catalog);
-        }
-
-        [Import]
-        public Lazy<IUIServices> UIServices { get; set; }
-
-        #region IPluginManager Members
-
-        public ICollection<PluginInfo> Plugins
-        {
-            get { return _plugins; }
-        }
-
-        public PluginInfo AddPlugin(IPackage plugin)
-        {
-            if (plugin == null)
-            {
-                throw new ArgumentNullException("plugin");
-            }
-
-            try
-            {
-                var pluginInfo = new PluginInfo(plugin.Id, plugin.Version);
-
-                string targetPath = GetTargetPath(pluginInfo);
-                if (Directory.Exists(targetPath))
-                {
-                    UIServices.Value.Show(
-                        "Adding plugin failed. There is already an existing plugin with the same Id and Version.",
-                        MessageLevel.Error);
-                }
-                else
-                {
-                    Directory.CreateDirectory(targetPath);
-                    if (Directory.Exists(targetPath))
-                    {
-                        // make sure there is no .delete file lurking around for this plugin
-                        string deleteMePath = targetPath + DeleteMeExtension;
-                        File.Delete(deleteMePath);
-
-                        // copy assemblies
-                        int numberOfFilesCopied = 
-                            FrameworkFolderForAssemblies.Sum(folder => plugin.UnpackPackage(folder, targetPath));
-
-                        if (numberOfFilesCopied == 0)
-                        {
-                            Directory.Delete(targetPath);
-                            UIServices.Value.Show(
-                                "Adding plugin failed. The selected package does not have any assembly inside the 'lib\\net40' folder.",
-                                MessageLevel.Error);
-                        }
-                        else
-                        {
-                            bool succeeded = AddPluginToCatalog(pluginInfo, targetPath, quietMode: false);
-                            if (!succeeded)
-                            {
-                                DeletePlugin(pluginInfo);
-                            }
-                            return succeeded ? pluginInfo : null;
-                        }
-                    }
-                }
-            }
-            catch (Exception exception)
-            {
-                UIServices.Value.Show(exception.Message, MessageLevel.Error);
-            }
-
-            return null;
-        }
-
-        public bool DeletePlugin(PluginInfo plugin)
-        {
-            if (plugin == null)
-            {
-                throw new ArgumentNullException("plugin");
-            }
-
-            string targetPath = GetTargetPath(plugin);
-            if (Directory.Exists(targetPath))
-            {
-                RemovePluginFromCatalog(plugin);
-
-                try
-                {
-                    CreateDeleteMeFile(targetPath);
-                    return true;
-                }
-                catch (IOException ex)
-                {
-                    UIServices.Value.Show(ex.Message, MessageLevel.Error);
-                    return false;
-                }
-            }
-
-            return false;
-        }
-
-        #endregion
-
-        private void EnsurePluginCatalog(AggregateCatalog mainCatalog)
-        {
-            if (_pluginCatalog != null)
-            {
-                return;
-            }
-
-            var pluginDirectoryInfo = new DirectoryInfo(PluginsDirectory);
-            if (!pluginDirectoryInfo.Exists)
-            {
-                // creates the plugins directory if it doesn't exist
-                string localAppData = Environment.GetFolderPath(Environment.SpecialFolder.LocalApplicationData);
-                DirectoryInfo nugetDirectory = CreateChildDirectory(new DirectoryInfo(localAppData), NuGetDirectoryName);
-                CreateChildDirectory(nugetDirectory, PluginsDirectoryName);
-            }
-
-            _plugins = new List<PluginInfo>(GetAllPlugins());
-            _pluginToCatalog = new Dictionary<PluginInfo, DirectoryCatalog>();
-            _pluginCatalog = new AggregateCatalog();
-
-            for (int i = _plugins.Count - 1; i >= 0; i--)
-            {
-                PluginInfo pluginInfo = _plugins[i];
-                bool succeeded = AddPluginToCatalog(pluginInfo, GetTargetPath(pluginInfo), quietMode: true);
-                if (!succeeded)
-                {
-                    _plugins.RemoveAt(i);
-                    DeletePlugin(pluginInfo);
-                }
-            }
-
-            mainCatalog.Catalogs.Add(_pluginCatalog);
-        }
-
-        private IEnumerable<PluginInfo> GetAllPlugins()
-        {
-            var directoryInfo = new DirectoryInfo(PluginsDirectory);
-            if (directoryInfo.Exists)
-            {
-                return directoryInfo.GetDirectories().Select(ConvertFromDirectoryToPluginInfo).Where(p => p != null);
-            }
-            else
-            {
-                return Enumerable.Empty<PluginInfo>();
-            }
-        }
-
-        private bool AddPluginToCatalog(PluginInfo pluginInfo, string targetPath, bool quietMode)
-        {
-            try
-            {
-                var directoryCatalog = new DirectoryCatalog(targetPath);
-                if (directoryCatalog.Parts.Any())
-                {
-                    _pluginCatalog.Catalogs.Add(directoryCatalog);
-                    _pluginToCatalog[pluginInfo] = directoryCatalog;
-                }
-                return true;
-            }
-            catch (ReflectionTypeLoadException exception)
-            {
-                _pluginToCatalog.Remove(pluginInfo);
-
-                string errorMessage = BuildErrorMessage(exception);
-                if (quietMode)
-                {
-                    Trace.WriteLine(errorMessage, "Plugins Loader");
-                }
-                else
-                {
-                    UIServices.Value.Show(errorMessage, MessageLevel.Error);
-                }
-
-                return false;
-            }
-        }
-
-        private void RemovePluginFromCatalog(PluginInfo pluginInfo)
-        {
-            DirectoryCatalog catalog;
-            if (_pluginToCatalog.TryGetValue(pluginInfo, out catalog))
-            {
-                _pluginCatalog.Catalogs.Remove(catalog);
-            }
-        }
-
-        private static DirectoryInfo CreateChildDirectory(DirectoryInfo parentInfo, string path)
-        {
-            // if the child directory doesn't exist, create it
-            DirectoryInfo child = parentInfo.EnumerateDirectories(path, SearchOption.TopDirectoryOnly).FirstOrDefault() ??
-                                  parentInfo.CreateSubdirectory(path);
-            return child;
-        }
-
-        private PluginInfo ConvertFromDirectoryToPluginInfo(DirectoryInfo directory)
-        {
-            string name = directory.Name;
-            const string regex = @"^(.+)\[(.+?)\]$";
-            Match match = Regex.Match(name, regex);
-            if (match.Success)
-            {
-                string id = match.Groups[1].Value;
-                string versionString = match.Groups[2].Value;
-                SemanticVersion version;
-                if (SemanticVersion.TryParse(versionString, out version))
-                {
-                    return new PluginInfo(id, version);
-                }
-            }
-
-            return null;
-        }
-
-        private static string GetTargetPath(PluginInfo plugin)
-        {
-            string pluginName = plugin.Id + "[" + plugin.Version + "]";
-            return Path.Combine(PluginsDirectory, pluginName);
-        }
-
-        private static void CreateDeleteMeFile(string targetPath)
-        {
-            if (targetPath.EndsWith("\\", StringComparison.OrdinalIgnoreCase))
-            {
-                targetPath = targetPath.Substring(0, targetPath.Length - 1);
-            }
-
-            // when a plugin assembly is loaded by the app, we can't delete it directly.
-            // instead, we create a .deleteme file at the same location and delete it when the app exits.
-            string deleteMeFile = targetPath + DeleteMeExtension;
-            File.WriteAllText(deleteMeFile, String.Empty);
-        }
-
-        private static void DeleteAllDeleteMeFiles()
-        {
-            try
-            {
-                var pluginDirectoryInfo = new DirectoryInfo(PluginsDirectory);
-                if (pluginDirectoryInfo.Exists)
-                {
-                    IEnumerable<FileInfo> deleteMeFiles = pluginDirectoryInfo.EnumerateFiles("*" + DeleteMeExtension,
-                                                                                             SearchOption.
-                                                                                                 TopDirectoryOnly);
-                    foreach (FileInfo file in deleteMeFiles)
-                    {
-                        // delete the .deleteme file
-                        file.Delete();
-
-                        // also delete the real plugin directory
-                        string pluginDirectory = Path.Combine(PluginsDirectory,
-                                                              Path.GetFileNameWithoutExtension(file.Name));
-                        if (Directory.Exists(pluginDirectory))
-                        {
-                            Directory.Delete(pluginDirectory, recursive: true);
-                        }
-                    }
-                }
-            }
-            catch (Exception)
-            {
-                // should not throw any exception when deleting files.
-                // ignore any of them.
-            }
-        }
-
-        private static string BuildErrorMessage(ReflectionTypeLoadException exception)
-        {
-            var builder = new StringBuilder("One or more errors occurred while loading the selected plugin:");
-            builder.AppendLine();
-            builder.AppendLine();
-
-            foreach (Exception loaderException in exception.LoaderExceptions)
-            {
-                builder.AppendLine(loaderException.Message);
-            }
-
-            return builder.ToString();
-        }
-    }
->>>>>>> 82790915
 }
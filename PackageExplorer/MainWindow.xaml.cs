﻿using System;
using System.Collections.ObjectModel;
using System.ComponentModel;
using System.ComponentModel.Composition;
using System.Diagnostics;
using System.IO;
using System.Linq;
using System.Net.NetworkInformation;
using System.Windows;
using System.Windows.Controls;
using System.Windows.Data;
using System.Windows.Input;
using System.Windows.Threading;
using NuGet;
using NuGetPackageExplorer.Types;
using PackageExplorer.Properties;
using PackageExplorerViewModel;
using LazyPackageCommand = System.Lazy<NuGetPackageExplorer.Types.IPackageCommand, NuGetPackageExplorer.Types.IPackageCommandMetadata>;
using StringResources = PackageExplorer.Resources.Resources;
using System.Globalization;

namespace PackageExplorer {
    /// <summary>
    /// Interaction logic for MainWindow.xaml
    /// </summary>
    [Export]
    public partial class MainWindow : Window {
        private readonly IMruManager _mruManager;

        [Import]
        public ISettingsManager SettingsManager { get; set; }

        [Import]
        public IUIServices UIServices { get; set; }

        [Import]
        public IPackageDownloader PackageDownloader { get; set; }

        [Import]
        public IPluginManager PluginManager { get; set; }

        [Import]
        public IPackageChooser PackageChooser { get; set; }

        [Import]
        public IPackageViewModelFactory PackageViewModelFactory { get; set; }

        [ImportMany(AllowRecomposition = true)]
        public ObservableCollection<LazyPackageCommand> PackageCommands {
            get {
                return PackageCommandsContainer != null
                           ? (ObservableCollection<LazyPackageCommand>) PackageCommandsContainer.Collection
                           : null;
            }
            set {
                if (PackageCommandsContainer != null) {
                    PackageCommandsContainer.Collection = value;
                }
            }
        }

        [Export]
        public IPackageEditorService EditorService { get; set; }

        [ImportingConstructor]
        public MainWindow(IMruManager mruManager) {
            InitializeComponent();

            RecentFilesMenuItem.DataContext = _mruManager = mruManager;
            RecentFilesContainer.Collection = _mruManager.Files;
        }

        protected override void OnSourceInitialized(EventArgs e) {
            base.OnSourceInitialized(e);

            try {
                LoadSettings();
            }
            catch (Exception) {
            }
        }

        internal void OpenLocalPackage(string packagePath) {
            if (!File.Exists(packagePath)) {
                UIServices.Show("File not found at " + packagePath, MessageLevel.Error);
                return;
            }
            PackageSourceItem.SetCurrentValue(ContentControl.ContentProperty, "Loading " + packagePath + "...");
            Dispatcher.BeginInvoke(new Action<string>(OpenLocalPackageCore), DispatcherPriority.Loaded, packagePath);
        }

        internal void SetActivePackagePublishSource(string packagePublishSource) {
            if (String.IsNullOrEmpty(packagePublishSource)) {
                return;
            }

            if (UIServices.Confirm(
                    "Add Package Source",
                    string.Format(
                        CultureInfo.CurrentCulture,
                        PackageExplorer.Resources.Resources.Dialog_SetActivePackagePublishSource, 
                        packagePublishSource),
                    isWarning: true)) {

                SettingsManager.ActivePublishSource = packagePublishSource;
            }
        }

        private void OpenLocalPackageCore(string packagePath) {
            IPackage package = null;

            try {
                string extension = Path.GetExtension(packagePath);
                if (extension.Equals(NuGet.Constants.PackageExtension, StringComparison.OrdinalIgnoreCase)) {
                    package = new ZipPackage(packagePath);
                }
                else if (extension.Equals(NuGet.Constants.ManifestExtension, StringComparison.OrdinalIgnoreCase)) {
                    PackageBuilder builder = new PackageBuilder(packagePath);
                    package = builder.Build();
                }
            }
            catch (Exception ex) {
                UIServices.Show(ex.Message, MessageLevel.Error);
                return;
            }

            if (package != null) {
                LoadPackage(package, packagePath, PackageType.LocalPackage);
            }
        }

        private void LoadPackage(IPackage package, string packagePath, PackageType packageType) {
            DisposeViewModel();

            if (package != null) {
                if (!HasLoadedContent<PackageViewer>()) {
                    var packageViewer = new PackageViewer(UIServices, PackageChooser);
                    var binding = new Binding("IsInEditFileMode") {
                        Converter = new BooleanToVisibilityConverter() { Inverted = true }
                    };
                    packageViewer.SetBinding(FrameworkElement.VisibilityProperty, binding);

                    MainContentContainer.Children.Add(packageViewer);

                    // HACK HACK: set the Export of IPackageMetadataEditor here
                    EditorService = packageViewer.PackageMetadataEditor;
                }

                PackageViewModel packageViewModel = PackageViewModelFactory.CreateViewModel(package, packagePath);
                packageViewModel.PropertyChanged += OnPackageViewModelPropertyChanged;

                DataContext = packageViewModel;
                if (!String.IsNullOrEmpty(packagePath)) {
                    _mruManager.NotifyFileAdded(package, packagePath, packageType);
                }
            }
        }

        private void OnPackageViewModelPropertyChanged(object sender, PropertyChangedEventArgs e) {
            var viewModel = (PackageViewModel)sender;
            if (e.PropertyName == "IsInEditFileMode") {
                if (viewModel.IsInEditFileMode) {
                    var fileEditor = new FileEditor() {
                        DataContext = viewModel.FileEditorViewModel
                    };
                    Content = fileEditor;
                }
                else {
                    Content = RootLayout;
                }
            }
        }

        private void DisposeViewModel() {
            // dispose the old view model before opening a new one.
            var currentViewModel = DataContext as PackageViewModel;
            if (currentViewModel != null) {
                currentViewModel.Dispose();
            }
        }

        private void NewMenuItem_Click(object sender, ExecutedRoutedEventArgs e) {
            bool canceled = AskToSaveCurrentFile();
            if (canceled) {
                return;
            }

            LoadPackage(new EmptyPackage(), String.Empty, PackageType.LocalPackage);
        }

        private void OpenMenuItem_Click(object sender, ExecutedRoutedEventArgs e) {
            OpenPackageFromLocal();
        }

        private void OpenFeedItem_Click(object sender, ExecutedRoutedEventArgs e) {
            string parameter = (string)e.Parameter;
            OpenPackageFromNuGetFeed(parameter);
        }

        private void OpenPackageFromLocal() {
            bool canceled = AskToSaveCurrentFile();
            if (canceled) {
                return;
            }

            string selectedFile;
            bool result = UIServices.OpenFileDialog(
                "Select File",
                StringResources.Dialog_OpenFileFilter,
                out selectedFile);

            if (result) {
                OpenLocalPackage(selectedFile);
            }
        }

        private void OpenPackageFromNuGetFeed(string searchTerm) {
            if (!NetworkInterface.GetIsNetworkAvailable()) {
                UIServices.Show(
                    PackageExplorer.Resources.Resources.NoNetworkConnection,
                    MessageLevel.Warning);
                return;
            }

            bool canceled = AskToSaveCurrentFile();
            if (canceled) {
                return;
            }

            PackageInfo selectedPackageInfo = PackageChooser.SelectPackage(searchTerm);
            if (selectedPackageInfo != null) {
                Version packageVersion = new Version(selectedPackageInfo.Version);
                IPackage cachePackage = MachineCache.Default.FindPackage(selectedPackageInfo.Id, packageVersion);

                Action<IPackage> processPackageAction = (package) => {
                                                            DataServicePackage servicePackage =
                                                                selectedPackageInfo.AsDataServicePackage();
                                                            servicePackage.CorePackage = package;
                                                            LoadPackage(servicePackage,
                                                                        selectedPackageInfo.DownloadUrl.ToString(),
                                                                        PackageType.DataServicePackage);

                                                            // adding package to the cache, but with low priority
                                                            Dispatcher.BeginInvoke(
                                                                (Action<IPackage>) MachineCache.Default.AddPackage,
                                                                DispatcherPriority.ApplicationIdle,
                                                                package);
                                                        };

                if (cachePackage == null || cachePackage.GetHash() != selectedPackageInfo.PackageHash) {
                    PackageDownloader.Download(
                        selectedPackageInfo.DownloadUrl,
                        selectedPackageInfo.Id,
                        packageVersion,
                        processPackageAction);
                }
                else {
                    processPackageAction(cachePackage);
                }
            }
        }

        #region Drag & drop

        private void Window_DragOver(object sender, DragEventArgs e) {
            var data = e.Data;
            if (data.GetDataPresent(DataFormats.FileDrop)) {
                object value = data.GetData(DataFormats.FileDrop);
                string[] filenames = value as string[];
                if (filenames != null && filenames.Length > 0) {
                    string firstFile = filenames[0];
                    if (FileUtility.IsSupportedFile(firstFile)) {
                        e.Effects = DragDropEffects.Copy;
                        e.Handled = true;
                        return;
                    }
                }
            }

            e.Effects = DragDropEffects.None;
            e.Handled = true;
        }

        private void Window_Drop(object sender, DragEventArgs e) {
            var data = e.Data;
            if (data.GetDataPresent(DataFormats.FileDrop)) {
                object value = data.GetData(DataFormats.FileDrop);
                string[] filenames = value as string[];
                if (filenames != null && filenames.Length > 0) {
                    string firstFile = filenames.FirstOrDefault(f => FileUtility.IsSupportedFile(f));
                    if (firstFile != null) {
                        e.Handled = true;

                        bool canceled = AskToSaveCurrentFile();
                        if (!canceled) {
                            OpenLocalPackage(firstFile);
                        }
                    }
                }
            }
        }

        #endregion

        private void ExitMenuItem_Click(object sender, RoutedEventArgs e) {
            Close();
        }

<<<<<<< HEAD
        private void AboutMenuItem_Click(object sender, RoutedEventArgs e) {
            var dialog = new AboutWindow() {Owner = this};
=======
        private void HelpCommandExecuted(object sender, ExecutedRoutedEventArgs e) {
            var dialog = new AboutWindow() { Owner = this };
>>>>>>> 074d7ef8
            dialog.ShowDialog();
            e.Handled = true;
        }

        private void Window_Closing(object sender, System.ComponentModel.CancelEventArgs e) {
            bool isCanceled = AskToSaveCurrentFile();
            e.Cancel = isCanceled;

            if (!isCanceled) {
                try {
                    SaveSettings();
                    DisposeViewModel();
                }
                catch (Exception) {
                }
            }
        }

        /// <summary>
        /// Asks user to save the current file before doing something (e.g. exit, open a new file)
        /// </summary>
        /// <returns>true if user cancels the impending action</returns>
        private bool AskToSaveCurrentFile() {
<<<<<<< HEAD
            if (HasUnsavedChanges) {
                // if there is unsaved changes, ask user for confirmation
                var result = UIServices.ConfirmWithCancel(StringResources.Dialog_SaveQuestion,
                                                          "You have unsaved changes in the current file.");
=======
            var viewModel = (PackageViewModel)DataContext;

            if (HasUnsavedChanges || (IsInEditFileMode && viewModel.FileEditorViewModel.HasEdit)) {
                // if there is unsaved changes, ask user for confirmation
                var result = UIServices.ConfirmWithCancel(StringResources.Dialog_SaveQuestion, "You have unsaved changes in the current package.");
>>>>>>> 074d7ef8
                if (result == null) {
                    return true;
                }
                else if (result == true) {
                    if (IsInEditFileMode) {                       
                        // force a Save from outside the file editor.
                        // In this case, Content is the FileEditor user control
                        viewModel.FileEditorViewModel.SaveOnExit((IFileEditorService)Content);
                    }

                    var saveCommand = viewModel.SaveCommand;
                    const string parameter = "ForceSave";
                    saveCommand.Execute(parameter);
                }
            }

            return false;
        }

        private bool HasUnsavedChanges {
            get {
                var viewModel = (PackageViewModel)DataContext;
                return (viewModel != null && viewModel.HasEdit);
            }
        }

        private bool IsInEditFileMode {
            get {
                var viewModel = (PackageViewModel)DataContext;
                return (viewModel != null && viewModel.IsInEditFileMode);
            }
        }

        private void OnFontSizeItem_Click(object sender, RoutedEventArgs e) {
            var item = (MenuItem)sender;
            int size = Convert.ToInt32(item.Tag);
            Properties.Settings.Default.FontSize = size;
        }

        private void LoadSettings() {
            Settings settings = Properties.Settings.Default;
            this.LoadWindowPlacementFromSettings(settings.WindowPlacement);
        }

        private void SaveSettings() {
            Settings settings = Properties.Settings.Default;
            settings.WindowPlacement = this.SaveWindowPlacementToSettings();
        }

        private void OpenExternalLink(object sender, ExecutedRoutedEventArgs e) {
            if (e.Command != NavigationCommands.GoToPage) {
                return;
            }

            Uri uri = e.Parameter as Uri;
            if (uri == null) {
                string url = (string)e.Parameter;
                Uri.TryCreate(url, UriKind.Absolute, out uri);
            }

            if (uri != null) {
                UriHelper.OpenExternalLink(uri);
            }
        }

        private void CloseMenuItem_Click(object sender, ExecutedRoutedEventArgs e) {
            bool isCanceled = AskToSaveCurrentFile();
            if (isCanceled) {
                return;
            }

            DataContext = null;
        }

        private void CanExecuteCloseCommand(object sender, CanExecuteRoutedEventArgs e) {
            e.CanExecute = DataContext != null;
            e.Handled = true;
        }

        private void RecentFileMenuItem_Click(object sender, RoutedEventArgs e) {
            bool canceled = AskToSaveCurrentFile();
            if (canceled) {
                return;
            }

            MenuItem menuItem = (MenuItem)sender;
            var mruItem = menuItem.DataContext as MruItem;
            if (mruItem == null) {
                _mruManager.Clear();
            }
            else {
                if (mruItem.PackageType == PackageType.LocalPackage) {
                    OpenLocalPackage(mruItem.Path);
                }
                else {
                    DownloadAndOpenDataServicePackage(mruItem);
                }
            }
        }

        internal void DownloadAndOpenDataServicePackage(MruItem item) {
            DownloadAndOpenDataServicePackage(item.Path, item.Id, item.Version);
        }

        internal void DownloadAndOpenDataServicePackage(string packageUrl, string id = null, Version version = null) {
            if (!NetworkInterface.GetIsNetworkAvailable()) {
                UIServices.Show(
                    PackageExplorer.Resources.Resources.NoNetworkConnection,
                    MessageLevel.Warning);
                return;
            }

            Uri downloadUrl;
            if (Uri.TryCreate(packageUrl, UriKind.Absolute, out downloadUrl) && downloadUrl.IsRemoteUri()) {
                PackageDownloader.Download(
                    downloadUrl,
                    id,
                    version,
                    package => LoadPackage(package, packageUrl, PackageType.DataServicePackage)
                );
            }
            else {
                UIServices.Show(
                    String.Format(
                        CultureInfo.CurrentCulture,
                        PackageExplorer.Resources.Resources.Dialog_InvalidPackageUrl,
                        packageUrl),
                    MessageLevel.Error
                );
            }
        }

        private void AddPluginFromAssembly_Click(object sender, RoutedEventArgs e) {
            var dialog = new PluginManagerDialog() {
                Owner = this,
                DataContext = PackageViewModelFactory.CreatePluginManagerViewModel()
            };
            dialog.ShowDialog();
        }

        private bool HasLoadedContent<T>() {
            return MainContentContainer.Children.Cast<UIElement>().Any(p => p is T);
        }

        private void CanExecuteNewCommand(object sender, CanExecuteRoutedEventArgs e) {
            e.CanExecute = !IsInEditFileMode;
            e.Handled = true;
        }
    }
}
<|MERGE_RESOLUTION|>--- conflicted
+++ resolved
@@ -1,500 +1,488 @@
-﻿using System;
-using System.Collections.ObjectModel;
-using System.ComponentModel;
-using System.ComponentModel.Composition;
-using System.Diagnostics;
-using System.IO;
-using System.Linq;
-using System.Net.NetworkInformation;
-using System.Windows;
-using System.Windows.Controls;
-using System.Windows.Data;
-using System.Windows.Input;
-using System.Windows.Threading;
-using NuGet;
-using NuGetPackageExplorer.Types;
-using PackageExplorer.Properties;
-using PackageExplorerViewModel;
-using LazyPackageCommand = System.Lazy<NuGetPackageExplorer.Types.IPackageCommand, NuGetPackageExplorer.Types.IPackageCommandMetadata>;
-using StringResources = PackageExplorer.Resources.Resources;
-using System.Globalization;
-
-namespace PackageExplorer {
-    /// <summary>
-    /// Interaction logic for MainWindow.xaml
-    /// </summary>
-    [Export]
-    public partial class MainWindow : Window {
-        private readonly IMruManager _mruManager;
-
-        [Import]
-        public ISettingsManager SettingsManager { get; set; }
-
-        [Import]
-        public IUIServices UIServices { get; set; }
-
-        [Import]
-        public IPackageDownloader PackageDownloader { get; set; }
-
-        [Import]
-        public IPluginManager PluginManager { get; set; }
-
-        [Import]
-        public IPackageChooser PackageChooser { get; set; }
-
-        [Import]
-        public IPackageViewModelFactory PackageViewModelFactory { get; set; }
-
-        [ImportMany(AllowRecomposition = true)]
-        public ObservableCollection<LazyPackageCommand> PackageCommands {
-            get {
-                return PackageCommandsContainer != null
-                           ? (ObservableCollection<LazyPackageCommand>) PackageCommandsContainer.Collection
-                           : null;
-            }
-            set {
-                if (PackageCommandsContainer != null) {
-                    PackageCommandsContainer.Collection = value;
-                }
-            }
-        }
-
-        [Export]
-        public IPackageEditorService EditorService { get; set; }
-
-        [ImportingConstructor]
-        public MainWindow(IMruManager mruManager) {
-            InitializeComponent();
-
-            RecentFilesMenuItem.DataContext = _mruManager = mruManager;
-            RecentFilesContainer.Collection = _mruManager.Files;
-        }
-
-        protected override void OnSourceInitialized(EventArgs e) {
-            base.OnSourceInitialized(e);
-
-            try {
-                LoadSettings();
-            }
-            catch (Exception) {
-            }
-        }
-
-        internal void OpenLocalPackage(string packagePath) {
-            if (!File.Exists(packagePath)) {
-                UIServices.Show("File not found at " + packagePath, MessageLevel.Error);
-                return;
-            }
-            PackageSourceItem.SetCurrentValue(ContentControl.ContentProperty, "Loading " + packagePath + "...");
-            Dispatcher.BeginInvoke(new Action<string>(OpenLocalPackageCore), DispatcherPriority.Loaded, packagePath);
-        }
-
-        internal void SetActivePackagePublishSource(string packagePublishSource) {
-            if (String.IsNullOrEmpty(packagePublishSource)) {
-                return;
-            }
-
-            if (UIServices.Confirm(
-                    "Add Package Source",
-                    string.Format(
-                        CultureInfo.CurrentCulture,
-                        PackageExplorer.Resources.Resources.Dialog_SetActivePackagePublishSource, 
-                        packagePublishSource),
-                    isWarning: true)) {
-
-                SettingsManager.ActivePublishSource = packagePublishSource;
-            }
-        }
-
-        private void OpenLocalPackageCore(string packagePath) {
-            IPackage package = null;
-
-            try {
-                string extension = Path.GetExtension(packagePath);
-                if (extension.Equals(NuGet.Constants.PackageExtension, StringComparison.OrdinalIgnoreCase)) {
-                    package = new ZipPackage(packagePath);
-                }
-                else if (extension.Equals(NuGet.Constants.ManifestExtension, StringComparison.OrdinalIgnoreCase)) {
-                    PackageBuilder builder = new PackageBuilder(packagePath);
-                    package = builder.Build();
-                }
-            }
-            catch (Exception ex) {
-                UIServices.Show(ex.Message, MessageLevel.Error);
-                return;
-            }
-
-            if (package != null) {
-                LoadPackage(package, packagePath, PackageType.LocalPackage);
-            }
-        }
-
-        private void LoadPackage(IPackage package, string packagePath, PackageType packageType) {
-            DisposeViewModel();
-
-            if (package != null) {
-                if (!HasLoadedContent<PackageViewer>()) {
-                    var packageViewer = new PackageViewer(UIServices, PackageChooser);
-                    var binding = new Binding("IsInEditFileMode") {
-                        Converter = new BooleanToVisibilityConverter() { Inverted = true }
-                    };
-                    packageViewer.SetBinding(FrameworkElement.VisibilityProperty, binding);
-
-                    MainContentContainer.Children.Add(packageViewer);
-
-                    // HACK HACK: set the Export of IPackageMetadataEditor here
-                    EditorService = packageViewer.PackageMetadataEditor;
-                }
-
-                PackageViewModel packageViewModel = PackageViewModelFactory.CreateViewModel(package, packagePath);
-                packageViewModel.PropertyChanged += OnPackageViewModelPropertyChanged;
-
-                DataContext = packageViewModel;
-                if (!String.IsNullOrEmpty(packagePath)) {
-                    _mruManager.NotifyFileAdded(package, packagePath, packageType);
-                }
-            }
-        }
-
-        private void OnPackageViewModelPropertyChanged(object sender, PropertyChangedEventArgs e) {
-            var viewModel = (PackageViewModel)sender;
-            if (e.PropertyName == "IsInEditFileMode") {
-                if (viewModel.IsInEditFileMode) {
-                    var fileEditor = new FileEditor() {
-                        DataContext = viewModel.FileEditorViewModel
-                    };
-                    Content = fileEditor;
-                }
-                else {
-                    Content = RootLayout;
-                }
-            }
-        }
-
-        private void DisposeViewModel() {
-            // dispose the old view model before opening a new one.
-            var currentViewModel = DataContext as PackageViewModel;
-            if (currentViewModel != null) {
-                currentViewModel.Dispose();
-            }
-        }
-
-        private void NewMenuItem_Click(object sender, ExecutedRoutedEventArgs e) {
-            bool canceled = AskToSaveCurrentFile();
-            if (canceled) {
-                return;
-            }
-
-            LoadPackage(new EmptyPackage(), String.Empty, PackageType.LocalPackage);
-        }
-
-        private void OpenMenuItem_Click(object sender, ExecutedRoutedEventArgs e) {
-            OpenPackageFromLocal();
-        }
-
-        private void OpenFeedItem_Click(object sender, ExecutedRoutedEventArgs e) {
-            string parameter = (string)e.Parameter;
-            OpenPackageFromNuGetFeed(parameter);
-        }
-
-        private void OpenPackageFromLocal() {
-            bool canceled = AskToSaveCurrentFile();
-            if (canceled) {
-                return;
-            }
-
-            string selectedFile;
-            bool result = UIServices.OpenFileDialog(
-                "Select File",
-                StringResources.Dialog_OpenFileFilter,
-                out selectedFile);
-
-            if (result) {
-                OpenLocalPackage(selectedFile);
-            }
-        }
-
-        private void OpenPackageFromNuGetFeed(string searchTerm) {
-            if (!NetworkInterface.GetIsNetworkAvailable()) {
-                UIServices.Show(
-                    PackageExplorer.Resources.Resources.NoNetworkConnection,
-                    MessageLevel.Warning);
-                return;
-            }
-
-            bool canceled = AskToSaveCurrentFile();
-            if (canceled) {
-                return;
-            }
-
-            PackageInfo selectedPackageInfo = PackageChooser.SelectPackage(searchTerm);
-            if (selectedPackageInfo != null) {
-                Version packageVersion = new Version(selectedPackageInfo.Version);
-                IPackage cachePackage = MachineCache.Default.FindPackage(selectedPackageInfo.Id, packageVersion);
-
-                Action<IPackage> processPackageAction = (package) => {
-                                                            DataServicePackage servicePackage =
-                                                                selectedPackageInfo.AsDataServicePackage();
-                                                            servicePackage.CorePackage = package;
-                                                            LoadPackage(servicePackage,
-                                                                        selectedPackageInfo.DownloadUrl.ToString(),
-                                                                        PackageType.DataServicePackage);
-
-                                                            // adding package to the cache, but with low priority
-                                                            Dispatcher.BeginInvoke(
-                                                                (Action<IPackage>) MachineCache.Default.AddPackage,
-                                                                DispatcherPriority.ApplicationIdle,
-                                                                package);
-                                                        };
-
-                if (cachePackage == null || cachePackage.GetHash() != selectedPackageInfo.PackageHash) {
-                    PackageDownloader.Download(
-                        selectedPackageInfo.DownloadUrl,
-                        selectedPackageInfo.Id,
-                        packageVersion,
-                        processPackageAction);
-                }
-                else {
-                    processPackageAction(cachePackage);
-                }
-            }
-        }
-
-        #region Drag & drop
-
-        private void Window_DragOver(object sender, DragEventArgs e) {
-            var data = e.Data;
-            if (data.GetDataPresent(DataFormats.FileDrop)) {
-                object value = data.GetData(DataFormats.FileDrop);
-                string[] filenames = value as string[];
-                if (filenames != null && filenames.Length > 0) {
-                    string firstFile = filenames[0];
-                    if (FileUtility.IsSupportedFile(firstFile)) {
-                        e.Effects = DragDropEffects.Copy;
-                        e.Handled = true;
-                        return;
-                    }
-                }
-            }
-
-            e.Effects = DragDropEffects.None;
-            e.Handled = true;
-        }
-
-        private void Window_Drop(object sender, DragEventArgs e) {
-            var data = e.Data;
-            if (data.GetDataPresent(DataFormats.FileDrop)) {
-                object value = data.GetData(DataFormats.FileDrop);
-                string[] filenames = value as string[];
-                if (filenames != null && filenames.Length > 0) {
-                    string firstFile = filenames.FirstOrDefault(f => FileUtility.IsSupportedFile(f));
-                    if (firstFile != null) {
-                        e.Handled = true;
-
-                        bool canceled = AskToSaveCurrentFile();
-                        if (!canceled) {
-                            OpenLocalPackage(firstFile);
-                        }
-                    }
-                }
-            }
-        }
-
-        #endregion
-
-        private void ExitMenuItem_Click(object sender, RoutedEventArgs e) {
-            Close();
-        }
-
-<<<<<<< HEAD
-        private void AboutMenuItem_Click(object sender, RoutedEventArgs e) {
-            var dialog = new AboutWindow() {Owner = this};
-=======
-        private void HelpCommandExecuted(object sender, ExecutedRoutedEventArgs e) {
-            var dialog = new AboutWindow() { Owner = this };
->>>>>>> 074d7ef8
-            dialog.ShowDialog();
-            e.Handled = true;
-        }
-
-        private void Window_Closing(object sender, System.ComponentModel.CancelEventArgs e) {
-            bool isCanceled = AskToSaveCurrentFile();
-            e.Cancel = isCanceled;
-
-            if (!isCanceled) {
-                try {
-                    SaveSettings();
-                    DisposeViewModel();
-                }
-                catch (Exception) {
-                }
-            }
-        }
-
-        /// <summary>
-        /// Asks user to save the current file before doing something (e.g. exit, open a new file)
-        /// </summary>
-        /// <returns>true if user cancels the impending action</returns>
-        private bool AskToSaveCurrentFile() {
-<<<<<<< HEAD
-            if (HasUnsavedChanges) {
-                // if there is unsaved changes, ask user for confirmation
-                var result = UIServices.ConfirmWithCancel(StringResources.Dialog_SaveQuestion,
-                                                          "You have unsaved changes in the current file.");
-=======
-            var viewModel = (PackageViewModel)DataContext;
-
-            if (HasUnsavedChanges || (IsInEditFileMode && viewModel.FileEditorViewModel.HasEdit)) {
-                // if there is unsaved changes, ask user for confirmation
-                var result = UIServices.ConfirmWithCancel(StringResources.Dialog_SaveQuestion, "You have unsaved changes in the current package.");
->>>>>>> 074d7ef8
-                if (result == null) {
-                    return true;
-                }
-                else if (result == true) {
-                    if (IsInEditFileMode) {                       
-                        // force a Save from outside the file editor.
-                        // In this case, Content is the FileEditor user control
-                        viewModel.FileEditorViewModel.SaveOnExit((IFileEditorService)Content);
-                    }
-
-                    var saveCommand = viewModel.SaveCommand;
-                    const string parameter = "ForceSave";
-                    saveCommand.Execute(parameter);
-                }
-            }
-
-            return false;
-        }
-
-        private bool HasUnsavedChanges {
-            get {
-                var viewModel = (PackageViewModel)DataContext;
-                return (viewModel != null && viewModel.HasEdit);
-            }
-        }
-
-        private bool IsInEditFileMode {
-            get {
-                var viewModel = (PackageViewModel)DataContext;
-                return (viewModel != null && viewModel.IsInEditFileMode);
-            }
-        }
-
-        private void OnFontSizeItem_Click(object sender, RoutedEventArgs e) {
-            var item = (MenuItem)sender;
-            int size = Convert.ToInt32(item.Tag);
-            Properties.Settings.Default.FontSize = size;
-        }
-
-        private void LoadSettings() {
-            Settings settings = Properties.Settings.Default;
-            this.LoadWindowPlacementFromSettings(settings.WindowPlacement);
-        }
-
-        private void SaveSettings() {
-            Settings settings = Properties.Settings.Default;
-            settings.WindowPlacement = this.SaveWindowPlacementToSettings();
-        }
-
-        private void OpenExternalLink(object sender, ExecutedRoutedEventArgs e) {
-            if (e.Command != NavigationCommands.GoToPage) {
-                return;
-            }
-
-            Uri uri = e.Parameter as Uri;
-            if (uri == null) {
-                string url = (string)e.Parameter;
-                Uri.TryCreate(url, UriKind.Absolute, out uri);
-            }
-
-            if (uri != null) {
-                UriHelper.OpenExternalLink(uri);
-            }
-        }
-
-        private void CloseMenuItem_Click(object sender, ExecutedRoutedEventArgs e) {
-            bool isCanceled = AskToSaveCurrentFile();
-            if (isCanceled) {
-                return;
-            }
-
-            DataContext = null;
-        }
-
-        private void CanExecuteCloseCommand(object sender, CanExecuteRoutedEventArgs e) {
-            e.CanExecute = DataContext != null;
-            e.Handled = true;
-        }
-
-        private void RecentFileMenuItem_Click(object sender, RoutedEventArgs e) {
-            bool canceled = AskToSaveCurrentFile();
-            if (canceled) {
-                return;
-            }
-
-            MenuItem menuItem = (MenuItem)sender;
-            var mruItem = menuItem.DataContext as MruItem;
-            if (mruItem == null) {
-                _mruManager.Clear();
-            }
-            else {
-                if (mruItem.PackageType == PackageType.LocalPackage) {
-                    OpenLocalPackage(mruItem.Path);
-                }
-                else {
-                    DownloadAndOpenDataServicePackage(mruItem);
-                }
-            }
-        }
-
-        internal void DownloadAndOpenDataServicePackage(MruItem item) {
-            DownloadAndOpenDataServicePackage(item.Path, item.Id, item.Version);
-        }
-
-        internal void DownloadAndOpenDataServicePackage(string packageUrl, string id = null, Version version = null) {
-            if (!NetworkInterface.GetIsNetworkAvailable()) {
-                UIServices.Show(
-                    PackageExplorer.Resources.Resources.NoNetworkConnection,
-                    MessageLevel.Warning);
-                return;
-            }
-
-            Uri downloadUrl;
-            if (Uri.TryCreate(packageUrl, UriKind.Absolute, out downloadUrl) && downloadUrl.IsRemoteUri()) {
-                PackageDownloader.Download(
-                    downloadUrl,
-                    id,
-                    version,
-                    package => LoadPackage(package, packageUrl, PackageType.DataServicePackage)
-                );
-            }
-            else {
-                UIServices.Show(
-                    String.Format(
-                        CultureInfo.CurrentCulture,
-                        PackageExplorer.Resources.Resources.Dialog_InvalidPackageUrl,
-                        packageUrl),
-                    MessageLevel.Error
-                );
-            }
-        }
-
-        private void AddPluginFromAssembly_Click(object sender, RoutedEventArgs e) {
-            var dialog = new PluginManagerDialog() {
-                Owner = this,
-                DataContext = PackageViewModelFactory.CreatePluginManagerViewModel()
-            };
-            dialog.ShowDialog();
-        }
-
-        private bool HasLoadedContent<T>() {
-            return MainContentContainer.Children.Cast<UIElement>().Any(p => p is T);
-        }
-
-        private void CanExecuteNewCommand(object sender, CanExecuteRoutedEventArgs e) {
-            e.CanExecute = !IsInEditFileMode;
-            e.Handled = true;
-        }
-    }
-}
+﻿using System;
+using System.Collections.ObjectModel;
+using System.ComponentModel;
+using System.ComponentModel.Composition;
+using System.Diagnostics;
+using System.IO;
+using System.Linq;
+using System.Net.NetworkInformation;
+using System.Windows;
+using System.Windows.Controls;
+using System.Windows.Data;
+using System.Windows.Input;
+using System.Windows.Threading;
+using NuGet;
+using NuGetPackageExplorer.Types;
+using PackageExplorer.Properties;
+using PackageExplorerViewModel;
+using LazyPackageCommand = System.Lazy<NuGetPackageExplorer.Types.IPackageCommand, NuGetPackageExplorer.Types.IPackageCommandMetadata>;
+using StringResources = PackageExplorer.Resources.Resources;
+using System.Globalization;
+
+namespace PackageExplorer {
+    /// <summary>
+    /// Interaction logic for MainWindow.xaml
+    /// </summary>
+    [Export]
+    public partial class MainWindow : Window {
+        private readonly IMruManager _mruManager;
+
+        [Import]
+        public ISettingsManager SettingsManager { get; set; }
+
+        [Import]
+        public IUIServices UIServices { get; set; }
+
+        [Import]
+        public IPackageDownloader PackageDownloader { get; set; }
+
+        [Import]
+        public IPluginManager PluginManager { get; set; }
+
+        [Import]
+        public IPackageChooser PackageChooser { get; set; }
+
+        [Import]
+        public IPackageViewModelFactory PackageViewModelFactory { get; set; }
+
+        [ImportMany(AllowRecomposition = true)]
+        public ObservableCollection<LazyPackageCommand> PackageCommands {
+            get {
+                return PackageCommandsContainer != null
+                           ? (ObservableCollection<LazyPackageCommand>) PackageCommandsContainer.Collection
+                           : null;
+            }
+            set {
+                if (PackageCommandsContainer != null) {
+                    PackageCommandsContainer.Collection = value;
+                }
+            }
+        }
+
+        [Export]
+        public IPackageEditorService EditorService { get; set; }
+
+        [ImportingConstructor]
+        public MainWindow(IMruManager mruManager) {
+            InitializeComponent();
+
+            RecentFilesMenuItem.DataContext = _mruManager = mruManager;
+            RecentFilesContainer.Collection = _mruManager.Files;
+        }
+
+        protected override void OnSourceInitialized(EventArgs e) {
+            base.OnSourceInitialized(e);
+
+            try {
+                LoadSettings();
+            }
+            catch (Exception) {
+            }
+        }
+
+        internal void OpenLocalPackage(string packagePath) {
+            if (!File.Exists(packagePath)) {
+                UIServices.Show("File not found at " + packagePath, MessageLevel.Error);
+                return;
+            }
+            PackageSourceItem.SetCurrentValue(ContentControl.ContentProperty, "Loading " + packagePath + "...");
+            Dispatcher.BeginInvoke(new Action<string>(OpenLocalPackageCore), DispatcherPriority.Loaded, packagePath);
+        }
+
+        internal void SetActivePackagePublishSource(string packagePublishSource) {
+            if (String.IsNullOrEmpty(packagePublishSource)) {
+                return;
+            }
+
+            if (UIServices.Confirm(
+                    "Add Package Source",
+                    string.Format(
+                        CultureInfo.CurrentCulture,
+                        PackageExplorer.Resources.Resources.Dialog_SetActivePackagePublishSource, 
+                        packagePublishSource),
+                    isWarning: true)) {
+
+                SettingsManager.ActivePublishSource = packagePublishSource;
+            }
+        }
+
+        private void OpenLocalPackageCore(string packagePath) {
+            IPackage package = null;
+
+            try {
+                string extension = Path.GetExtension(packagePath);
+                if (extension.Equals(NuGet.Constants.PackageExtension, StringComparison.OrdinalIgnoreCase)) {
+                    package = new ZipPackage(packagePath);
+                }
+                else if (extension.Equals(NuGet.Constants.ManifestExtension, StringComparison.OrdinalIgnoreCase)) {
+                    PackageBuilder builder = new PackageBuilder(packagePath);
+                    package = builder.Build();
+                }
+            }
+            catch (Exception ex) {
+                UIServices.Show(ex.Message, MessageLevel.Error);
+                return;
+            }
+
+            if (package != null) {
+                LoadPackage(package, packagePath, PackageType.LocalPackage);
+            }
+        }
+
+        private void LoadPackage(IPackage package, string packagePath, PackageType packageType) {
+            DisposeViewModel();
+
+            if (package != null) {
+                if (!HasLoadedContent<PackageViewer>()) {
+                    var packageViewer = new PackageViewer(UIServices, PackageChooser);
+                    var binding = new Binding("IsInEditFileMode") {
+                        Converter = new BooleanToVisibilityConverter() { Inverted = true }
+                    };
+                    packageViewer.SetBinding(FrameworkElement.VisibilityProperty, binding);
+
+                    MainContentContainer.Children.Add(packageViewer);
+
+                    // HACK HACK: set the Export of IPackageMetadataEditor here
+                    EditorService = packageViewer.PackageMetadataEditor;
+                }
+
+                PackageViewModel packageViewModel = PackageViewModelFactory.CreateViewModel(package, packagePath);
+                packageViewModel.PropertyChanged += OnPackageViewModelPropertyChanged;
+
+                DataContext = packageViewModel;
+                if (!String.IsNullOrEmpty(packagePath)) {
+                    _mruManager.NotifyFileAdded(package, packagePath, packageType);
+                }
+            }
+        }
+
+        private void OnPackageViewModelPropertyChanged(object sender, PropertyChangedEventArgs e) {
+            var viewModel = (PackageViewModel)sender;
+            if (e.PropertyName == "IsInEditFileMode") {
+                if (viewModel.IsInEditFileMode) {
+                    var fileEditor = new FileEditor() {
+                        DataContext = viewModel.FileEditorViewModel
+                    };
+                    Content = fileEditor;
+                }
+                else {
+                    Content = RootLayout;
+                }
+            }
+        }
+
+        private void DisposeViewModel() {
+            // dispose the old view model before opening a new one.
+            var currentViewModel = DataContext as PackageViewModel;
+            if (currentViewModel != null) {
+                currentViewModel.Dispose();
+            }
+        }
+
+        private void NewMenuItem_Click(object sender, ExecutedRoutedEventArgs e) {
+            bool canceled = AskToSaveCurrentFile();
+            if (canceled) {
+                return;
+            }
+
+            LoadPackage(new EmptyPackage(), String.Empty, PackageType.LocalPackage);
+        }
+
+        private void OpenMenuItem_Click(object sender, ExecutedRoutedEventArgs e) {
+            OpenPackageFromLocal();
+        }
+
+        private void OpenFeedItem_Click(object sender, ExecutedRoutedEventArgs e) {
+            string parameter = (string)e.Parameter;
+            OpenPackageFromNuGetFeed(parameter);
+        }
+
+        private void OpenPackageFromLocal() {
+            bool canceled = AskToSaveCurrentFile();
+            if (canceled) {
+                return;
+            }
+
+            string selectedFile;
+            bool result = UIServices.OpenFileDialog(
+                "Select File",
+                StringResources.Dialog_OpenFileFilter,
+                out selectedFile);
+
+            if (result) {
+                OpenLocalPackage(selectedFile);
+            }
+        }
+
+        private void OpenPackageFromNuGetFeed(string searchTerm) {
+            if (!NetworkInterface.GetIsNetworkAvailable()) {
+                UIServices.Show(
+                    PackageExplorer.Resources.Resources.NoNetworkConnection,
+                    MessageLevel.Warning);
+                return;
+            }
+
+            bool canceled = AskToSaveCurrentFile();
+            if (canceled) {
+                return;
+            }
+
+            PackageInfo selectedPackageInfo = PackageChooser.SelectPackage(searchTerm);
+            if (selectedPackageInfo != null) {
+                Version packageVersion = new Version(selectedPackageInfo.Version);
+                IPackage cachePackage = MachineCache.Default.FindPackage(selectedPackageInfo.Id, packageVersion);
+
+                Action<IPackage> processPackageAction = (package) => {
+                                                            DataServicePackage servicePackage =
+                                                                selectedPackageInfo.AsDataServicePackage();
+                                                            servicePackage.CorePackage = package;
+                                                            LoadPackage(servicePackage,
+                                                                        selectedPackageInfo.DownloadUrl.ToString(),
+                                                                        PackageType.DataServicePackage);
+
+                                                            // adding package to the cache, but with low priority
+                                                            Dispatcher.BeginInvoke(
+                                                                (Action<IPackage>) MachineCache.Default.AddPackage,
+                                                                DispatcherPriority.ApplicationIdle,
+                                                                package);
+                                                        };
+
+                if (cachePackage == null || cachePackage.GetHash() != selectedPackageInfo.PackageHash) {
+                    PackageDownloader.Download(
+                        selectedPackageInfo.DownloadUrl,
+                        selectedPackageInfo.Id,
+                        packageVersion,
+                        processPackageAction);
+                }
+                else {
+                    processPackageAction(cachePackage);
+                }
+            }
+        }
+
+        #region Drag & drop
+
+        private void Window_DragOver(object sender, DragEventArgs e) {
+            var data = e.Data;
+            if (data.GetDataPresent(DataFormats.FileDrop)) {
+                object value = data.GetData(DataFormats.FileDrop);
+                string[] filenames = value as string[];
+                if (filenames != null && filenames.Length > 0) {
+                    string firstFile = filenames[0];
+                    if (FileUtility.IsSupportedFile(firstFile)) {
+                        e.Effects = DragDropEffects.Copy;
+                        e.Handled = true;
+                        return;
+                    }
+                }
+            }
+
+            e.Effects = DragDropEffects.None;
+            e.Handled = true;
+        }
+
+        private void Window_Drop(object sender, DragEventArgs e) {
+            var data = e.Data;
+            if (data.GetDataPresent(DataFormats.FileDrop)) {
+                object value = data.GetData(DataFormats.FileDrop);
+                string[] filenames = value as string[];
+                if (filenames != null && filenames.Length > 0) {
+                    string firstFile = filenames.FirstOrDefault(f => FileUtility.IsSupportedFile(f));
+                    if (firstFile != null) {
+                        e.Handled = true;
+
+                        bool canceled = AskToSaveCurrentFile();
+                        if (!canceled) {
+                            OpenLocalPackage(firstFile);
+                        }
+                    }
+                }
+            }
+        }
+
+        #endregion
+
+        private void ExitMenuItem_Click(object sender, RoutedEventArgs e) {
+            Close();
+        }
+
+        private void HelpCommandExecuted(object sender, ExecutedRoutedEventArgs e) {
+            var dialog = new AboutWindow() {Owner = this};
+            dialog.ShowDialog();
+            e.Handled = true;
+        }
+
+        private void Window_Closing(object sender, System.ComponentModel.CancelEventArgs e) {
+            bool isCanceled = AskToSaveCurrentFile();
+            e.Cancel = isCanceled;
+
+            if (!isCanceled) {
+                try {
+                    SaveSettings();
+                    DisposeViewModel();
+                }
+                catch (Exception) {
+                }
+            }
+        }
+
+        /// <summary>
+        /// Asks user to save the current file before doing something (e.g. exit, open a new file)
+        /// </summary>
+        /// <returns>true if user cancels the impending action</returns>
+        private bool AskToSaveCurrentFile() {
+            var viewModel = (PackageViewModel)DataContext;
+            if (HasUnsavedChanges || (IsInEditFileMode && viewModel.FileEditorViewModel.HasEdit)) {
+                // if there is unsaved changes, ask user for confirmation
+                var result = UIServices.ConfirmWithCancel(StringResources.Dialog_SaveQuestion, "You have unsaved changes in the current package.");
+
+                if (result == null) {
+                    return true;
+                }
+                else if (result == true) {
+                    if (IsInEditFileMode) {                       
+                        // force a Save from outside the file editor.
+                        // In this case, Content is the FileEditor user control
+                        viewModel.FileEditorViewModel.SaveOnExit((IFileEditorService)Content);
+                    }
+
+                    var saveCommand = viewModel.SaveCommand;
+                    const string parameter = "ForceSave";
+                    saveCommand.Execute(parameter);
+                }
+            }
+
+            return false;
+        }
+
+        private bool HasUnsavedChanges {
+            get {
+                var viewModel = (PackageViewModel)DataContext;
+                return (viewModel != null && viewModel.HasEdit);
+            }
+        }
+
+        private bool IsInEditFileMode {
+            get {
+                var viewModel = (PackageViewModel)DataContext;
+                return (viewModel != null && viewModel.IsInEditFileMode);
+            }
+        }
+
+        private void OnFontSizeItem_Click(object sender, RoutedEventArgs e) {
+            var item = (MenuItem)sender;
+            int size = Convert.ToInt32(item.Tag);
+            Properties.Settings.Default.FontSize = size;
+        }
+
+        private void LoadSettings() {
+            Settings settings = Properties.Settings.Default;
+            this.LoadWindowPlacementFromSettings(settings.WindowPlacement);
+        }
+
+        private void SaveSettings() {
+            Settings settings = Properties.Settings.Default;
+            settings.WindowPlacement = this.SaveWindowPlacementToSettings();
+        }
+
+        private void OpenExternalLink(object sender, ExecutedRoutedEventArgs e) {
+            if (e.Command != NavigationCommands.GoToPage) {
+                return;
+            }
+
+            Uri uri = e.Parameter as Uri;
+            if (uri == null) {
+                string url = (string)e.Parameter;
+                Uri.TryCreate(url, UriKind.Absolute, out uri);
+            }
+
+            if (uri != null) {
+                UriHelper.OpenExternalLink(uri);
+            }
+        }
+
+        private void CloseMenuItem_Click(object sender, ExecutedRoutedEventArgs e) {
+            bool isCanceled = AskToSaveCurrentFile();
+            if (isCanceled) {
+                return;
+            }
+
+            DataContext = null;
+        }
+
+        private void CanExecuteCloseCommand(object sender, CanExecuteRoutedEventArgs e) {
+            e.CanExecute = DataContext != null;
+            e.Handled = true;
+        }
+
+        private void RecentFileMenuItem_Click(object sender, RoutedEventArgs e) {
+            bool canceled = AskToSaveCurrentFile();
+            if (canceled) {
+                return;
+            }
+
+            MenuItem menuItem = (MenuItem)sender;
+            var mruItem = menuItem.DataContext as MruItem;
+            if (mruItem == null) {
+                _mruManager.Clear();
+            }
+            else {
+                if (mruItem.PackageType == PackageType.LocalPackage) {
+                    OpenLocalPackage(mruItem.Path);
+                }
+                else {
+                    DownloadAndOpenDataServicePackage(mruItem);
+                }
+            }
+        }
+
+        internal void DownloadAndOpenDataServicePackage(MruItem item) {
+            DownloadAndOpenDataServicePackage(item.Path, item.Id, item.Version);
+        }
+
+        internal void DownloadAndOpenDataServicePackage(string packageUrl, string id = null, Version version = null) {
+            if (!NetworkInterface.GetIsNetworkAvailable()) {
+                UIServices.Show(
+                    PackageExplorer.Resources.Resources.NoNetworkConnection,
+                    MessageLevel.Warning);
+                return;
+            }
+
+            Uri downloadUrl;
+            if (Uri.TryCreate(packageUrl, UriKind.Absolute, out downloadUrl) && downloadUrl.IsRemoteUri()) {
+                PackageDownloader.Download(
+                    downloadUrl,
+                    id,
+                    version,
+                    package => LoadPackage(package, packageUrl, PackageType.DataServicePackage)
+                );
+            }
+            else {
+                UIServices.Show(
+                    String.Format(
+                        CultureInfo.CurrentCulture,
+                        PackageExplorer.Resources.Resources.Dialog_InvalidPackageUrl,
+                        packageUrl),
+                    MessageLevel.Error
+                );
+            }
+        }
+
+        private void AddPluginFromAssembly_Click(object sender, RoutedEventArgs e) {
+            var dialog = new PluginManagerDialog() {
+                Owner = this,
+                DataContext = PackageViewModelFactory.CreatePluginManagerViewModel()
+            };
+            dialog.ShowDialog();
+        }
+
+        private bool HasLoadedContent<T>() {
+            return MainContentContainer.Children.Cast<UIElement>().Any(p => p is T);
+        }
+
+        private void CanExecuteNewCommand(object sender, CanExecuteRoutedEventArgs e) {
+            e.CanExecute = !IsInEditFileMode;
+            e.Handled = true;
+        }
+    }
+}
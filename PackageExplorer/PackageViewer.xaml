<<<<<<< HEAD
﻿<UserControl 
    x:Class="PackageExplorer.PackageViewer" 
    xmlns="http://schemas.microsoft.com/winfx/2006/xaml/presentation" 
    xmlns:x="http://schemas.microsoft.com/winfx/2006/xaml" 
    xmlns:mc="http://schemas.openxmlformats.org/markup-compatibility/2006" 
    xmlns:d="http://schemas.microsoft.com/expression/blend/2008" 
    xmlns:self="clr-namespace:PackageExplorer" 
    xmlns:viewmodel="clr-namespace:PackageExplorerViewModel;assembly=PackageViewModel" 
    xmlns:resources="clr-namespace:PackageExplorer.Resources" 
    xmlns:types="clr-namespace:NuGetPe;assembly=NuGetPackageExplorer.Types"
    Visibility="{Binding Converter={StaticResource NullToVisibilityConverter}, FallbackValue=Collapsed}" 
    Margin="5,7,5,7"
    mc:Ignorable="d" 
    d:DesignHeight="300" 
    d:DesignWidth="300">

    <UserControl.Resources>
        <ResourceDictionary>
            <ResourceDictionary.MergedDictionaries>
                <ResourceDictionary Source="Xaml/TemplateStyles.xaml" />
            </ResourceDictionary.MergedDictionaries>

            <BitmapImage x:Key="FolderImageSource" UriSource="Images/Folder.png" />
            <BitmapImage x:Key="ScriptImageSource" UriSource="Images/Script.png" />
            <self:StringToVisibilityConverter x:Key="StringToVisibilityConverter" />
            <self:CountToVisibilityConverter Inverted="True" x:Key="invertedCountConverter" />
            <self:StringCollectionsToStringConverter x:Key="authorNamesConverter" />
            <self:UppercaseConverter x:Key="upperCaseConverter" />
            <self:FrameworkNameConverter x:Key="frameworkConverter" />
            <self:NormalizeTextConverter x:Key="NormalizeTextConverter" />
            <self:BooleanToStringConverter x:Key="BooleanConverter" />
            <self:DependencySetConverter x:Key="DependencySetConverter" />
            <self:ReferenceSetConverter x:Key="ReferenceSetConverter" />

            <DataTemplate DataType="{x:Type types:PackageDependency}">
                <TextBlock ToolTip="Open this package from online feed.">
                    <Hyperlink Command="Print" CommandParameter="{Binding Id, Mode=OneWay}">
                        <Run Text="{Binding Mode=OneWay}"></Run>
                    </Hyperlink>
                </TextBlock>
            </DataTemplate>

            <DataTemplate DataType="{x:Type types:PackageDependencySet}">
                <Grid Margin="0,0,0,8">
                    <Grid.RowDefinitions>
                        <RowDefinition Height="Auto" />
                        <RowDefinition Height="Auto" />
                    </Grid.RowDefinitions>

                    <TextBlock Text="{Binding TargetFramework, TargetNullValue={x:Static resources:Resources.NoFxDependencyGroup}}" FontWeight="SemiBold" TextWrapping="Wrap" />
                    <ItemsControl
                        x:Name="dependenciesList"
                        Grid.Row="1"
                        Margin="20,0,0,0"
                        ItemsSource="{Binding Dependencies}" />

                    <TextBlock
                        Grid.Row="1"
                        Margin="20,0,0,0"
                        Visibility="{Binding Items.Count, ElementName=dependenciesList, Converter={StaticResource invertedCountConverter}}"
                        Style="{StaticResource NoDependencyTextBoxStyle}" 
                        Text="{x:Static resources:Resources.Dialog_NoDependencyLabel}">
                    </TextBlock>
                </Grid>
            </DataTemplate>

            <DataTemplate x:Key="PackageReferenceItemTemplate">
                <TextBlock Text="{Binding Mode=OneWay}" TextTrimming="CharacterEllipsis" />
            </DataTemplate>

            <DataTemplate DataType="{x:Type types:PackageReferenceSet}">
                <Grid Margin="0,0,0,8">
                    <Grid.RowDefinitions>
                        <RowDefinition Height="Auto" />
                        <RowDefinition Height="Auto" />
                    </Grid.RowDefinitions>

                    <TextBlock Text="{Binding TargetFramework, TargetNullValue={x:Static resources:Resources.NoFxDependencyGroup}}" FontWeight="SemiBold" TextWrapping="Wrap" />
                    <ItemsControl
                        x:Name="referencesList"
                        Grid.Row="1"
                        Margin="20,0,0,0"
                        ItemsSource="{Binding References}"
                        ItemTemplate="{StaticResource PackageReferenceItemTemplate}" />
                </Grid>
            </DataTemplate>

            <ContextMenu x:Key="SharedContextMenu" DataContext="{Binding PlacementTarget.DataContext, RelativeSource={RelativeSource Self}}">
                <MenuItem Header="_View Content" InputGestureText="Enter" Command="{Binding ViewCommand}" CommandParameter="{Binding}" FontWeight="SemiBold" />
                <MenuItem Header="_Open in Windows shell..." Command="{Binding OpenCommand}" CommandParameter="{Binding}" />
                <MenuItem Header="Open _with..." Command="{Binding OpenWithCommand}" CommandParameter="{Binding}" />
                <MenuItem Header="_Save As..." Command="{Binding SaveCommand}" CommandParameter="{Binding}" />
                <Separator />
                <MenuItem Header="_Edit" Command="{Binding EditCommand}" CommandParameter="{Binding}" />
                <Separator />
                <MenuItem Header="_Rename..." InputGestureText="F2" Command="{Binding RenameCommand}" CommandParameter="{Binding}" />
                <MenuItem Header="Re_place with..." Command="{Binding ReplaceCommand}" CommandParameter="{Binding}" />
                <self:GrayscaleMenuItem Header="_Delete" InputGestureText="Delete" Command="{Binding DeleteCommand}" CommandParameter="{Binding}">
                    <self:GrayscaleMenuItem.Icon>
                        <self:GrayscaleImage Source="Images/Delete.png" />
                    </self:GrayscaleMenuItem.Icon>
                </self:GrayscaleMenuItem>
            </ContextMenu>

            <ContextMenu x:Key="FolderSharedContextMenu" Opened="PackageFolderContextMenu_Opened" DataContext="{Binding PlacementTarget.DataContext, RelativeSource={RelativeSource Self}}">

                <self:GrayscaleMenuItem Header="Add init.ps1" Command="{Binding AddScriptCommand, Mode=OneWay}" CommandParameter="init.ps1" Visibility="{Binding Path, Converter={StaticResource StringToVisibilityConverter}, ConverterParameter=tools}">
                    <MenuItem.Icon>
                        <self:GrayscaleImage Source="Images/script.png" />
                    </MenuItem.Icon>
                </self:GrayscaleMenuItem>

                <self:GrayscaleMenuItem Header="Add install.ps1" Command="{Binding AddScriptCommand, Mode=OneWay}" CommandParameter="install.ps1" Visibility="{Binding Path, Converter={StaticResource StringToVisibilityConverter}, ConverterParameter=tools;tools\\*}">
                    <MenuItem.Icon>
                        <self:GrayscaleImage Source="Images/script.png" />
                    </MenuItem.Icon>
                </self:GrayscaleMenuItem>

                <self:GrayscaleMenuItem Header="Add uninstall.ps1" Command="{Binding AddScriptCommand, Mode=OneWay}" CommandParameter="uninstall.ps1" Visibility="{Binding Path, Converter={StaticResource StringToVisibilityConverter}, ConverterParameter=tools;tools\\*}">
                    <MenuItem.Icon>
                        <self:GrayscaleImage Source="Images/script.png" />
                    </MenuItem.Icon>
                </self:GrayscaleMenuItem>
                
                <Separator Visibility="{Binding Path, Converter={StaticResource StringToVisibilityConverter}, ConverterParameter=tools;tools\\*}" />

                <self:GrayscaleMenuItem Header="Add .props file" Command="{Binding AddBuildFileCommand, Mode=OneWay}" CommandParameter=".props" Visibility="{Binding Path, Converter={StaticResource StringToVisibilityConverter}, ConverterParameter=build;build\\*}">
                    <MenuItem.Icon>
                        <self:GrayscaleImage Source="Images/props.png" />
                    </MenuItem.Icon>
                </self:GrayscaleMenuItem>

                <self:GrayscaleMenuItem Header="Add .targets file" Command="{Binding AddBuildFileCommand, Mode=OneWay}" CommandParameter=".targets" Visibility="{Binding Path, Converter={StaticResource StringToVisibilityConverter}, ConverterParameter=build;build\\*}">
                    <MenuItem.Icon>
                        <self:GrayscaleImage Source="Images/props.png" />
                    </MenuItem.Icon>
                </self:GrayscaleMenuItem>

                <Separator Visibility="{Binding Path, Converter={StaticResource StringToVisibilityConverter}, ConverterParameter=build;build\\*}" />

                <MenuItem Header="Add _New File..." Command="{Binding AddNewFileCommand}" CommandParameter="{Binding}" />
                <MenuItem Header="_Add Existing File..." Command="{Binding AddContentFileCommand}" CommandParameter="{Binding}" />
                <MenuItem Header="Add Ne_w Folder" Command="{Binding AddNewFolderCommand}" CommandParameter="{Binding}">
                    <MenuItem.Icon>
                        <Image Source="Images/NewFolderHS.png" />
                    </MenuItem.Icon>
                </MenuItem>
                <MenuItem Header="_Rename..." InputGestureText="F2" Command="{Binding RenameCommand}" CommandParameter="{Binding}" />
                <self:GrayscaleMenuItem Header="_Delete" InputGestureText="Delete" Command="{Binding DeleteCommand}" CommandParameter="{Binding}">
                    <self:GrayscaleMenuItem.Icon>
                        <self:GrayscaleImage Source="Images/Delete.png" />
                    </self:GrayscaleMenuItem.Icon>
                </self:GrayscaleMenuItem>
            </ContextMenu>

            <DataTemplate x:Key="SimpleTextItemTemplate">
                <TextBlock Text="{Binding}" TextTrimming="CharacterEllipsis" ToolTipService.ToolTip="{Binding}" />
            </DataTemplate>

            <!-- data template for the package details pane -->
            <DataTemplate x:Key="PackageDetailTemplate">
                <ScrollViewer HorizontalScrollBarVisibility="Disabled" VerticalScrollBarVisibility="Auto">
                    <StackPanel Margin="8">
                        <Border BorderBrush="{StaticResource {x:Static SystemColors.ActiveBorderBrushKey}}" BorderThickness="0.5" HorizontalAlignment="Left" Padding="2" Background="White" Margin="0,0,0,5" ToolTipService.ToolTip="{Binding IconUrl}" Visibility="{Binding IconUrl, Converter={StaticResource NullToVisibilityConverter}}">
                            <Image Source="{Binding IconUrl, TargetNullValue={x:Null}}" Width="32" Height="32" Stretch="Fill" StretchDirection="DownOnly" />
                        </Border>

                        <!-- Id -->
                        <StackPanel Style="{StaticResource DetailMetadataStyle}">
                            <TextBlock Text="{x:Static resources:Resources.Dialog_IdLabel}" Style="{StaticResource DetailMetadataLabelStyle}" />
                            <TextBlock Text="{Binding Id}" Style="{StaticResource DetailMetadataValueStyle}" />
                        </StackPanel>

                        <!-- Version -->
                        <StackPanel Style="{StaticResource DetailMetadataStyle}">
                            <TextBlock Text="{x:Static resources:Resources.Dialog_VersionLabel}" Style="{StaticResource DetailMetadataLabelStyle}" />
                            <TextBlock Text="{Binding Version}" Style="{StaticResource DetailMetadataValueStyle}" />
                            <TextBlock Margin="3,0,0,0" Text="(prerelease)" Foreground="DarkRed" Visibility="{Binding Version.SpecialVersion, Mode=OneWay, Converter={StaticResource NullToVisibilityConverter}}" />
                        </StackPanel>

                        <!-- Title -->
                        <DockPanel Margin="0,3,0,0" Visibility="{Binding Title, Converter={StaticResource NullToVisibilityConverter}}">
                            <TextBlock DockPanel.Dock="Left" Text="{x:Static resources:Resources.Dialog_TitleLabel}" Style="{StaticResource DetailMetadataLabelStyle}" />
                            <TextBlock Text="{Binding Title}" Style="{StaticResource DetailMetadataValueStyle}" TextTrimming="CharacterEllipsis" />
                        </DockPanel>

                        <!-- Authors -->
                        <DockPanel Margin="0,3,0,0">
                            <TextBlock DockPanel.Dock="Left" Text="{x:Static resources:Resources.Dialog_CreatedByLabel}" Style="{StaticResource DetailMetadataLabelStyle}" />
                            <TextBlock Text="{Binding Authors, Converter={StaticResource authorNamesConverter}}" Style="{StaticResource DetailMetadataValueStyle}" TextWrapping="Wrap" />
                        </DockPanel>

                        <!-- Owners -->
                        <DockPanel Margin="0,3,0,0" Visibility="{Binding Owners, Converter={StaticResource NullToVisibilityConverter}}">
                            <TextBlock DockPanel.Dock="Left" Text="{x:Static resources:Resources.Dialog_OwnersLabel}" Style="{StaticResource DetailMetadataLabelStyle}" />
                            <TextBlock Text="{Binding Owners, Converter={StaticResource authorNamesConverter}}" Style="{StaticResource DetailMetadataValueStyle}" TextWrapping="Wrap" />
                        </DockPanel>

                        <!-- Min client version -->
                        <StackPanel Style="{StaticResource DetailMetadataStyle}" Visibility="{Binding MinClientVersion, Converter={StaticResource NullToVisibilityConverter}}">
                            <TextBlock Text="{x:Static resources:Resources.Dialog_MinVersionLabel}" Style="{StaticResource DetailMetadataLabelStyle}" />
                            <TextBlock Text="{Binding MinClientVersion}" Style="{StaticResource DetailMetadataValueStyle}" />
                        </StackPanel>

                        <!-- Development Dependency -->
                        <StackPanel Style="{StaticResource DetailMetadataStyle}" Visibility="{Binding DevelopmentDependency, Converter={StaticResource boolToVis}}">
                            <TextBlock Text="{x:Static resources:Resources.Dialog_DevelopmentDependencyLabel}" Style="{StaticResource DetailMetadataLabelStyle}" />
                            <TextBlock Text="{Binding DevelopmentDependency, Converter={StaticResource BooleanConverter}}" Style="{StaticResource DetailMetadataValueStyle}" />
                        </StackPanel>

                        <!-- Tags -->
                        <DockPanel Margin="0,3,0,0" Visibility="{Binding Tags, Converter={StaticResource NullToVisibilityConverter}}">
                            <TextBlock DockPanel.Dock="Left" Text="{x:Static resources:Resources.Dialog_TagLabel}" Style="{StaticResource DetailMetadataLabelStyle}" />
                            <TextBlock Text="{Binding Tags}" Style="{StaticResource DetailMetadataValueStyle}" TextWrapping="Wrap" />
                        </DockPanel>

                        <!-- Language -->
                        <StackPanel Style="{StaticResource DetailMetadataStyle}" Visibility="{Binding Language, Converter={StaticResource NullToVisibilityConverter}}">
                            <TextBlock Text="{x:Static resources:Resources.Dialog_LanguageLabel}" Style="{StaticResource DetailMetadataLabelStyle}" />
                            <TextBlock Text="{Binding Language}" Style="{StaticResource DetailMetadataValueStyle}" />
                        </StackPanel>

                        <!-- Require License Acceptance -->
                        <StackPanel Style="{StaticResource DetailMetadataStyle}" Visibility="{Binding RequireLicenseAcceptance, Converter={StaticResource boolToVis}}">
                            <TextBlock Text="{x:Static resources:Resources.Dialog_RequireLicenseLabel}" Style="{StaticResource DetailMetadataLabelStyle}" />
                            <TextBlock Text="{Binding RequireLicenseAcceptance, Converter={StaticResource BooleanConverter}}" Style="{StaticResource DetailMetadataValueStyle}" />
                        </StackPanel>

                        <!-- View License link -->
                        <TextBlock Visibility="{Binding LicenseUrl, Converter={StaticResource NullToVisibilityConverter}}">
                            <Hyperlink Command="GoToPage" CommandParameter="{Binding LicenseUrl}" ToolTip="{Binding LicenseUrl}">
                                <Run Text="{x:Static resources:Resources.Dialog_ViewLicense}" />
                            </Hyperlink>
                        </TextBlock>

                        <!-- Project Url -->
                        <TextBlock Visibility="{Binding ProjectUrl, Converter={StaticResource NullToVisibilityConverter}}">
                            <Hyperlink Command="GoToPage" CommandParameter="{Binding ProjectUrl}" ToolTip="{Binding ProjectUrl}">
                                <Run Text="{x:Static resources:Resources.Dialog_MoreInfo}" />
                            </Hyperlink>
                        </TextBlock>

                        <!-- Copyright -->
                        <TextBlock Text="Copyright:" Margin="0,3,0,0" Style="{StaticResource DetailMetadataLabelStyle}" Visibility="{Binding Copyright, Converter={StaticResource NullToVisibilityConverter}}"></TextBlock>

                        <TextBlock Style="{StaticResource DetailDescriptionTextBoxStyle}" Text="{Binding Copyright, Converter={StaticResource NormalizeTextConverter}}" Visibility="{Binding Copyright, Converter={StaticResource NullToVisibilityConverter}}"></TextBlock>

                        <!-- Summary -->
                        <TextBlock Text="Summary:" Margin="0,3,0,0" Style="{StaticResource DetailMetadataLabelStyle}" Visibility="{Binding Summary, Converter={StaticResource NullToVisibilityConverter}}"></TextBlock>

                        <TextBlock Style="{StaticResource DetailDescriptionTextBoxStyle}" Text="{Binding Summary, Converter={StaticResource NormalizeTextConverter}}" Visibility="{Binding Summary, Converter={StaticResource NullToVisibilityConverter}}"></TextBlock>

                        <!-- Description -->
                        <TextBlock Text="Description:" Margin="0,3,0,0" Style="{StaticResource DetailMetadataLabelStyle}"></TextBlock>

                        <TextBlock Style="{StaticResource DetailDescriptionTextBoxStyle}" Text="{Binding Description, Converter={StaticResource NormalizeTextConverter}}"></TextBlock>

                        <!-- Release Notes -->
                        <TextBlock Text="Release notes:" Margin="0,3,0,0" Style="{StaticResource DetailMetadataLabelStyle}" Visibility="{Binding ReleaseNotes, Converter={StaticResource NullToVisibilityConverter}}"></TextBlock>

                        <TextBlock Style="{StaticResource DetailDescriptionTextBoxStyle}" Text="{Binding ReleaseNotes, Converter={StaticResource NormalizeTextConverter}}" Visibility="{Binding ReleaseNotes, Converter={StaticResource NullToVisibilityConverter}}"></TextBlock>

                        <!-- Dependencies list -->
                        <TextBlock Text="{x:Static resources:Resources.Dialog_DependenciesLabel}" Style="{StaticResource DetailMetadataLabelStyle}" />

                        <ItemsControl x:Name="DependencyItems" Margin="25,5,0,0" ItemsSource="{Binding DependencySets, Converter={StaticResource DependencySetConverter}}">
                        </ItemsControl>

                        <TextBlock Margin="25,5,0,0" Visibility="{Binding Items.Count, ElementName=DependencyItems, Converter={StaticResource invertedCountConverter}}" Style="{StaticResource NoDependencyTextBoxStyle}" Text="{x:Static resources:Resources.Dialog_NoDependencyLabel}"></TextBlock>

                        <!-- Framework assembly references -->
                        <TextBlock Visibility="{Binding Items.Count, ElementName=FrameworkAssemblyItems, Converter={StaticResource countConverter}}" Text="{x:Static resources:Resources.Dialog_FrameworkAssembliesLabel}" Margin="0,5,0,0" Style="{StaticResource DetailMetadataLabelStyle}" />

                        <ItemsControl x:Name="FrameworkAssemblyItems" Margin="25,5,0,0" ItemsSource="{Binding FrameworkAssemblies}" ItemTemplate="{StaticResource SimpleTextItemTemplate}"></ItemsControl>
                        
                        <!-- Package Assembly References -->
                        <TextBlock Visibility="{Binding Items.Count, ElementName=PackageAssemblyReferences, Converter={StaticResource countConverter}}" Text="Filtered Assembly References:" Margin="0,5,0,0" Style="{StaticResource DetailMetadataLabelStyle}" />

                        <ItemsControl x:Name="PackageAssemblyReferences" Margin="25,5,0,0" ItemsSource="{Binding PackageAssemblyReferences, Converter={StaticResource ReferenceSetConverter}}">
                        </ItemsControl>
                    </StackPanel>
                </ScrollViewer>
            </DataTemplate>

            <DataTemplate DataType="{x:Type viewmodel:PackageFile}">
                <StackPanel Background="Transparent" Orientation="Horizontal" ContextMenu="{StaticResource SharedContextMenu}">
                    <Image x:Name="ItemIcon" Visibility="Collapsed" Margin="0,0,2,0" />
                    <TextBlock x:Name="Header" Text="{Binding Name}"></TextBlock>
                </StackPanel>

                <DataTemplate.Triggers>
                    <DataTrigger Binding="{Binding Path, Converter={StaticResource upperCaseConverter}}" Value="TOOLS\INSTALL.PS1">
                        <Setter TargetName="ItemIcon" Property="Visibility" Value="Visible" />
                        <Setter TargetName="ItemIcon" Property="Source" Value="{StaticResource ScriptImageSource}" />
                    </DataTrigger>

                    <DataTrigger Binding="{Binding Path, Converter={StaticResource upperCaseConverter}}" Value="TOOLS\UNINSTALL.PS1">
                        <Setter TargetName="ItemIcon" Property="Visibility" Value="Visible" />
                        <Setter TargetName="ItemIcon" Property="Source" Value="{StaticResource ScriptImageSource}" />
                    </DataTrigger>

                    <DataTrigger Binding="{Binding Path, Converter={StaticResource upperCaseConverter}}" Value="TOOLS\INIT.PS1">
                        <Setter TargetName="ItemIcon" Property="Visibility" Value="Visible" />
                        <Setter TargetName="ItemIcon" Property="Source" Value="{StaticResource ScriptImageSource}" />
                    </DataTrigger>

                    <DataTrigger Binding="{Binding Path, Converter={StaticResource upperCaseConverter}}" Value="README.TXT">
                        <Setter TargetName="ItemIcon" Property="Visibility" Value="Visible" />
                        <Setter TargetName="ItemIcon" Property="Source" Value="Images/books.png" />
                    </DataTrigger>

                    <DataTrigger Binding="{Binding Extension, Converter={StaticResource upperCaseConverter}}" Value=".PROPS">
                        <Setter TargetName="ItemIcon" Property="Visibility" Value="Visible" />
                        <Setter TargetName="ItemIcon" Property="Source" Value="Images/props.png" />
                    </DataTrigger>

                    <DataTrigger Binding="{Binding Extension, Converter={StaticResource upperCaseConverter}}" Value=".TARGETS">
                        <Setter TargetName="ItemIcon" Property="Visibility" Value="Visible" />
                        <Setter TargetName="ItemIcon" Property="Source" Value="Images/props.png" />
                    </DataTrigger>
                </DataTemplate.Triggers>
            </DataTemplate>

            <HierarchicalDataTemplate DataType="{x:Type viewmodel:PackageFolder}" ItemsSource="{Binding Children}">
                <StackPanel Background="Transparent" Orientation="Horizontal" ContextMenu="{StaticResource FolderSharedContextMenu}">
                    <Image x:Name="ItemIcon" Margin="0,0,2,0" Source="{StaticResource FolderImageSource}" />
                    <TextBlock x:Name="Header" FontWeight="SemiBold">
                        <Run Text="{Binding Name}" />
                        <Run Text="{Binding Path, Converter={StaticResource frameworkConverter}}" Foreground="Salmon" />
                    </TextBlock>
                </StackPanel>

                <HierarchicalDataTemplate.Triggers>
                    <DataTrigger Binding="{Binding Path, Converter={StaticResource upperCaseConverter}}" Value="LIB">
                        <Setter TargetName="ItemIcon" Property="Source" Value="Images/Lib.png" />
                    </DataTrigger>

                    <DataTrigger Binding="{Binding Path, Converter={StaticResource upperCaseConverter}}" Value="CONTENT">
                        <Setter TargetName="ItemIcon" Property="Source" Value="Images/NoteHS.png" />
                    </DataTrigger>

                    <DataTrigger Binding="{Binding Path, Converter={StaticResource upperCaseConverter}}" Value="TOOLS">
                        <Setter TargetName="ItemIcon" Property="Source" Value="Images/Tools.png" />
                    </DataTrigger>

                    <DataTrigger Binding="{Binding Path, Converter={StaticResource upperCaseConverter}}" Value="BUILD">
                        <Setter TargetName="ItemIcon" Property="Source" Value="Images/build.png" />
                    </DataTrigger>

                    <DataTrigger Binding="{Binding Path, Converter={StaticResource upperCaseConverter}}" Value="SRC">
                        <Setter TargetName="ItemIcon" Property="Source" Value="Images/source.png" />
                    </DataTrigger>
                </HierarchicalDataTemplate.Triggers>
            </HierarchicalDataTemplate>
        </ResourceDictionary>
    </UserControl.Resources>

    <!-- Main content -->
    <Grid x:Name="ContentGrid">
        <Grid.RowDefinitions>
            <RowDefinition Height="*" MinHeight="150" />
            <RowDefinition Height="Auto" />
            <RowDefinition Height="0*" />
        </Grid.RowDefinitions>

        <Grid.ColumnDefinitions>
            <ColumnDefinition Width="0*" MinWidth="350" />
            <ColumnDefinition Width="Auto" />
            <ColumnDefinition Width="*" MinWidth="200" />
            <ColumnDefinition Width="Auto" />
            <ColumnDefinition Width="0*" />
        </Grid.ColumnDefinitions>

        <!-- package metadata -->
        <HeaderedContentControl Grid.RowSpan="3" Margin="0,0,1,0" Padding="0" Header="Package metadata" FlowDirection="LeftToRight">
            <Grid>
                <Grid.RowDefinitions>
                    <RowDefinition Height="Auto" />
                    <RowDefinition Height="*" />
                </Grid.RowDefinitions>

                <!-- Toolbar for package metadata pane --> 
                <Border Grid.Row="0" Background="#BCC7D8" Padding="3" BorderBrush="{StaticResource {x:Static SystemColors.ActiveBorderBrushKey}}" BorderThickness="0,1,0,0">
                    <StackPanel Orientation="Horizontal">
                        <Button 
                            Style="{StaticResource {x:Static ToolBar.ButtonStyleKey}}" 
                            Command="{Binding EditCommand, Mode=OneWay}" 
                            Margin="2,0,0,0" 
                            Padding="1,0,0,0"
                            Visibility="{Binding IsInEditMetadataMode, Converter={StaticResource invertedBoolToVis}}"
                            ToolTipService.ToolTip="Edit Metadata (Ctrl+K)">
                            <Image Source="Images/EditHS.png" />
                        </Button>

                        <Button
                            Style="{StaticResource {x:Static ToolBar.ButtonStyleKey}}" 
                            Command="{Binding EditMetadataSourceCommand, Mode=OneWay}"
                            Margin="1,0,0,0" 
                            Visibility="{Binding IsInEditMetadataMode, Converter={StaticResource invertedBoolToVis}}"
                            ToolTipService.ToolTip="Edit Metadata Source">
                            <Image Source="Images/EditSource.png" />
                        </Button>

                        <Button 
                            Style="{StaticResource {x:Static ToolBar.ButtonStyleKey}}" 
                            Margin="2,0,0,0"
                            ToolTipService.ToolTip="Save"
                            Visibility="{Binding IsInEditMetadataMode, Converter={StaticResource boolToVis}}"
                            Command="{Binding ApplyEditCommand}">
                            <Image Source="Images/Validate.png" />
                        </Button>
                        
                        <Button 
                            Style="{StaticResource {x:Static ToolBar.ButtonStyleKey}}" 
                            Margin="1,0,0,0"
                            ToolTipService.ToolTip="Cancel (Esc)"
                            Visibility="{Binding IsInEditMetadataMode, Converter={StaticResource boolToVis}}"
                            Command="{Binding CancelEditCommand}">
                            <Image Source="Images/Cancel.png" />
                        </Button>
                    </StackPanel>
                </Border>

                <ContentControl Grid.Row="1" Content="{Binding PackageMetadata}" ContentTemplate="{StaticResource PackageDetailTemplate}" Visibility="{Binding IsInEditMetadataMode, Converter={StaticResource invertedBoolToVis}, FallbackValue=Collapsed}"></ContentControl>

                <self:PackageMetadataEditor x:Name="PackageMetadataEditor" Grid.Row="1" Margin="4,12,4,7" Visibility="{Binding IsInEditMetadataMode, Converter={StaticResource boolToVis}, FallbackValue=Collapsed}" />
            </Grid>
        </HeaderedContentControl>

        <GridSplitter Grid.Column="1" Grid.Row="0" Grid.RowSpan="3" ShowsPreview="True" ResizeBehavior="PreviousAndNext" Width="4" HorizontalAlignment="Center" VerticalAlignment="Stretch" />
        
        <!-- package content tree view -->
        <HeaderedContentControl Margin="1,0,0,0" Grid.Column="2" Header="Package contents">
            <TreeView x:Name="PackagesTreeView" ItemsSource="{Binding PackageParts}" BorderThickness="0" Margin="0,4,0,0" DragOver="OnTreeViewItemDragOver" Drop="OnTreeViewItemDrop" SelectedItemChanged="OnTreeViewSelectedItemChanged" PreviewMouseRightButtonDown="TreeView_PreviewMouseRightButtonDown">
                <TreeView.ItemContainerStyle>
                    <Style TargetType="{x:Type TreeViewItem}">
                        <EventSetter Event="MouseDoubleClick" Handler="OnTreeViewItemDoubleClick" />
                        <EventSetter Event="DragOver" Handler="OnTreeViewItemDragOver" />
                        <EventSetter Event="Drop" Handler="OnTreeViewItemDrop" />
                        <EventSetter Event="PreviewMouseLeftButtonDown" Handler="PackagesTreeViewItem_PreviewMouseLeftButtonDown" />
                        <EventSetter Event="PreviewMouseMove" Handler="PackagesTreeViewItem_PreviewMouseMove" />
                        <EventSetter Event="PreviewMouseLeftButtonUp" Handler="PackagesTreeViewItem_PreviewMouseLeftButtonUp" />
                        <Setter Property="IsExpanded" Value="{Binding IsExpanded, FallbackValue=False}" />
                        <Setter Property="IsSelected" Value="{Binding IsSelected}" />
                        <Setter Property="AllowDrop" Value="True" />
                    </Style>
                </TreeView.ItemContainerStyle>

                <TreeView.ContextMenu>
                    <ContextMenu DataContext="{Binding PlacementTarget.DataContext, RelativeSource={RelativeSource Self}}">
                        <MenuItem Header="Add _New File..." Command="{Binding AddNewFileCommand}" CommandParameter="{Binding RootFolder, Mode=OneWay}" />
                        <MenuItem Header="_Add Existing File..." Command="{Binding AddContentFileCommand}" CommandParameter="{Binding RootFolder, Mode=OneWay}" />
                        <MenuItem Header="Add Ne_w Folder" Command="{Binding AddNewFolderCommand}" CommandParameter="{Binding RootFolder, Mode=OneWay}">
                            <MenuItem.Icon>
                                <Image Source="Images/NewFolderHS.png" />
                            </MenuItem.Icon>
                        </MenuItem>
                        <Separator />
                        <self:GrayscaleMenuItem Header="Add _Content Folder" Command="{Binding AddContentFolderCommand}" CommandParameter="content">
                            <self:GrayscaleMenuItem.Icon>
                                <self:GrayscaleImage Source="Images/NoteHS.png" />
                            </self:GrayscaleMenuItem.Icon>
                        </self:GrayscaleMenuItem>
                        <self:GrayscaleMenuItem Header="Add _Lib Folder" Command="{Binding AddContentFolderCommand}" CommandParameter="lib">
                            <self:GrayscaleMenuItem.Icon>
                                <self:GrayscaleImage Source="Images/Lib.png" />
                            </self:GrayscaleMenuItem.Icon>
                        </self:GrayscaleMenuItem>
                        <self:GrayscaleMenuItem Header="Add _Tools Folder" Command="{Binding AddContentFolderCommand}" CommandParameter="tools">
                            <self:GrayscaleMenuItem.Icon>
                                <self:GrayscaleImage Source="Images/Tools.png" />
                            </self:GrayscaleMenuItem.Icon>
                        </self:GrayscaleMenuItem>
                        <self:GrayscaleMenuItem Header="Add _Build Folder" Command="{Binding AddContentFolderCommand}" CommandParameter="build">
                            <self:GrayscaleMenuItem.Icon>
                                <self:GrayscaleImage Source="Images/build.png" />
                            </self:GrayscaleMenuItem.Icon>
                        </self:GrayscaleMenuItem>
                        <self:GrayscaleMenuItem Header="Add _Src Folder" Command="{Binding AddContentFolderCommand}" CommandParameter="src">
                            <self:GrayscaleMenuItem.Icon>
                                <self:GrayscaleImage Source="Images/Source.png" />
                            </self:GrayscaleMenuItem.Icon>
                        </self:GrayscaleMenuItem>
                    </ContextMenu>
                </TreeView.ContextMenu>
            </TreeView>
        </HeaderedContentControl>

        <GridSplitter Grid.Column="2" Grid.Row="1" Visibility="{Binding ShowContentViewer, Converter={StaticResource boolToVis}, FallbackValue=Collapsed}" ResizeBehavior="PreviousAndNext" Height="4" Margin="0,-2,0,0" HorizontalAlignment="Stretch" VerticalAlignment="Bottom" />

        <!-- content viewer -->
        <HeaderedContentControl x:Name="FileContentContainer" Header="{Binding CurrentFileInfo.Name, TargetNullValue='Content Viewer'}" Grid.Row="2" Grid.Column="2" Visibility="{Binding ShowContentViewer, Converter={StaticResource boolToVis}, FallbackValue=Collapsed}" Padding="0" Margin="1,5,0,0" IsVisibleChanged="FileContentContainer_IsVisibleChanged"></HeaderedContentControl>

        <Button HorizontalAlignment="Right" VerticalAlignment="Top" Style="{StaticResource {x:Static ToolBar.ButtonStyleKey}}" Command="{Binding ViewContentCommand}" CommandParameter="Hide" Margin="0,8,4,0" Padding="3" Visibility="{Binding ShowContentViewer, Converter={StaticResource boolToVis}, FallbackValue=Collapsed}" Grid.Row="2" Grid.Column="2" ToolTipService.ToolTip="Close">
            <Path StrokeThickness="1" UseLayoutRounding="True" SnapsToDevicePixels="True" Stretch="Uniform" Height="8" Width="10" Fill="{Binding Foreground, RelativeSource={RelativeSource AncestorType={x:Type Button}}}" Data="F1M0,0L2,0 5,3 8,0 10,0 6,4 10,8 8,8 5,5 2,8 0,8 4,4 0,0z" />
        </Button>

        <GridSplitter Grid.Column="3" Grid.Row="0" Grid.RowSpan="3" ShowsPreview="True" ResizeBehavior="PreviousAndNext" Width="4" Visibility="{Binding ShowPackageAnalysis, Converter={StaticResource boolToVis}, FallbackValue=Collapsed}" HorizontalAlignment="Center" VerticalAlignment="Stretch" />
        
        <!-- Package Analyzer pane -->
        <HeaderedContentControl x:Name="PackageAnalyzerContainer" Header="Package Analysis" Grid.Row="0" Grid.Column="4" Grid.RowSpan="3" Visibility="{Binding ShowPackageAnalysis, Converter={StaticResource boolToVis}, FallbackValue=Collapsed}" Padding="0" Margin="2,0,0,0" IsVisibleChanged="PackageAnalyzerContainer_IsVisibleChanged"></HeaderedContentControl>

        <!-- Close button for Package Analyzer -->
        <Button HorizontalAlignment="Right" VerticalAlignment="Top" Style="{StaticResource {x:Static ToolBar.ButtonStyleKey}}" Command="{Binding ViewPackageAnalysisCommand}" CommandParameter="Hide" Margin="0,4,4,0" Padding="3" Grid.Row="0" Grid.Column="4" Visibility="{Binding ShowPackageAnalysis, Converter={StaticResource boolToVis}, FallbackValue=Collapsed}" ToolTipService.ToolTip="Close">
            <Path StrokeThickness="1" UseLayoutRounding="True" SnapsToDevicePixels="True" Stretch="Uniform" Height="8" Width="10" Fill="{Binding Foreground, RelativeSource={RelativeSource AncestorType={x:Type Button}}}" Data="F1M0,0L2,0 5,3 8,0 10,0 6,4 10,8 8,8 5,5 2,8 0,8 4,4 0,0z" />
        </Button>
    </Grid>
=======
﻿<UserControl 
    x:Class="PackageExplorer.PackageViewer" 
    xmlns="http://schemas.microsoft.com/winfx/2006/xaml/presentation" 
    xmlns:x="http://schemas.microsoft.com/winfx/2006/xaml" 
    xmlns:mc="http://schemas.openxmlformats.org/markup-compatibility/2006" 
    xmlns:d="http://schemas.microsoft.com/expression/blend/2008" 
    xmlns:self="clr-namespace:PackageExplorer" 
    xmlns:viewmodel="clr-namespace:PackageExplorerViewModel;assembly=PackageViewModel" 
    xmlns:resources="clr-namespace:PackageExplorer.Resources" 
    xmlns:types="clr-namespace:NuGet;assembly=NuGetPackageExplorer.Types"
    Visibility="{Binding Converter={StaticResource NullToVisibilityConverter}, FallbackValue=Collapsed}" 
    Margin="5,7,5,7"
    mc:Ignorable="d" 
    d:DesignHeight="300" 
    d:DesignWidth="300">

    <UserControl.Resources>
        <ResourceDictionary>
            <ResourceDictionary.MergedDictionaries>
                <ResourceDictionary Source="Xaml/TemplateStyles.xaml" />
            </ResourceDictionary.MergedDictionaries>

            <BitmapImage x:Key="FolderImageSource" UriSource="Images/Folder.png" />
            <BitmapImage x:Key="ScriptImageSource" UriSource="Images/Script.png" />
            <self:StringToVisibilityConverter x:Key="StringToVisibilityConverter" />
            <self:CountToVisibilityConverter Inverted="True" x:Key="invertedCountConverter" />
            <self:StringCollectionsToStringConverter x:Key="authorNamesConverter" />
            <self:UppercaseConverter x:Key="upperCaseConverter" />
            <self:FrameworkNameConverter x:Key="frameworkConverter" />
            <self:NormalizeTextConverter x:Key="NormalizeTextConverter" />
            <self:BooleanToStringConverter x:Key="BooleanConverter" />
            <self:DependencySetConverter x:Key="DependencySetConverter" />
            <self:ReferenceSetConverter x:Key="ReferenceSetConverter" />

            <DataTemplate DataType="{x:Type types:PackageDependency}">
                <TextBlock ToolTip="Open this package from online feed.">
                    <Hyperlink Command="Print" CommandParameter="{Binding Id, Mode=OneWay}">
                        <Run Text="{Binding Mode=OneWay}"></Run>
                    </Hyperlink>
                </TextBlock>
            </DataTemplate>

            <DataTemplate DataType="{x:Type types:PackageDependencySet}">
                <Grid Margin="0,0,0,8">
                    <Grid.RowDefinitions>
                        <RowDefinition Height="Auto" />
                        <RowDefinition Height="Auto" />
                    </Grid.RowDefinitions>

                    <TextBlock Text="{Binding TargetFramework, TargetNullValue={x:Static resources:Resources.NoFxDependencyGroup}}" FontWeight="SemiBold" TextWrapping="Wrap" />
                    <ItemsControl
                        x:Name="dependenciesList"
                        Grid.Row="1"
                        Margin="20,0,0,0"
                        ItemsSource="{Binding Dependencies}" />

                    <TextBlock
                        Grid.Row="1"
                        Margin="20,0,0,0"
                        Visibility="{Binding Items.Count, ElementName=dependenciesList, Converter={StaticResource invertedCountConverter}}"
                        Style="{StaticResource NoDependencyTextBoxStyle}" 
                        Text="{x:Static resources:Resources.Dialog_NoDependencyLabel}">
                    </TextBlock>
                </Grid>
            </DataTemplate>

            <DataTemplate x:Key="PackageReferenceItemTemplate">
                <TextBlock Text="{Binding Mode=OneWay}" TextTrimming="CharacterEllipsis" />
            </DataTemplate>

            <DataTemplate DataType="{x:Type types:PackageReferenceSet}">
                <Grid Margin="0,0,0,8">
                    <Grid.RowDefinitions>
                        <RowDefinition Height="Auto" />
                        <RowDefinition Height="Auto" />
                    </Grid.RowDefinitions>

                    <TextBlock Text="{Binding TargetFramework, TargetNullValue={x:Static resources:Resources.NoFxDependencyGroup}}" FontWeight="SemiBold" TextWrapping="Wrap" />
                    <ItemsControl
                        x:Name="referencesList"
                        Grid.Row="1"
                        Margin="20,0,0,0"
                        ItemsSource="{Binding References}"
                        ItemTemplate="{StaticResource PackageReferenceItemTemplate}" />
                </Grid>
            </DataTemplate>

            <ContextMenu x:Key="SharedContextMenu" DataContext="{Binding PlacementTarget.DataContext, RelativeSource={RelativeSource Self}}">
                <MenuItem Header="_View Content" InputGestureText="Enter" Command="{Binding ViewCommand}" CommandParameter="{Binding}" FontWeight="SemiBold" />
                <MenuItem Header="_Open in Windows shell..." Command="{Binding OpenCommand}" CommandParameter="{Binding}" />
                <MenuItem Header="Open _with..." Command="{Binding OpenWithCommand}" CommandParameter="{Binding}" />
                <MenuItem Header="_Save As..." Command="{Binding SaveCommand}" CommandParameter="{Binding}" />
                <Separator />
                <MenuItem Header="_Edit" Command="{Binding EditCommand}" CommandParameter="{Binding}" />
                <Separator />
                <MenuItem Header="_Rename..." InputGestureText="F2" Command="{Binding RenameCommand}" CommandParameter="{Binding}" />
                <MenuItem Header="Re_place with..." Command="{Binding ReplaceCommand}" CommandParameter="{Binding}" />
                <self:GrayscaleMenuItem Header="_Delete" InputGestureText="Delete" Command="{Binding DeleteCommand}" CommandParameter="{Binding}">
                    <self:GrayscaleMenuItem.Icon>
                        <self:GrayscaleImage Source="Images/Delete.png" />
                    </self:GrayscaleMenuItem.Icon>
                </self:GrayscaleMenuItem>
            </ContextMenu>

            <ContextMenu x:Key="FolderSharedContextMenu" Opened="PackageFolderContextMenu_Opened" DataContext="{Binding PlacementTarget.DataContext, RelativeSource={RelativeSource Self}}">

                <self:GrayscaleMenuItem Header="Add init.ps1" Command="{Binding AddScriptCommand, Mode=OneWay}" CommandParameter="init.ps1" Visibility="{Binding Path, Converter={StaticResource StringToVisibilityConverter}, ConverterParameter=tools}">
                    <MenuItem.Icon>
                        <self:GrayscaleImage Source="Images/script.png" />
                    </MenuItem.Icon>
                </self:GrayscaleMenuItem>

                <self:GrayscaleMenuItem Header="Add install.ps1" Command="{Binding AddScriptCommand, Mode=OneWay}" CommandParameter="install.ps1" Visibility="{Binding Path, Converter={StaticResource StringToVisibilityConverter}, ConverterParameter=tools;tools\\*}">
                    <MenuItem.Icon>
                        <self:GrayscaleImage Source="Images/script.png" />
                    </MenuItem.Icon>
                </self:GrayscaleMenuItem>

                <self:GrayscaleMenuItem Header="Add uninstall.ps1" Command="{Binding AddScriptCommand, Mode=OneWay}" CommandParameter="uninstall.ps1" Visibility="{Binding Path, Converter={StaticResource StringToVisibilityConverter}, ConverterParameter=tools;tools\\*}">
                    <MenuItem.Icon>
                        <self:GrayscaleImage Source="Images/script.png" />
                    </MenuItem.Icon>
                </self:GrayscaleMenuItem>
                
                <Separator Visibility="{Binding Path, Converter={StaticResource StringToVisibilityConverter}, ConverterParameter=tools;tools\\*}" />

                <self:GrayscaleMenuItem Header="Add .props file" Command="{Binding AddBuildFileCommand, Mode=OneWay}" CommandParameter=".props" Visibility="{Binding Path, Converter={StaticResource StringToVisibilityConverter}, ConverterParameter=build;build\\*}">
                    <MenuItem.Icon>
                        <self:GrayscaleImage Source="Images/props.png" />
                    </MenuItem.Icon>
                </self:GrayscaleMenuItem>

                <self:GrayscaleMenuItem Header="Add .targets file" Command="{Binding AddBuildFileCommand, Mode=OneWay}" CommandParameter=".targets" Visibility="{Binding Path, Converter={StaticResource StringToVisibilityConverter}, ConverterParameter=build;build\\*}">
                    <MenuItem.Icon>
                        <self:GrayscaleImage Source="Images/props.png" />
                    </MenuItem.Icon>
                </self:GrayscaleMenuItem>

                <Separator Visibility="{Binding Path, Converter={StaticResource StringToVisibilityConverter}, ConverterParameter=build;build\\*}" />

                <MenuItem Header="Add _New File..." Command="{Binding AddNewFileCommand}" CommandParameter="{Binding}" />
                <MenuItem Header="_Add Existing File..." Command="{Binding AddContentFileCommand}" CommandParameter="{Binding}" />
                <MenuItem Header="Add Ne_w Folder" Command="{Binding AddNewFolderCommand}" CommandParameter="{Binding}">
                    <MenuItem.Icon>
                        <Image Source="Images/NewFolderHS.png" />
                    </MenuItem.Icon>
                </MenuItem>
                <MenuItem Header="_Rename..." InputGestureText="F2" Command="{Binding RenameCommand}" CommandParameter="{Binding}" />
                <self:GrayscaleMenuItem Header="_Delete" InputGestureText="Delete" Command="{Binding DeleteCommand}" CommandParameter="{Binding}">
                    <self:GrayscaleMenuItem.Icon>
                        <self:GrayscaleImage Source="Images/Delete.png" />
                    </self:GrayscaleMenuItem.Icon>
                </self:GrayscaleMenuItem>
            </ContextMenu>

            <DataTemplate x:Key="SimpleTextItemTemplate">
                <TextBlock Text="{Binding}" TextTrimming="CharacterEllipsis" ToolTipService.ToolTip="{Binding}" />
            </DataTemplate>

            <!-- data template for the package details pane -->
            <DataTemplate x:Key="PackageDetailTemplate">
                <ScrollViewer HorizontalScrollBarVisibility="Disabled" VerticalScrollBarVisibility="Auto">
                    <StackPanel Margin="8">
                        <Border BorderBrush="{StaticResource {x:Static SystemColors.ActiveBorderBrushKey}}" BorderThickness="0.5" HorizontalAlignment="Left" Padding="2" Background="White" Margin="0,0,0,5" ToolTipService.ToolTip="{Binding IconUrl}" Visibility="{Binding IconUrl, Converter={StaticResource NullToVisibilityConverter}}">
                            <Image Source="{Binding IconUrl, TargetNullValue={x:Null}}" Width="32" Height="32" Stretch="Fill" StretchDirection="DownOnly" />
                        </Border>

                        <!-- Id -->
                        <StackPanel Style="{StaticResource DetailMetadataStyle}">
                            <TextBlock Text="{x:Static resources:Resources.Dialog_IdLabel}" Style="{StaticResource DetailMetadataLabelStyle}" />
                            <TextBlock Text="{Binding Id}" Style="{StaticResource DetailMetadataValueStyle}" />
                        </StackPanel>

                        <!-- Version -->
                        <StackPanel Style="{StaticResource DetailMetadataStyle}">
                            <TextBlock Text="{x:Static resources:Resources.Dialog_VersionLabel}" Style="{StaticResource DetailMetadataLabelStyle}" />
                            <TextBlock Text="{Binding Version}" Style="{StaticResource DetailMetadataValueStyle}" />
                            <TextBlock Margin="3,0,0,0" Text="(prerelease)" Foreground="DarkRed" Visibility="{Binding Version.SpecialVersion, Mode=OneWay, Converter={StaticResource NullToVisibilityConverter}}" />
                        </StackPanel>

                        <!-- Title -->
                        <DockPanel Margin="0,3,0,0" Visibility="{Binding Title, Converter={StaticResource NullToVisibilityConverter}}">
                            <TextBlock DockPanel.Dock="Left" Text="{x:Static resources:Resources.Dialog_TitleLabel}" Style="{StaticResource DetailMetadataLabelStyle}" />
                            <TextBlock Text="{Binding Title}" Style="{StaticResource DetailMetadataValueStyle}" TextTrimming="CharacterEllipsis" />
                        </DockPanel>

                        <!-- Authors -->
                        <DockPanel Margin="0,3,0,0">
                            <TextBlock DockPanel.Dock="Left" Text="{x:Static resources:Resources.Dialog_CreatedByLabel}" Style="{StaticResource DetailMetadataLabelStyle}" />
                            <TextBlock Text="{Binding Authors, Converter={StaticResource authorNamesConverter}}" Style="{StaticResource DetailMetadataValueStyle}" TextWrapping="Wrap" />
                        </DockPanel>

                        <!-- Owners -->
                        <DockPanel Margin="0,3,0,0" Visibility="{Binding Owners, Converter={StaticResource NullToVisibilityConverter}}">
                            <TextBlock DockPanel.Dock="Left" Text="{x:Static resources:Resources.Dialog_OwnersLabel}" Style="{StaticResource DetailMetadataLabelStyle}" />
                            <TextBlock Text="{Binding Owners, Converter={StaticResource authorNamesConverter}}" Style="{StaticResource DetailMetadataValueStyle}" TextWrapping="Wrap" />
                        </DockPanel>

                        <!-- Min client version -->
                        <StackPanel Style="{StaticResource DetailMetadataStyle}" Visibility="{Binding MinClientVersion, Converter={StaticResource NullToVisibilityConverter}}">
                            <TextBlock Text="{x:Static resources:Resources.Dialog_MinVersionLabel}" Style="{StaticResource DetailMetadataLabelStyle}" />
                            <TextBlock Text="{Binding MinClientVersion}" Style="{StaticResource DetailMetadataValueStyle}" />
                        </StackPanel>

                        <!-- Development Dependency -->
                        <StackPanel Style="{StaticResource DetailMetadataStyle}" Visibility="{Binding DevelopmentDependency, Converter={StaticResource boolToVis}}">
                            <TextBlock Text="{x:Static resources:Resources.Dialog_DevelopmentDependencyLabel}" Style="{StaticResource DetailMetadataLabelStyle}" />
                            <TextBlock Text="{Binding DevelopmentDependency, Converter={StaticResource BooleanConverter}}" Style="{StaticResource DetailMetadataValueStyle}" />
                        </StackPanel>

                        <!-- Tags -->
                        <DockPanel Margin="0,3,0,0" Visibility="{Binding Tags, Converter={StaticResource NullToVisibilityConverter}}">
                            <TextBlock DockPanel.Dock="Left" Text="{x:Static resources:Resources.Dialog_TagLabel}" Style="{StaticResource DetailMetadataLabelStyle}" />
                            <TextBlock Text="{Binding Tags}" Style="{StaticResource DetailMetadataValueStyle}" TextWrapping="Wrap" />
                        </DockPanel>

                        <!-- Language -->
                        <StackPanel Style="{StaticResource DetailMetadataStyle}" Visibility="{Binding Language, Converter={StaticResource NullToVisibilityConverter}}">
                            <TextBlock Text="{x:Static resources:Resources.Dialog_LanguageLabel}" Style="{StaticResource DetailMetadataLabelStyle}" />
                            <TextBlock Text="{Binding Language}" Style="{StaticResource DetailMetadataValueStyle}" />
                        </StackPanel>

                        <!-- Require License Acceptance -->
                        <StackPanel Style="{StaticResource DetailMetadataStyle}" Visibility="{Binding RequireLicenseAcceptance, Converter={StaticResource boolToVis}}">
                            <TextBlock Text="{x:Static resources:Resources.Dialog_RequireLicenseLabel}" Style="{StaticResource DetailMetadataLabelStyle}" />
                            <TextBlock Text="{Binding RequireLicenseAcceptance, Converter={StaticResource BooleanConverter}}" Style="{StaticResource DetailMetadataValueStyle}" />
                        </StackPanel>

                        <!-- View License link -->
                        <TextBlock Visibility="{Binding LicenseUrl, Converter={StaticResource NullToVisibilityConverter}}">
                            <Hyperlink Command="GoToPage" CommandParameter="{Binding LicenseUrl}" ToolTip="{Binding LicenseUrl}">
                                <Run Text="{x:Static resources:Resources.Dialog_ViewLicense}" />
                            </Hyperlink>
                        </TextBlock>

                        <!-- Project Url -->
                        <TextBlock Visibility="{Binding ProjectUrl, Converter={StaticResource NullToVisibilityConverter}}">
                            <Hyperlink Command="GoToPage" CommandParameter="{Binding ProjectUrl}" ToolTip="{Binding ProjectUrl}">
                                <Run Text="{x:Static resources:Resources.Dialog_MoreInfo}" />
                            </Hyperlink>
                        </TextBlock>

                        <!-- Copyright -->
                        <TextBlock Text="Copyright:" Margin="0,3,0,0" Style="{StaticResource DetailMetadataLabelStyle}" Visibility="{Binding Copyright, Converter={StaticResource NullToVisibilityConverter}}"></TextBlock>

                        <TextBlock Style="{StaticResource DetailDescriptionTextBoxStyle}" Text="{Binding Copyright, Converter={StaticResource NormalizeTextConverter}}" Visibility="{Binding Copyright, Converter={StaticResource NullToVisibilityConverter}}"></TextBlock>

                        <!-- Summary -->
                        <TextBlock Text="Summary:" Margin="0,3,0,0" Style="{StaticResource DetailMetadataLabelStyle}" Visibility="{Binding Summary, Converter={StaticResource NullToVisibilityConverter}}"></TextBlock>

                        <TextBlock Style="{StaticResource DetailDescriptionTextBoxStyle}" Text="{Binding Summary, Converter={StaticResource NormalizeTextConverter}}" Visibility="{Binding Summary, Converter={StaticResource NullToVisibilityConverter}}"></TextBlock>

                        <!-- Description -->
                        <TextBlock Text="Description:" Margin="0,3,0,0" Style="{StaticResource DetailMetadataLabelStyle}"></TextBlock>

                        <TextBlock Style="{StaticResource DetailDescriptionTextBoxStyle}" Text="{Binding Description, Converter={StaticResource NormalizeTextConverter}}"></TextBlock>

                        <!-- Release Notes -->
                        <TextBlock Text="Release notes:" Margin="0,3,0,0" Style="{StaticResource DetailMetadataLabelStyle}" Visibility="{Binding ReleaseNotes, Converter={StaticResource NullToVisibilityConverter}}"></TextBlock>

                        <TextBlock Style="{StaticResource DetailDescriptionTextBoxStyle}" Text="{Binding ReleaseNotes, Converter={StaticResource NormalizeTextConverter}}" Visibility="{Binding ReleaseNotes, Converter={StaticResource NullToVisibilityConverter}}"></TextBlock>

                        <!-- Dependencies list -->
                        <TextBlock Text="{x:Static resources:Resources.Dialog_DependenciesLabel}" Style="{StaticResource DetailMetadataLabelStyle}" />

                        <ItemsControl x:Name="DependencyItems" Margin="25,5,0,0" ItemsSource="{Binding DependencySets, Converter={StaticResource DependencySetConverter}}">
                        </ItemsControl>

                        <TextBlock Margin="25,5,0,0" Visibility="{Binding Items.Count, ElementName=DependencyItems, Converter={StaticResource invertedCountConverter}}" Style="{StaticResource NoDependencyTextBoxStyle}" Text="{x:Static resources:Resources.Dialog_NoDependencyLabel}"></TextBlock>

                        <!-- Framework assembly references -->
                        <TextBlock Visibility="{Binding Items.Count, ElementName=FrameworkAssemblyItems, Converter={StaticResource countConverter}}" Text="{x:Static resources:Resources.Dialog_FrameworkAssembliesLabel}" Margin="0,5,0,0" Style="{StaticResource DetailMetadataLabelStyle}" />

                        <ItemsControl x:Name="FrameworkAssemblyItems" Margin="25,5,0,0" ItemsSource="{Binding FrameworkAssemblies}" ItemTemplate="{StaticResource SimpleTextItemTemplate}"></ItemsControl>
                        
                        <!-- Package Assembly References -->
                        <TextBlock Visibility="{Binding Items.Count, ElementName=PackageAssemblyReferences, Converter={StaticResource countConverter}}" Text="Filtered Assembly References:" Margin="0,5,0,0" Style="{StaticResource DetailMetadataLabelStyle}" />

                        <ItemsControl x:Name="PackageAssemblyReferences" Margin="25,5,0,0" ItemsSource="{Binding PackageAssemblyReferences, Converter={StaticResource ReferenceSetConverter}}">
                        </ItemsControl>
                    </StackPanel>
                </ScrollViewer>
            </DataTemplate>

            <DataTemplate DataType="{x:Type viewmodel:PackageFile}">
                <StackPanel Background="Transparent" Orientation="Horizontal" ContextMenu="{StaticResource SharedContextMenu}">
                    <Image x:Name="ItemIcon" Visibility="Collapsed" Margin="0,0,2,0" />
                    <TextBlock x:Name="Header" Text="{Binding Name}"></TextBlock>
                </StackPanel>

                <DataTemplate.Triggers>
                    <DataTrigger Binding="{Binding Path, Converter={StaticResource upperCaseConverter}}" Value="TOOLS\INSTALL.PS1">
                        <Setter TargetName="ItemIcon" Property="Visibility" Value="Visible" />
                        <Setter TargetName="ItemIcon" Property="Source" Value="{StaticResource ScriptImageSource}" />
                    </DataTrigger>

                    <DataTrigger Binding="{Binding Path, Converter={StaticResource upperCaseConverter}}" Value="TOOLS\UNINSTALL.PS1">
                        <Setter TargetName="ItemIcon" Property="Visibility" Value="Visible" />
                        <Setter TargetName="ItemIcon" Property="Source" Value="{StaticResource ScriptImageSource}" />
                    </DataTrigger>

                    <DataTrigger Binding="{Binding Path, Converter={StaticResource upperCaseConverter}}" Value="TOOLS\INIT.PS1">
                        <Setter TargetName="ItemIcon" Property="Visibility" Value="Visible" />
                        <Setter TargetName="ItemIcon" Property="Source" Value="{StaticResource ScriptImageSource}" />
                    </DataTrigger>

                    <DataTrigger Binding="{Binding Path, Converter={StaticResource upperCaseConverter}}" Value="README.TXT">
                        <Setter TargetName="ItemIcon" Property="Visibility" Value="Visible" />
                        <Setter TargetName="ItemIcon" Property="Source" Value="Images/books.png" />
                    </DataTrigger>

                    <DataTrigger Binding="{Binding Extension, Converter={StaticResource upperCaseConverter}}" Value=".PROPS">
                        <Setter TargetName="ItemIcon" Property="Visibility" Value="Visible" />
                        <Setter TargetName="ItemIcon" Property="Source" Value="Images/props.png" />
                    </DataTrigger>

                    <DataTrigger Binding="{Binding Extension, Converter={StaticResource upperCaseConverter}}" Value=".TARGETS">
                        <Setter TargetName="ItemIcon" Property="Visibility" Value="Visible" />
                        <Setter TargetName="ItemIcon" Property="Source" Value="Images/props.png" />
                    </DataTrigger>
                </DataTemplate.Triggers>
            </DataTemplate>

            <HierarchicalDataTemplate DataType="{x:Type viewmodel:PackageFolder}" ItemsSource="{Binding Children}">
                <StackPanel Background="Transparent" Orientation="Horizontal" ContextMenu="{StaticResource FolderSharedContextMenu}">
                    <Image x:Name="ItemIcon" Margin="0,0,2,0" Source="{StaticResource FolderImageSource}" />
                    <TextBlock x:Name="Header" FontWeight="SemiBold">
                        <Run Text="{Binding Name}" />
                        <Run Text="{Binding Path, Converter={StaticResource frameworkConverter}}" Foreground="Salmon" />
                    </TextBlock>
                </StackPanel>

                <HierarchicalDataTemplate.Triggers>
                    <DataTrigger Binding="{Binding Path, Converter={StaticResource upperCaseConverter}}" Value="LIB">
                        <Setter TargetName="ItemIcon" Property="Source" Value="Images/Lib.png" />
                    </DataTrigger>

                    <DataTrigger Binding="{Binding Path, Converter={StaticResource upperCaseConverter}}" Value="CONTENT">
                        <Setter TargetName="ItemIcon" Property="Source" Value="Images/NoteHS.png" />
                    </DataTrigger>

                    <DataTrigger Binding="{Binding Path, Converter={StaticResource upperCaseConverter}}" Value="TOOLS">
                        <Setter TargetName="ItemIcon" Property="Source" Value="Images/Tools.png" />
                    </DataTrigger>

                    <DataTrigger Binding="{Binding Path, Converter={StaticResource upperCaseConverter}}" Value="BUILD">
                        <Setter TargetName="ItemIcon" Property="Source" Value="Images/build.png" />
                    </DataTrigger>

                    <DataTrigger Binding="{Binding Path, Converter={StaticResource upperCaseConverter}}" Value="SRC">
                        <Setter TargetName="ItemIcon" Property="Source" Value="Images/source.png" />
                    </DataTrigger>
                </HierarchicalDataTemplate.Triggers>
            </HierarchicalDataTemplate>
        </ResourceDictionary>
    </UserControl.Resources>

    <!-- Main content -->
    <Grid x:Name="ContentGrid">
        <Grid.RowDefinitions>
            <RowDefinition Height="*" MinHeight="150" />
            <RowDefinition Height="Auto" />
            <RowDefinition Height="0*" />
        </Grid.RowDefinitions>

        <Grid.ColumnDefinitions>
            <ColumnDefinition Width="0*" MinWidth="350" />
            <ColumnDefinition Width="Auto" />
            <ColumnDefinition Width="*" MinWidth="200" />
            <ColumnDefinition Width="Auto" />
            <ColumnDefinition Width="0*" />
        </Grid.ColumnDefinitions>

        <!-- package metadata -->
        <HeaderedContentControl Grid.RowSpan="3" Margin="0,0,1,0" Padding="0" Header="Package metadata" FlowDirection="LeftToRight">
            <Grid>
                <Grid.RowDefinitions>
                    <RowDefinition Height="Auto" />
                    <RowDefinition Height="*" />
                </Grid.RowDefinitions>

                <!-- Toolbar for package metadata pane --> 
                <Border Grid.Row="0" Background="#BCC7D8" Padding="3" BorderBrush="{StaticResource {x:Static SystemColors.ActiveBorderBrushKey}}" BorderThickness="0,1,0,0">
                    <StackPanel Orientation="Horizontal">
                        <Button 
                            Style="{StaticResource {x:Static ToolBar.ButtonStyleKey}}" 
                            Command="{Binding EditCommand, Mode=OneWay}" 
                            Margin="2,0,0,0" 
                            Padding="1,0,0,0"
                            Visibility="{Binding IsInEditMetadataMode, Converter={StaticResource invertedBoolToVis}}"
                            ToolTipService.ToolTip="Edit Metadata (Ctrl+K)">
                            <Image Source="Images/EditHS.png" />
                        </Button>

                        <Button
                            Style="{StaticResource {x:Static ToolBar.ButtonStyleKey}}" 
                            Command="{Binding EditMetadataSourceCommand, Mode=OneWay}"
                            Margin="1,0,0,0" 
                            Visibility="{Binding IsInEditMetadataMode, Converter={StaticResource invertedBoolToVis}}"
                            ToolTipService.ToolTip="Edit Metadata Source">
                            <Image Source="Images/EditSource.png" />
                        </Button>

                        <Button 
                            Style="{StaticResource {x:Static ToolBar.ButtonStyleKey}}" 
                            Margin="2,0,0,0"
                            ToolTipService.ToolTip="Save"
                            Visibility="{Binding IsInEditMetadataMode, Converter={StaticResource boolToVis}}"
                            Command="{Binding ApplyEditCommand}">
                            <Image Source="Images/Validate.png" />
                        </Button>
                        
                        <Button 
                            Style="{StaticResource {x:Static ToolBar.ButtonStyleKey}}" 
                            Margin="1,0,0,0"
                            ToolTipService.ToolTip="Cancel (Esc)"
                            Visibility="{Binding IsInEditMetadataMode, Converter={StaticResource boolToVis}}"
                            Command="{Binding CancelEditCommand}">
                            <Image Source="Images/Cancel.png" />
                        </Button>
                    </StackPanel>
                </Border>

                <ContentControl Grid.Row="1" Content="{Binding PackageMetadata}" ContentTemplate="{StaticResource PackageDetailTemplate}" Visibility="{Binding IsInEditMetadataMode, Converter={StaticResource invertedBoolToVis}, FallbackValue=Collapsed}"></ContentControl>

                <self:PackageMetadataEditor x:Name="PackageMetadataEditor" Grid.Row="1" Margin="4,12,4,7" Visibility="{Binding IsInEditMetadataMode, Converter={StaticResource boolToVis}, FallbackValue=Collapsed}" />
            </Grid>
        </HeaderedContentControl>

        <GridSplitter Grid.Column="1" Grid.Row="0" Grid.RowSpan="3" ShowsPreview="True" ResizeBehavior="PreviousAndNext" Width="4" HorizontalAlignment="Center" VerticalAlignment="Stretch" />
        
        <!-- package content tree view -->
        <HeaderedContentControl Margin="1,0,0,0" Grid.Column="2" Header="Package contents">
            <TreeView x:Name="PackagesTreeView" ItemsSource="{Binding PackageParts}" BorderThickness="0" Margin="0,4,0,0" DragOver="OnTreeViewItemDragOver" Drop="OnTreeViewItemDrop" SelectedItemChanged="OnTreeViewSelectedItemChanged" PreviewMouseRightButtonDown="TreeView_PreviewMouseRightButtonDown">
                <TreeView.ItemContainerStyle>
                    <Style TargetType="{x:Type TreeViewItem}">
                        <EventSetter Event="MouseDoubleClick" Handler="OnTreeViewItemDoubleClick" />
                        <EventSetter Event="DragOver" Handler="OnTreeViewItemDragOver" />
                        <EventSetter Event="Drop" Handler="OnTreeViewItemDrop" />
                        <EventSetter Event="PreviewMouseLeftButtonDown" Handler="PackagesTreeViewItem_PreviewMouseLeftButtonDown" />
                        <EventSetter Event="PreviewMouseMove" Handler="PackagesTreeViewItem_PreviewMouseMove" />
                        <EventSetter Event="PreviewMouseLeftButtonUp" Handler="PackagesTreeViewItem_PreviewMouseLeftButtonUp" />
                        <Setter Property="IsExpanded" Value="{Binding IsExpanded, FallbackValue=False}" />
                        <Setter Property="IsSelected" Value="{Binding IsSelected}" />
                        <Setter Property="AllowDrop" Value="True" />
                    </Style>
                </TreeView.ItemContainerStyle>

                <TreeView.ContextMenu>
                    <ContextMenu DataContext="{Binding PlacementTarget.DataContext, RelativeSource={RelativeSource Self}}">
                        <MenuItem Header="Add _New File..." Command="{Binding AddNewFileCommand}" CommandParameter="{Binding RootFolder, Mode=OneWay}" />
                        <MenuItem Header="_Add Existing File..." Command="{Binding AddContentFileCommand}" CommandParameter="{Binding RootFolder, Mode=OneWay}" />
                        <MenuItem Header="Add Ne_w Folder" Command="{Binding AddNewFolderCommand}" CommandParameter="{Binding RootFolder, Mode=OneWay}">
                            <MenuItem.Icon>
                                <Image Source="Images/NewFolderHS.png" />
                            </MenuItem.Icon>
                        </MenuItem>
                        <Separator />
                        <self:GrayscaleMenuItem Header="Add _Content Folder" Command="{Binding AddContentFolderCommand}" CommandParameter="content">
                            <self:GrayscaleMenuItem.Icon>
                                <self:GrayscaleImage Source="Images/NoteHS.png" />
                            </self:GrayscaleMenuItem.Icon>
                        </self:GrayscaleMenuItem>
                        <self:GrayscaleMenuItem Header="Add _Lib Folder" Command="{Binding AddContentFolderCommand}" CommandParameter="lib">
                            <self:GrayscaleMenuItem.Icon>
                                <self:GrayscaleImage Source="Images/Lib.png" />
                            </self:GrayscaleMenuItem.Icon>
                        </self:GrayscaleMenuItem>
                        <self:GrayscaleMenuItem Header="Add _Tools Folder" Command="{Binding AddContentFolderCommand}" CommandParameter="tools">
                            <self:GrayscaleMenuItem.Icon>
                                <self:GrayscaleImage Source="Images/Tools.png" />
                            </self:GrayscaleMenuItem.Icon>
                        </self:GrayscaleMenuItem>
                        <self:GrayscaleMenuItem Header="Add _Build Folder" Command="{Binding AddContentFolderCommand}" CommandParameter="build">
                            <self:GrayscaleMenuItem.Icon>
                                <self:GrayscaleImage Source="Images/build.png" />
                            </self:GrayscaleMenuItem.Icon>
                        </self:GrayscaleMenuItem>
                        <self:GrayscaleMenuItem Header="Add _Src Folder" Command="{Binding AddContentFolderCommand}" CommandParameter="src">
                            <self:GrayscaleMenuItem.Icon>
                                <self:GrayscaleImage Source="Images/Source.png" />
                            </self:GrayscaleMenuItem.Icon>
                        </self:GrayscaleMenuItem>
                    </ContextMenu>
                </TreeView.ContextMenu>
            </TreeView>
        </HeaderedContentControl>

        <GridSplitter Grid.Column="2" Grid.Row="1" Visibility="{Binding ShowContentViewer, Converter={StaticResource boolToVis}, FallbackValue=Collapsed}" ResizeBehavior="PreviousAndNext" Height="4" Margin="0,-2,0,0" HorizontalAlignment="Stretch" VerticalAlignment="Bottom" />

        <!-- content viewer -->
        <HeaderedContentControl x:Name="FileContentContainer" Header="{Binding CurrentFileInfo.Name, TargetNullValue='Content Viewer'}" Grid.Row="2" Grid.Column="2" Visibility="{Binding ShowContentViewer, Converter={StaticResource boolToVis}, FallbackValue=Collapsed}" Padding="0" Margin="1,5,0,0" IsVisibleChanged="FileContentContainer_IsVisibleChanged"></HeaderedContentControl>

        <Button HorizontalAlignment="Right" VerticalAlignment="Top" Style="{StaticResource {x:Static ToolBar.ButtonStyleKey}}" Command="{Binding ViewContentCommand}" CommandParameter="Hide" Margin="0,8,4,0" Padding="3" Visibility="{Binding ShowContentViewer, Converter={StaticResource boolToVis}, FallbackValue=Collapsed}" Grid.Row="2" Grid.Column="2" ToolTipService.ToolTip="Close">
            <Path StrokeThickness="1" UseLayoutRounding="True" SnapsToDevicePixels="True" Stretch="Uniform" Height="8" Width="10" Fill="{Binding Foreground, RelativeSource={RelativeSource AncestorType={x:Type Button}}}" Data="F1M0,0L2,0 5,3 8,0 10,0 6,4 10,8 8,8 5,5 2,8 0,8 4,4 0,0z" />
        </Button>

        <GridSplitter Grid.Column="3" Grid.Row="0" Grid.RowSpan="3" ShowsPreview="True" ResizeBehavior="PreviousAndNext" Width="4" Visibility="{Binding ShowPackageAnalysis, Converter={StaticResource boolToVis}, FallbackValue=Collapsed}" HorizontalAlignment="Center" VerticalAlignment="Stretch" />
        
        <!-- Package Analyzer pane -->
        <HeaderedContentControl x:Name="PackageAnalyzerContainer" Header="Package Analysis" Grid.Row="0" Grid.Column="4" Grid.RowSpan="3" Visibility="{Binding ShowPackageAnalysis, Converter={StaticResource boolToVis}, FallbackValue=Collapsed}" Padding="0" Margin="2,0,0,0" IsVisibleChanged="PackageAnalyzerContainer_IsVisibleChanged"></HeaderedContentControl>

        <!-- Close button for Package Analyzer -->
        <Button HorizontalAlignment="Right" VerticalAlignment="Top" Style="{StaticResource {x:Static ToolBar.ButtonStyleKey}}" Command="{Binding ViewPackageAnalysisCommand}" CommandParameter="Hide" Margin="0,4,4,0" Padding="3" Grid.Row="0" Grid.Column="4" Visibility="{Binding ShowPackageAnalysis, Converter={StaticResource boolToVis}, FallbackValue=Collapsed}" ToolTipService.ToolTip="Close">
            <Path StrokeThickness="1" UseLayoutRounding="True" SnapsToDevicePixels="True" Stretch="Uniform" Height="8" Width="10" Fill="{Binding Foreground, RelativeSource={RelativeSource AncestorType={x:Type Button}}}" Data="F1M0,0L2,0 5,3 8,0 10,0 6,4 10,8 8,8 5,5 2,8 0,8 4,4 0,0z" />
        </Button>
    </Grid>
>>>>>>> 82790915
</UserControl><|MERGE_RESOLUTION|>--- conflicted
+++ resolved
@@ -1,4 +1,3 @@
-<<<<<<< HEAD
 ﻿<UserControl 
     x:Class="PackageExplorer.PackageViewer" 
     xmlns="http://schemas.microsoft.com/winfx/2006/xaml/presentation" 
@@ -506,513 +505,4 @@
             <Path StrokeThickness="1" UseLayoutRounding="True" SnapsToDevicePixels="True" Stretch="Uniform" Height="8" Width="10" Fill="{Binding Foreground, RelativeSource={RelativeSource AncestorType={x:Type Button}}}" Data="F1M0,0L2,0 5,3 8,0 10,0 6,4 10,8 8,8 5,5 2,8 0,8 4,4 0,0z" />
         </Button>
     </Grid>
-=======
-﻿<UserControl 
-    x:Class="PackageExplorer.PackageViewer" 
-    xmlns="http://schemas.microsoft.com/winfx/2006/xaml/presentation" 
-    xmlns:x="http://schemas.microsoft.com/winfx/2006/xaml" 
-    xmlns:mc="http://schemas.openxmlformats.org/markup-compatibility/2006" 
-    xmlns:d="http://schemas.microsoft.com/expression/blend/2008" 
-    xmlns:self="clr-namespace:PackageExplorer" 
-    xmlns:viewmodel="clr-namespace:PackageExplorerViewModel;assembly=PackageViewModel" 
-    xmlns:resources="clr-namespace:PackageExplorer.Resources" 
-    xmlns:types="clr-namespace:NuGet;assembly=NuGetPackageExplorer.Types"
-    Visibility="{Binding Converter={StaticResource NullToVisibilityConverter}, FallbackValue=Collapsed}" 
-    Margin="5,7,5,7"
-    mc:Ignorable="d" 
-    d:DesignHeight="300" 
-    d:DesignWidth="300">
-
-    <UserControl.Resources>
-        <ResourceDictionary>
-            <ResourceDictionary.MergedDictionaries>
-                <ResourceDictionary Source="Xaml/TemplateStyles.xaml" />
-            </ResourceDictionary.MergedDictionaries>
-
-            <BitmapImage x:Key="FolderImageSource" UriSource="Images/Folder.png" />
-            <BitmapImage x:Key="ScriptImageSource" UriSource="Images/Script.png" />
-            <self:StringToVisibilityConverter x:Key="StringToVisibilityConverter" />
-            <self:CountToVisibilityConverter Inverted="True" x:Key="invertedCountConverter" />
-            <self:StringCollectionsToStringConverter x:Key="authorNamesConverter" />
-            <self:UppercaseConverter x:Key="upperCaseConverter" />
-            <self:FrameworkNameConverter x:Key="frameworkConverter" />
-            <self:NormalizeTextConverter x:Key="NormalizeTextConverter" />
-            <self:BooleanToStringConverter x:Key="BooleanConverter" />
-            <self:DependencySetConverter x:Key="DependencySetConverter" />
-            <self:ReferenceSetConverter x:Key="ReferenceSetConverter" />
-
-            <DataTemplate DataType="{x:Type types:PackageDependency}">
-                <TextBlock ToolTip="Open this package from online feed.">
-                    <Hyperlink Command="Print" CommandParameter="{Binding Id, Mode=OneWay}">
-                        <Run Text="{Binding Mode=OneWay}"></Run>
-                    </Hyperlink>
-                </TextBlock>
-            </DataTemplate>
-
-            <DataTemplate DataType="{x:Type types:PackageDependencySet}">
-                <Grid Margin="0,0,0,8">
-                    <Grid.RowDefinitions>
-                        <RowDefinition Height="Auto" />
-                        <RowDefinition Height="Auto" />
-                    </Grid.RowDefinitions>
-
-                    <TextBlock Text="{Binding TargetFramework, TargetNullValue={x:Static resources:Resources.NoFxDependencyGroup}}" FontWeight="SemiBold" TextWrapping="Wrap" />
-                    <ItemsControl
-                        x:Name="dependenciesList"
-                        Grid.Row="1"
-                        Margin="20,0,0,0"
-                        ItemsSource="{Binding Dependencies}" />
-
-                    <TextBlock
-                        Grid.Row="1"
-                        Margin="20,0,0,0"
-                        Visibility="{Binding Items.Count, ElementName=dependenciesList, Converter={StaticResource invertedCountConverter}}"
-                        Style="{StaticResource NoDependencyTextBoxStyle}" 
-                        Text="{x:Static resources:Resources.Dialog_NoDependencyLabel}">
-                    </TextBlock>
-                </Grid>
-            </DataTemplate>
-
-            <DataTemplate x:Key="PackageReferenceItemTemplate">
-                <TextBlock Text="{Binding Mode=OneWay}" TextTrimming="CharacterEllipsis" />
-            </DataTemplate>
-
-            <DataTemplate DataType="{x:Type types:PackageReferenceSet}">
-                <Grid Margin="0,0,0,8">
-                    <Grid.RowDefinitions>
-                        <RowDefinition Height="Auto" />
-                        <RowDefinition Height="Auto" />
-                    </Grid.RowDefinitions>
-
-                    <TextBlock Text="{Binding TargetFramework, TargetNullValue={x:Static resources:Resources.NoFxDependencyGroup}}" FontWeight="SemiBold" TextWrapping="Wrap" />
-                    <ItemsControl
-                        x:Name="referencesList"
-                        Grid.Row="1"
-                        Margin="20,0,0,0"
-                        ItemsSource="{Binding References}"
-                        ItemTemplate="{StaticResource PackageReferenceItemTemplate}" />
-                </Grid>
-            </DataTemplate>
-
-            <ContextMenu x:Key="SharedContextMenu" DataContext="{Binding PlacementTarget.DataContext, RelativeSource={RelativeSource Self}}">
-                <MenuItem Header="_View Content" InputGestureText="Enter" Command="{Binding ViewCommand}" CommandParameter="{Binding}" FontWeight="SemiBold" />
-                <MenuItem Header="_Open in Windows shell..." Command="{Binding OpenCommand}" CommandParameter="{Binding}" />
-                <MenuItem Header="Open _with..." Command="{Binding OpenWithCommand}" CommandParameter="{Binding}" />
-                <MenuItem Header="_Save As..." Command="{Binding SaveCommand}" CommandParameter="{Binding}" />
-                <Separator />
-                <MenuItem Header="_Edit" Command="{Binding EditCommand}" CommandParameter="{Binding}" />
-                <Separator />
-                <MenuItem Header="_Rename..." InputGestureText="F2" Command="{Binding RenameCommand}" CommandParameter="{Binding}" />
-                <MenuItem Header="Re_place with..." Command="{Binding ReplaceCommand}" CommandParameter="{Binding}" />
-                <self:GrayscaleMenuItem Header="_Delete" InputGestureText="Delete" Command="{Binding DeleteCommand}" CommandParameter="{Binding}">
-                    <self:GrayscaleMenuItem.Icon>
-                        <self:GrayscaleImage Source="Images/Delete.png" />
-                    </self:GrayscaleMenuItem.Icon>
-                </self:GrayscaleMenuItem>
-            </ContextMenu>
-
-            <ContextMenu x:Key="FolderSharedContextMenu" Opened="PackageFolderContextMenu_Opened" DataContext="{Binding PlacementTarget.DataContext, RelativeSource={RelativeSource Self}}">
-
-                <self:GrayscaleMenuItem Header="Add init.ps1" Command="{Binding AddScriptCommand, Mode=OneWay}" CommandParameter="init.ps1" Visibility="{Binding Path, Converter={StaticResource StringToVisibilityConverter}, ConverterParameter=tools}">
-                    <MenuItem.Icon>
-                        <self:GrayscaleImage Source="Images/script.png" />
-                    </MenuItem.Icon>
-                </self:GrayscaleMenuItem>
-
-                <self:GrayscaleMenuItem Header="Add install.ps1" Command="{Binding AddScriptCommand, Mode=OneWay}" CommandParameter="install.ps1" Visibility="{Binding Path, Converter={StaticResource StringToVisibilityConverter}, ConverterParameter=tools;tools\\*}">
-                    <MenuItem.Icon>
-                        <self:GrayscaleImage Source="Images/script.png" />
-                    </MenuItem.Icon>
-                </self:GrayscaleMenuItem>
-
-                <self:GrayscaleMenuItem Header="Add uninstall.ps1" Command="{Binding AddScriptCommand, Mode=OneWay}" CommandParameter="uninstall.ps1" Visibility="{Binding Path, Converter={StaticResource StringToVisibilityConverter}, ConverterParameter=tools;tools\\*}">
-                    <MenuItem.Icon>
-                        <self:GrayscaleImage Source="Images/script.png" />
-                    </MenuItem.Icon>
-                </self:GrayscaleMenuItem>
-                
-                <Separator Visibility="{Binding Path, Converter={StaticResource StringToVisibilityConverter}, ConverterParameter=tools;tools\\*}" />
-
-                <self:GrayscaleMenuItem Header="Add .props file" Command="{Binding AddBuildFileCommand, Mode=OneWay}" CommandParameter=".props" Visibility="{Binding Path, Converter={StaticResource StringToVisibilityConverter}, ConverterParameter=build;build\\*}">
-                    <MenuItem.Icon>
-                        <self:GrayscaleImage Source="Images/props.png" />
-                    </MenuItem.Icon>
-                </self:GrayscaleMenuItem>
-
-                <self:GrayscaleMenuItem Header="Add .targets file" Command="{Binding AddBuildFileCommand, Mode=OneWay}" CommandParameter=".targets" Visibility="{Binding Path, Converter={StaticResource StringToVisibilityConverter}, ConverterParameter=build;build\\*}">
-                    <MenuItem.Icon>
-                        <self:GrayscaleImage Source="Images/props.png" />
-                    </MenuItem.Icon>
-                </self:GrayscaleMenuItem>
-
-                <Separator Visibility="{Binding Path, Converter={StaticResource StringToVisibilityConverter}, ConverterParameter=build;build\\*}" />
-
-                <MenuItem Header="Add _New File..." Command="{Binding AddNewFileCommand}" CommandParameter="{Binding}" />
-                <MenuItem Header="_Add Existing File..." Command="{Binding AddContentFileCommand}" CommandParameter="{Binding}" />
-                <MenuItem Header="Add Ne_w Folder" Command="{Binding AddNewFolderCommand}" CommandParameter="{Binding}">
-                    <MenuItem.Icon>
-                        <Image Source="Images/NewFolderHS.png" />
-                    </MenuItem.Icon>
-                </MenuItem>
-                <MenuItem Header="_Rename..." InputGestureText="F2" Command="{Binding RenameCommand}" CommandParameter="{Binding}" />
-                <self:GrayscaleMenuItem Header="_Delete" InputGestureText="Delete" Command="{Binding DeleteCommand}" CommandParameter="{Binding}">
-                    <self:GrayscaleMenuItem.Icon>
-                        <self:GrayscaleImage Source="Images/Delete.png" />
-                    </self:GrayscaleMenuItem.Icon>
-                </self:GrayscaleMenuItem>
-            </ContextMenu>
-
-            <DataTemplate x:Key="SimpleTextItemTemplate">
-                <TextBlock Text="{Binding}" TextTrimming="CharacterEllipsis" ToolTipService.ToolTip="{Binding}" />
-            </DataTemplate>
-
-            <!-- data template for the package details pane -->
-            <DataTemplate x:Key="PackageDetailTemplate">
-                <ScrollViewer HorizontalScrollBarVisibility="Disabled" VerticalScrollBarVisibility="Auto">
-                    <StackPanel Margin="8">
-                        <Border BorderBrush="{StaticResource {x:Static SystemColors.ActiveBorderBrushKey}}" BorderThickness="0.5" HorizontalAlignment="Left" Padding="2" Background="White" Margin="0,0,0,5" ToolTipService.ToolTip="{Binding IconUrl}" Visibility="{Binding IconUrl, Converter={StaticResource NullToVisibilityConverter}}">
-                            <Image Source="{Binding IconUrl, TargetNullValue={x:Null}}" Width="32" Height="32" Stretch="Fill" StretchDirection="DownOnly" />
-                        </Border>
-
-                        <!-- Id -->
-                        <StackPanel Style="{StaticResource DetailMetadataStyle}">
-                            <TextBlock Text="{x:Static resources:Resources.Dialog_IdLabel}" Style="{StaticResource DetailMetadataLabelStyle}" />
-                            <TextBlock Text="{Binding Id}" Style="{StaticResource DetailMetadataValueStyle}" />
-                        </StackPanel>
-
-                        <!-- Version -->
-                        <StackPanel Style="{StaticResource DetailMetadataStyle}">
-                            <TextBlock Text="{x:Static resources:Resources.Dialog_VersionLabel}" Style="{StaticResource DetailMetadataLabelStyle}" />
-                            <TextBlock Text="{Binding Version}" Style="{StaticResource DetailMetadataValueStyle}" />
-                            <TextBlock Margin="3,0,0,0" Text="(prerelease)" Foreground="DarkRed" Visibility="{Binding Version.SpecialVersion, Mode=OneWay, Converter={StaticResource NullToVisibilityConverter}}" />
-                        </StackPanel>
-
-                        <!-- Title -->
-                        <DockPanel Margin="0,3,0,0" Visibility="{Binding Title, Converter={StaticResource NullToVisibilityConverter}}">
-                            <TextBlock DockPanel.Dock="Left" Text="{x:Static resources:Resources.Dialog_TitleLabel}" Style="{StaticResource DetailMetadataLabelStyle}" />
-                            <TextBlock Text="{Binding Title}" Style="{StaticResource DetailMetadataValueStyle}" TextTrimming="CharacterEllipsis" />
-                        </DockPanel>
-
-                        <!-- Authors -->
-                        <DockPanel Margin="0,3,0,0">
-                            <TextBlock DockPanel.Dock="Left" Text="{x:Static resources:Resources.Dialog_CreatedByLabel}" Style="{StaticResource DetailMetadataLabelStyle}" />
-                            <TextBlock Text="{Binding Authors, Converter={StaticResource authorNamesConverter}}" Style="{StaticResource DetailMetadataValueStyle}" TextWrapping="Wrap" />
-                        </DockPanel>
-
-                        <!-- Owners -->
-                        <DockPanel Margin="0,3,0,0" Visibility="{Binding Owners, Converter={StaticResource NullToVisibilityConverter}}">
-                            <TextBlock DockPanel.Dock="Left" Text="{x:Static resources:Resources.Dialog_OwnersLabel}" Style="{StaticResource DetailMetadataLabelStyle}" />
-                            <TextBlock Text="{Binding Owners, Converter={StaticResource authorNamesConverter}}" Style="{StaticResource DetailMetadataValueStyle}" TextWrapping="Wrap" />
-                        </DockPanel>
-
-                        <!-- Min client version -->
-                        <StackPanel Style="{StaticResource DetailMetadataStyle}" Visibility="{Binding MinClientVersion, Converter={StaticResource NullToVisibilityConverter}}">
-                            <TextBlock Text="{x:Static resources:Resources.Dialog_MinVersionLabel}" Style="{StaticResource DetailMetadataLabelStyle}" />
-                            <TextBlock Text="{Binding MinClientVersion}" Style="{StaticResource DetailMetadataValueStyle}" />
-                        </StackPanel>
-
-                        <!-- Development Dependency -->
-                        <StackPanel Style="{StaticResource DetailMetadataStyle}" Visibility="{Binding DevelopmentDependency, Converter={StaticResource boolToVis}}">
-                            <TextBlock Text="{x:Static resources:Resources.Dialog_DevelopmentDependencyLabel}" Style="{StaticResource DetailMetadataLabelStyle}" />
-                            <TextBlock Text="{Binding DevelopmentDependency, Converter={StaticResource BooleanConverter}}" Style="{StaticResource DetailMetadataValueStyle}" />
-                        </StackPanel>
-
-                        <!-- Tags -->
-                        <DockPanel Margin="0,3,0,0" Visibility="{Binding Tags, Converter={StaticResource NullToVisibilityConverter}}">
-                            <TextBlock DockPanel.Dock="Left" Text="{x:Static resources:Resources.Dialog_TagLabel}" Style="{StaticResource DetailMetadataLabelStyle}" />
-                            <TextBlock Text="{Binding Tags}" Style="{StaticResource DetailMetadataValueStyle}" TextWrapping="Wrap" />
-                        </DockPanel>
-
-                        <!-- Language -->
-                        <StackPanel Style="{StaticResource DetailMetadataStyle}" Visibility="{Binding Language, Converter={StaticResource NullToVisibilityConverter}}">
-                            <TextBlock Text="{x:Static resources:Resources.Dialog_LanguageLabel}" Style="{StaticResource DetailMetadataLabelStyle}" />
-                            <TextBlock Text="{Binding Language}" Style="{StaticResource DetailMetadataValueStyle}" />
-                        </StackPanel>
-
-                        <!-- Require License Acceptance -->
-                        <StackPanel Style="{StaticResource DetailMetadataStyle}" Visibility="{Binding RequireLicenseAcceptance, Converter={StaticResource boolToVis}}">
-                            <TextBlock Text="{x:Static resources:Resources.Dialog_RequireLicenseLabel}" Style="{StaticResource DetailMetadataLabelStyle}" />
-                            <TextBlock Text="{Binding RequireLicenseAcceptance, Converter={StaticResource BooleanConverter}}" Style="{StaticResource DetailMetadataValueStyle}" />
-                        </StackPanel>
-
-                        <!-- View License link -->
-                        <TextBlock Visibility="{Binding LicenseUrl, Converter={StaticResource NullToVisibilityConverter}}">
-                            <Hyperlink Command="GoToPage" CommandParameter="{Binding LicenseUrl}" ToolTip="{Binding LicenseUrl}">
-                                <Run Text="{x:Static resources:Resources.Dialog_ViewLicense}" />
-                            </Hyperlink>
-                        </TextBlock>
-
-                        <!-- Project Url -->
-                        <TextBlock Visibility="{Binding ProjectUrl, Converter={StaticResource NullToVisibilityConverter}}">
-                            <Hyperlink Command="GoToPage" CommandParameter="{Binding ProjectUrl}" ToolTip="{Binding ProjectUrl}">
-                                <Run Text="{x:Static resources:Resources.Dialog_MoreInfo}" />
-                            </Hyperlink>
-                        </TextBlock>
-
-                        <!-- Copyright -->
-                        <TextBlock Text="Copyright:" Margin="0,3,0,0" Style="{StaticResource DetailMetadataLabelStyle}" Visibility="{Binding Copyright, Converter={StaticResource NullToVisibilityConverter}}"></TextBlock>
-
-                        <TextBlock Style="{StaticResource DetailDescriptionTextBoxStyle}" Text="{Binding Copyright, Converter={StaticResource NormalizeTextConverter}}" Visibility="{Binding Copyright, Converter={StaticResource NullToVisibilityConverter}}"></TextBlock>
-
-                        <!-- Summary -->
-                        <TextBlock Text="Summary:" Margin="0,3,0,0" Style="{StaticResource DetailMetadataLabelStyle}" Visibility="{Binding Summary, Converter={StaticResource NullToVisibilityConverter}}"></TextBlock>
-
-                        <TextBlock Style="{StaticResource DetailDescriptionTextBoxStyle}" Text="{Binding Summary, Converter={StaticResource NormalizeTextConverter}}" Visibility="{Binding Summary, Converter={StaticResource NullToVisibilityConverter}}"></TextBlock>
-
-                        <!-- Description -->
-                        <TextBlock Text="Description:" Margin="0,3,0,0" Style="{StaticResource DetailMetadataLabelStyle}"></TextBlock>
-
-                        <TextBlock Style="{StaticResource DetailDescriptionTextBoxStyle}" Text="{Binding Description, Converter={StaticResource NormalizeTextConverter}}"></TextBlock>
-
-                        <!-- Release Notes -->
-                        <TextBlock Text="Release notes:" Margin="0,3,0,0" Style="{StaticResource DetailMetadataLabelStyle}" Visibility="{Binding ReleaseNotes, Converter={StaticResource NullToVisibilityConverter}}"></TextBlock>
-
-                        <TextBlock Style="{StaticResource DetailDescriptionTextBoxStyle}" Text="{Binding ReleaseNotes, Converter={StaticResource NormalizeTextConverter}}" Visibility="{Binding ReleaseNotes, Converter={StaticResource NullToVisibilityConverter}}"></TextBlock>
-
-                        <!-- Dependencies list -->
-                        <TextBlock Text="{x:Static resources:Resources.Dialog_DependenciesLabel}" Style="{StaticResource DetailMetadataLabelStyle}" />
-
-                        <ItemsControl x:Name="DependencyItems" Margin="25,5,0,0" ItemsSource="{Binding DependencySets, Converter={StaticResource DependencySetConverter}}">
-                        </ItemsControl>
-
-                        <TextBlock Margin="25,5,0,0" Visibility="{Binding Items.Count, ElementName=DependencyItems, Converter={StaticResource invertedCountConverter}}" Style="{StaticResource NoDependencyTextBoxStyle}" Text="{x:Static resources:Resources.Dialog_NoDependencyLabel}"></TextBlock>
-
-                        <!-- Framework assembly references -->
-                        <TextBlock Visibility="{Binding Items.Count, ElementName=FrameworkAssemblyItems, Converter={StaticResource countConverter}}" Text="{x:Static resources:Resources.Dialog_FrameworkAssembliesLabel}" Margin="0,5,0,0" Style="{StaticResource DetailMetadataLabelStyle}" />
-
-                        <ItemsControl x:Name="FrameworkAssemblyItems" Margin="25,5,0,0" ItemsSource="{Binding FrameworkAssemblies}" ItemTemplate="{StaticResource SimpleTextItemTemplate}"></ItemsControl>
-                        
-                        <!-- Package Assembly References -->
-                        <TextBlock Visibility="{Binding Items.Count, ElementName=PackageAssemblyReferences, Converter={StaticResource countConverter}}" Text="Filtered Assembly References:" Margin="0,5,0,0" Style="{StaticResource DetailMetadataLabelStyle}" />
-
-                        <ItemsControl x:Name="PackageAssemblyReferences" Margin="25,5,0,0" ItemsSource="{Binding PackageAssemblyReferences, Converter={StaticResource ReferenceSetConverter}}">
-                        </ItemsControl>
-                    </StackPanel>
-                </ScrollViewer>
-            </DataTemplate>
-
-            <DataTemplate DataType="{x:Type viewmodel:PackageFile}">
-                <StackPanel Background="Transparent" Orientation="Horizontal" ContextMenu="{StaticResource SharedContextMenu}">
-                    <Image x:Name="ItemIcon" Visibility="Collapsed" Margin="0,0,2,0" />
-                    <TextBlock x:Name="Header" Text="{Binding Name}"></TextBlock>
-                </StackPanel>
-
-                <DataTemplate.Triggers>
-                    <DataTrigger Binding="{Binding Path, Converter={StaticResource upperCaseConverter}}" Value="TOOLS\INSTALL.PS1">
-                        <Setter TargetName="ItemIcon" Property="Visibility" Value="Visible" />
-                        <Setter TargetName="ItemIcon" Property="Source" Value="{StaticResource ScriptImageSource}" />
-                    </DataTrigger>
-
-                    <DataTrigger Binding="{Binding Path, Converter={StaticResource upperCaseConverter}}" Value="TOOLS\UNINSTALL.PS1">
-                        <Setter TargetName="ItemIcon" Property="Visibility" Value="Visible" />
-                        <Setter TargetName="ItemIcon" Property="Source" Value="{StaticResource ScriptImageSource}" />
-                    </DataTrigger>
-
-                    <DataTrigger Binding="{Binding Path, Converter={StaticResource upperCaseConverter}}" Value="TOOLS\INIT.PS1">
-                        <Setter TargetName="ItemIcon" Property="Visibility" Value="Visible" />
-                        <Setter TargetName="ItemIcon" Property="Source" Value="{StaticResource ScriptImageSource}" />
-                    </DataTrigger>
-
-                    <DataTrigger Binding="{Binding Path, Converter={StaticResource upperCaseConverter}}" Value="README.TXT">
-                        <Setter TargetName="ItemIcon" Property="Visibility" Value="Visible" />
-                        <Setter TargetName="ItemIcon" Property="Source" Value="Images/books.png" />
-                    </DataTrigger>
-
-                    <DataTrigger Binding="{Binding Extension, Converter={StaticResource upperCaseConverter}}" Value=".PROPS">
-                        <Setter TargetName="ItemIcon" Property="Visibility" Value="Visible" />
-                        <Setter TargetName="ItemIcon" Property="Source" Value="Images/props.png" />
-                    </DataTrigger>
-
-                    <DataTrigger Binding="{Binding Extension, Converter={StaticResource upperCaseConverter}}" Value=".TARGETS">
-                        <Setter TargetName="ItemIcon" Property="Visibility" Value="Visible" />
-                        <Setter TargetName="ItemIcon" Property="Source" Value="Images/props.png" />
-                    </DataTrigger>
-                </DataTemplate.Triggers>
-            </DataTemplate>
-
-            <HierarchicalDataTemplate DataType="{x:Type viewmodel:PackageFolder}" ItemsSource="{Binding Children}">
-                <StackPanel Background="Transparent" Orientation="Horizontal" ContextMenu="{StaticResource FolderSharedContextMenu}">
-                    <Image x:Name="ItemIcon" Margin="0,0,2,0" Source="{StaticResource FolderImageSource}" />
-                    <TextBlock x:Name="Header" FontWeight="SemiBold">
-                        <Run Text="{Binding Name}" />
-                        <Run Text="{Binding Path, Converter={StaticResource frameworkConverter}}" Foreground="Salmon" />
-                    </TextBlock>
-                </StackPanel>
-
-                <HierarchicalDataTemplate.Triggers>
-                    <DataTrigger Binding="{Binding Path, Converter={StaticResource upperCaseConverter}}" Value="LIB">
-                        <Setter TargetName="ItemIcon" Property="Source" Value="Images/Lib.png" />
-                    </DataTrigger>
-
-                    <DataTrigger Binding="{Binding Path, Converter={StaticResource upperCaseConverter}}" Value="CONTENT">
-                        <Setter TargetName="ItemIcon" Property="Source" Value="Images/NoteHS.png" />
-                    </DataTrigger>
-
-                    <DataTrigger Binding="{Binding Path, Converter={StaticResource upperCaseConverter}}" Value="TOOLS">
-                        <Setter TargetName="ItemIcon" Property="Source" Value="Images/Tools.png" />
-                    </DataTrigger>
-
-                    <DataTrigger Binding="{Binding Path, Converter={StaticResource upperCaseConverter}}" Value="BUILD">
-                        <Setter TargetName="ItemIcon" Property="Source" Value="Images/build.png" />
-                    </DataTrigger>
-
-                    <DataTrigger Binding="{Binding Path, Converter={StaticResource upperCaseConverter}}" Value="SRC">
-                        <Setter TargetName="ItemIcon" Property="Source" Value="Images/source.png" />
-                    </DataTrigger>
-                </HierarchicalDataTemplate.Triggers>
-            </HierarchicalDataTemplate>
-        </ResourceDictionary>
-    </UserControl.Resources>
-
-    <!-- Main content -->
-    <Grid x:Name="ContentGrid">
-        <Grid.RowDefinitions>
-            <RowDefinition Height="*" MinHeight="150" />
-            <RowDefinition Height="Auto" />
-            <RowDefinition Height="0*" />
-        </Grid.RowDefinitions>
-
-        <Grid.ColumnDefinitions>
-            <ColumnDefinition Width="0*" MinWidth="350" />
-            <ColumnDefinition Width="Auto" />
-            <ColumnDefinition Width="*" MinWidth="200" />
-            <ColumnDefinition Width="Auto" />
-            <ColumnDefinition Width="0*" />
-        </Grid.ColumnDefinitions>
-
-        <!-- package metadata -->
-        <HeaderedContentControl Grid.RowSpan="3" Margin="0,0,1,0" Padding="0" Header="Package metadata" FlowDirection="LeftToRight">
-            <Grid>
-                <Grid.RowDefinitions>
-                    <RowDefinition Height="Auto" />
-                    <RowDefinition Height="*" />
-                </Grid.RowDefinitions>
-
-                <!-- Toolbar for package metadata pane --> 
-                <Border Grid.Row="0" Background="#BCC7D8" Padding="3" BorderBrush="{StaticResource {x:Static SystemColors.ActiveBorderBrushKey}}" BorderThickness="0,1,0,0">
-                    <StackPanel Orientation="Horizontal">
-                        <Button 
-                            Style="{StaticResource {x:Static ToolBar.ButtonStyleKey}}" 
-                            Command="{Binding EditCommand, Mode=OneWay}" 
-                            Margin="2,0,0,0" 
-                            Padding="1,0,0,0"
-                            Visibility="{Binding IsInEditMetadataMode, Converter={StaticResource invertedBoolToVis}}"
-                            ToolTipService.ToolTip="Edit Metadata (Ctrl+K)">
-                            <Image Source="Images/EditHS.png" />
-                        </Button>
-
-                        <Button
-                            Style="{StaticResource {x:Static ToolBar.ButtonStyleKey}}" 
-                            Command="{Binding EditMetadataSourceCommand, Mode=OneWay}"
-                            Margin="1,0,0,0" 
-                            Visibility="{Binding IsInEditMetadataMode, Converter={StaticResource invertedBoolToVis}}"
-                            ToolTipService.ToolTip="Edit Metadata Source">
-                            <Image Source="Images/EditSource.png" />
-                        </Button>
-
-                        <Button 
-                            Style="{StaticResource {x:Static ToolBar.ButtonStyleKey}}" 
-                            Margin="2,0,0,0"
-                            ToolTipService.ToolTip="Save"
-                            Visibility="{Binding IsInEditMetadataMode, Converter={StaticResource boolToVis}}"
-                            Command="{Binding ApplyEditCommand}">
-                            <Image Source="Images/Validate.png" />
-                        </Button>
-                        
-                        <Button 
-                            Style="{StaticResource {x:Static ToolBar.ButtonStyleKey}}" 
-                            Margin="1,0,0,0"
-                            ToolTipService.ToolTip="Cancel (Esc)"
-                            Visibility="{Binding IsInEditMetadataMode, Converter={StaticResource boolToVis}}"
-                            Command="{Binding CancelEditCommand}">
-                            <Image Source="Images/Cancel.png" />
-                        </Button>
-                    </StackPanel>
-                </Border>
-
-                <ContentControl Grid.Row="1" Content="{Binding PackageMetadata}" ContentTemplate="{StaticResource PackageDetailTemplate}" Visibility="{Binding IsInEditMetadataMode, Converter={StaticResource invertedBoolToVis}, FallbackValue=Collapsed}"></ContentControl>
-
-                <self:PackageMetadataEditor x:Name="PackageMetadataEditor" Grid.Row="1" Margin="4,12,4,7" Visibility="{Binding IsInEditMetadataMode, Converter={StaticResource boolToVis}, FallbackValue=Collapsed}" />
-            </Grid>
-        </HeaderedContentControl>
-
-        <GridSplitter Grid.Column="1" Grid.Row="0" Grid.RowSpan="3" ShowsPreview="True" ResizeBehavior="PreviousAndNext" Width="4" HorizontalAlignment="Center" VerticalAlignment="Stretch" />
-        
-        <!-- package content tree view -->
-        <HeaderedContentControl Margin="1,0,0,0" Grid.Column="2" Header="Package contents">
-            <TreeView x:Name="PackagesTreeView" ItemsSource="{Binding PackageParts}" BorderThickness="0" Margin="0,4,0,0" DragOver="OnTreeViewItemDragOver" Drop="OnTreeViewItemDrop" SelectedItemChanged="OnTreeViewSelectedItemChanged" PreviewMouseRightButtonDown="TreeView_PreviewMouseRightButtonDown">
-                <TreeView.ItemContainerStyle>
-                    <Style TargetType="{x:Type TreeViewItem}">
-                        <EventSetter Event="MouseDoubleClick" Handler="OnTreeViewItemDoubleClick" />
-                        <EventSetter Event="DragOver" Handler="OnTreeViewItemDragOver" />
-                        <EventSetter Event="Drop" Handler="OnTreeViewItemDrop" />
-                        <EventSetter Event="PreviewMouseLeftButtonDown" Handler="PackagesTreeViewItem_PreviewMouseLeftButtonDown" />
-                        <EventSetter Event="PreviewMouseMove" Handler="PackagesTreeViewItem_PreviewMouseMove" />
-                        <EventSetter Event="PreviewMouseLeftButtonUp" Handler="PackagesTreeViewItem_PreviewMouseLeftButtonUp" />
-                        <Setter Property="IsExpanded" Value="{Binding IsExpanded, FallbackValue=False}" />
-                        <Setter Property="IsSelected" Value="{Binding IsSelected}" />
-                        <Setter Property="AllowDrop" Value="True" />
-                    </Style>
-                </TreeView.ItemContainerStyle>
-
-                <TreeView.ContextMenu>
-                    <ContextMenu DataContext="{Binding PlacementTarget.DataContext, RelativeSource={RelativeSource Self}}">
-                        <MenuItem Header="Add _New File..." Command="{Binding AddNewFileCommand}" CommandParameter="{Binding RootFolder, Mode=OneWay}" />
-                        <MenuItem Header="_Add Existing File..." Command="{Binding AddContentFileCommand}" CommandParameter="{Binding RootFolder, Mode=OneWay}" />
-                        <MenuItem Header="Add Ne_w Folder" Command="{Binding AddNewFolderCommand}" CommandParameter="{Binding RootFolder, Mode=OneWay}">
-                            <MenuItem.Icon>
-                                <Image Source="Images/NewFolderHS.png" />
-                            </MenuItem.Icon>
-                        </MenuItem>
-                        <Separator />
-                        <self:GrayscaleMenuItem Header="Add _Content Folder" Command="{Binding AddContentFolderCommand}" CommandParameter="content">
-                            <self:GrayscaleMenuItem.Icon>
-                                <self:GrayscaleImage Source="Images/NoteHS.png" />
-                            </self:GrayscaleMenuItem.Icon>
-                        </self:GrayscaleMenuItem>
-                        <self:GrayscaleMenuItem Header="Add _Lib Folder" Command="{Binding AddContentFolderCommand}" CommandParameter="lib">
-                            <self:GrayscaleMenuItem.Icon>
-                                <self:GrayscaleImage Source="Images/Lib.png" />
-                            </self:GrayscaleMenuItem.Icon>
-                        </self:GrayscaleMenuItem>
-                        <self:GrayscaleMenuItem Header="Add _Tools Folder" Command="{Binding AddContentFolderCommand}" CommandParameter="tools">
-                            <self:GrayscaleMenuItem.Icon>
-                                <self:GrayscaleImage Source="Images/Tools.png" />
-                            </self:GrayscaleMenuItem.Icon>
-                        </self:GrayscaleMenuItem>
-                        <self:GrayscaleMenuItem Header="Add _Build Folder" Command="{Binding AddContentFolderCommand}" CommandParameter="build">
-                            <self:GrayscaleMenuItem.Icon>
-                                <self:GrayscaleImage Source="Images/build.png" />
-                            </self:GrayscaleMenuItem.Icon>
-                        </self:GrayscaleMenuItem>
-                        <self:GrayscaleMenuItem Header="Add _Src Folder" Command="{Binding AddContentFolderCommand}" CommandParameter="src">
-                            <self:GrayscaleMenuItem.Icon>
-                                <self:GrayscaleImage Source="Images/Source.png" />
-                            </self:GrayscaleMenuItem.Icon>
-                        </self:GrayscaleMenuItem>
-                    </ContextMenu>
-                </TreeView.ContextMenu>
-            </TreeView>
-        </HeaderedContentControl>
-
-        <GridSplitter Grid.Column="2" Grid.Row="1" Visibility="{Binding ShowContentViewer, Converter={StaticResource boolToVis}, FallbackValue=Collapsed}" ResizeBehavior="PreviousAndNext" Height="4" Margin="0,-2,0,0" HorizontalAlignment="Stretch" VerticalAlignment="Bottom" />
-
-        <!-- content viewer -->
-        <HeaderedContentControl x:Name="FileContentContainer" Header="{Binding CurrentFileInfo.Name, TargetNullValue='Content Viewer'}" Grid.Row="2" Grid.Column="2" Visibility="{Binding ShowContentViewer, Converter={StaticResource boolToVis}, FallbackValue=Collapsed}" Padding="0" Margin="1,5,0,0" IsVisibleChanged="FileContentContainer_IsVisibleChanged"></HeaderedContentControl>
-
-        <Button HorizontalAlignment="Right" VerticalAlignment="Top" Style="{StaticResource {x:Static ToolBar.ButtonStyleKey}}" Command="{Binding ViewContentCommand}" CommandParameter="Hide" Margin="0,8,4,0" Padding="3" Visibility="{Binding ShowContentViewer, Converter={StaticResource boolToVis}, FallbackValue=Collapsed}" Grid.Row="2" Grid.Column="2" ToolTipService.ToolTip="Close">
-            <Path StrokeThickness="1" UseLayoutRounding="True" SnapsToDevicePixels="True" Stretch="Uniform" Height="8" Width="10" Fill="{Binding Foreground, RelativeSource={RelativeSource AncestorType={x:Type Button}}}" Data="F1M0,0L2,0 5,3 8,0 10,0 6,4 10,8 8,8 5,5 2,8 0,8 4,4 0,0z" />
-        </Button>
-
-        <GridSplitter Grid.Column="3" Grid.Row="0" Grid.RowSpan="3" ShowsPreview="True" ResizeBehavior="PreviousAndNext" Width="4" Visibility="{Binding ShowPackageAnalysis, Converter={StaticResource boolToVis}, FallbackValue=Collapsed}" HorizontalAlignment="Center" VerticalAlignment="Stretch" />
-        
-        <!-- Package Analyzer pane -->
-        <HeaderedContentControl x:Name="PackageAnalyzerContainer" Header="Package Analysis" Grid.Row="0" Grid.Column="4" Grid.RowSpan="3" Visibility="{Binding ShowPackageAnalysis, Converter={StaticResource boolToVis}, FallbackValue=Collapsed}" Padding="0" Margin="2,0,0,0" IsVisibleChanged="PackageAnalyzerContainer_IsVisibleChanged"></HeaderedContentControl>
-
-        <!-- Close button for Package Analyzer -->
-        <Button HorizontalAlignment="Right" VerticalAlignment="Top" Style="{StaticResource {x:Static ToolBar.ButtonStyleKey}}" Command="{Binding ViewPackageAnalysisCommand}" CommandParameter="Hide" Margin="0,4,4,0" Padding="3" Grid.Row="0" Grid.Column="4" Visibility="{Binding ShowPackageAnalysis, Converter={StaticResource boolToVis}, FallbackValue=Collapsed}" ToolTipService.ToolTip="Close">
-            <Path StrokeThickness="1" UseLayoutRounding="True" SnapsToDevicePixels="True" Stretch="Uniform" Height="8" Width="10" Fill="{Binding Foreground, RelativeSource={RelativeSource AncestorType={x:Type Button}}}" Data="F1M0,0L2,0 5,3 8,0 10,0 6,4 10,8 8,8 5,5 2,8 0,8 4,4 0,0z" />
-        </Button>
-    </Grid>
->>>>>>> 82790915
 </UserControl>
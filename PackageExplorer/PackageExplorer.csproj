<<<<<<< HEAD
﻿<?xml version="1.0" encoding="utf-8"?>
<Project ToolsVersion="12.0" DefaultTargets="Build" xmlns="http://schemas.microsoft.com/developer/msbuild/2003">
  <Import Project="$(MSBuildExtensionsPath)\$(MSBuildToolsVersion)\Microsoft.Common.props" Condition="Exists('$(MSBuildExtensionsPath)\$(MSBuildToolsVersion)\Microsoft.Common.props')" />
  <PropertyGroup>
    <Configuration Condition=" '$(Configuration)' == '' ">Debug</Configuration>
    <Platform Condition=" '$(Platform)' == '' ">x86</Platform>
    <SchemaVersion>2.0</SchemaVersion>
    <ProjectGuid>{3B56B367-7763-4F70-9933-2B8B23718A0D}</ProjectGuid>
    <OutputType>WinExe</OutputType>
    <AppDesignerFolder>Properties</AppDesignerFolder>
    <RootNamespace>PackageExplorer</RootNamespace>
    <AssemblyName>NuGetPackageExplorer</AssemblyName>
    <TargetFrameworkVersion>v4.5</TargetFrameworkVersion>
    <TargetFrameworkProfile>
    </TargetFrameworkProfile>
    <FileAlignment>512</FileAlignment>
    <ProjectTypeGuids>{60dc8134-eba5-43b8-bcc9-bb4bc16c2548};{FAE04EC0-301F-11D3-BF4B-00C04F79EFBC}</ProjectTypeGuids>
    <WarningLevel>4</WarningLevel>
    <IsWebBootstrapper>false</IsWebBootstrapper>
    <CodeAnalysisRuleSet>..\NuGetPackageExplorer.ruleset</CodeAnalysisRuleSet>
    <TargetPlatformVersion>8.0</TargetPlatformVersion>
    <PublishUrl>..\publish\</PublishUrl>
    <Install>true</Install>
    <InstallFrom>Disk</InstallFrom>
    <UpdateEnabled>false</UpdateEnabled>
    <UpdateMode>Background</UpdateMode>
    <UpdateInterval>7</UpdateInterval>
    <UpdateIntervalUnits>Days</UpdateIntervalUnits>
    <UpdatePeriodically>false</UpdatePeriodically>
    <UpdateRequired>false</UpdateRequired>
    <MapFileExtensions>true</MapFileExtensions>
    <SupportUrl>http://npe.codeplex.com</SupportUrl>
    <ErrorReportUrl>http://npe.codeplex.com/WorkItem/Create%3fProjectName=npe</ErrorReportUrl>
    <ProductName>NuGet Package Explorer</ProductName>
    <PublisherName>NuGet Package Explorer</PublisherName>
    <WebPage>index.htm</WebPage>
    <OpenBrowserOnPublish>false</OpenBrowserOnPublish>
    <AutorunEnabled>true</AutorunEnabled>
    <TrustUrlParameters>true</TrustUrlParameters>
    <ApplicationRevision>0</ApplicationRevision>
    <ApplicationVersion>3.12.0.0</ApplicationVersion>
    <UseApplicationTrust>false</UseApplicationTrust>
    <CreateDesktopShortcut>true</CreateDesktopShortcut>
    <PublishWizardCompleted>true</PublishWizardCompleted>
    <BootstrapperEnabled>true</BootstrapperEnabled>
  </PropertyGroup>
  <PropertyGroup Condition=" '$(Configuration)|$(Platform)' == 'Debug|x86' ">
    <PlatformTarget>x86</PlatformTarget>
    <DebugSymbols>true</DebugSymbols>
    <DebugType>full</DebugType>
    <Optimize>false</Optimize>
    <OutputPath>bin\Debug\</OutputPath>
    <DefineConstants>DEBUG;TRACE</DefineConstants>
    <ErrorReport>prompt</ErrorReport>
    <WarningLevel>4</WarningLevel>
    <UseVSHostingProcess>true</UseVSHostingProcess>
    <TreatWarningsAsErrors>true</TreatWarningsAsErrors>
    <Prefer32Bit>false</Prefer32Bit>
  </PropertyGroup>
  <PropertyGroup Condition=" '$(Configuration)|$(Platform)' == 'Release|x86' ">
    <PlatformTarget>x86</PlatformTarget>
    <DebugType>pdbonly</DebugType>
    <Optimize>true</Optimize>
    <OutputPath>bin\Release\</OutputPath>
    <DefineConstants>TRACE</DefineConstants>
    <ErrorReport>prompt</ErrorReport>
    <WarningLevel>4</WarningLevel>
    <TreatWarningsAsErrors>true</TreatWarningsAsErrors>
    <Prefer32Bit>false</Prefer32Bit>
  </PropertyGroup>
  <PropertyGroup>
    <ApplicationIcon>nupack.ico</ApplicationIcon>
  </PropertyGroup>
  <PropertyGroup />
  <PropertyGroup>
    <SignManifests>false</SignManifests>
  </PropertyGroup>
  <PropertyGroup>
    <ManifestCertificateThumbprint>DF7E71F700D97ABF6044E4E154F0768C5011ABC1</ManifestCertificateThumbprint>
  </PropertyGroup>
  <PropertyGroup>
  </PropertyGroup>
  <PropertyGroup>
    <GenerateManifests>true</GenerateManifests>
  </PropertyGroup>
  <PropertyGroup>
    <TargetZone>LocalIntranet</TargetZone>
  </PropertyGroup>
  <PropertyGroup>
    <ApplicationManifest>Properties\app.manifest</ApplicationManifest>
  </PropertyGroup>
  <PropertyGroup Condition="'$(Configuration)|$(Platform)' == 'Debug|AnyCPU'">
    <PlatformTarget>AnyCPU</PlatformTarget>
    <OutputPath>bin\Debug\</OutputPath>
    <Prefer32Bit>false</Prefer32Bit>
  </PropertyGroup>
  <PropertyGroup Condition="'$(Configuration)|$(Platform)' == 'Release|AnyCPU'">
    <PlatformTarget>AnyCPU</PlatformTarget>
    <OutputPath>bin\Release\</OutputPath>
    <Prefer32Bit>false</Prefer32Bit>
  </PropertyGroup>
  <ItemGroup>
    <Reference Include="GrayscaleEffect, Version=1.0.0.0, Culture=neutral, PublicKeyToken=7f238d79773caa06, processorArchitecture=MSIL">
      <HintPath>..\lib\GrayscaleEffect.dll</HintPath>
    </Reference>
    <Reference Include="ICSharpCode.AvalonEdit">
      <HintPath>..\lib\ICSharpCode.AvalonEdit.dll</HintPath>
    </Reference>
    <Reference Include="Microsoft.Web.XmlTransform, Version=2.1.0.0, Culture=neutral, PublicKeyToken=b03f5f7f11d50a3a, processorArchitecture=MSIL">
      <HintPath>..\packages\Microsoft.Web.Xdt.2.1.1\lib\net40\Microsoft.Web.XmlTransform.dll</HintPath>
      <Private>True</Private>
    </Reference>
    <Reference Include="NuGet.Core, Version=2.11.1.812, Culture=neutral, PublicKeyToken=31bf3856ad364e35, processorArchitecture=MSIL">
      <HintPath>..\packages\NuGet.Core.2.11.1\lib\net40-Client\NuGet.Core.dll</HintPath>
      <Private>True</Private>
    </Reference>
    <Reference Include="Ookii.Dialogs.Wpf, Version=1.0.0.0, Culture=neutral, PublicKeyToken=0c15020868fd6249, processorArchitecture=MSIL">
      <HintPath>..\lib\Ookii.Dialogs.Wpf.dll</HintPath>
    </Reference>
    <Reference Include="PresentationFramework.Aero" />
    <Reference Include="System" />
    <Reference Include="System.ComponentModel.Composition" />
    <Reference Include="System.Core" />
    <Reference Include="System.Deployment" />
    <Reference Include="System.Net.Http" />
    <Reference Include="System.Xaml">
      <RequiredTargetFramework>4.0</RequiredTargetFramework>
    </Reference>
    <Reference Include="WindowsBase" />
    <Reference Include="PresentationCore" />
    <Reference Include="PresentationFramework" />
  </ItemGroup>
  <ItemGroup>
    <ApplicationDefinition Include="App.xaml">
      <Generator>MSBuild:Compile</Generator>
      <SubType>Designer</SubType>
    </ApplicationDefinition>
    <Compile Include="..\Common\CommonAssemblyInfo.cs">
      <Link>Properties\CommonAssemblyInfo.cs</Link>
    </Compile>
    <Compile Include="AboutWindow.xaml.cs">
      <DependentUpon>AboutWindow.xaml</DependentUpon>
    </Compile>
    <Compile Include="ContentViewerPane.xaml.cs">
      <DependentUpon>ContentViewerPane.xaml</DependentUpon>
    </Compile>
    <Compile Include="Converters\BooleanToStringConverter.cs" />
    <Compile Include="Converters\ReferenceSetConverter.cs" />
    <Compile Include="Converters\DependencySetConverter.cs" />
    <Compile Include="Converters\IntegerToBooleanConverter.cs" />
    <Compile Include="Converters\FileSizeConverter.cs" />
    <Compile Include="Converters\NetVersionConverter.cs" />
    <Compile Include="Converters\NormalizeTextConverter.cs" />
    <Compile Include="Converters\StringShortenerConverter.cs" />
    <Compile Include="Converters\TargetFrameworkConverter.cs" />
    <Compile Include="MefServices\RtfFileViewer.cs" />
    <Compile Include="PackageDownloadRequestedEventArgs.cs" />
    <Compile Include="PackageReferencesEditor.xaml.cs">
      <DependentUpon>PackageReferencesEditor.xaml</DependentUpon>
    </Compile>
    <Compile Include="PackageDependencyEditor.xaml.cs">
      <DependentUpon>PackageDependencyEditor.xaml</DependentUpon>
    </Compile>
    <Compile Include="PackageRowDetails.xaml.cs">
      <DependentUpon>PackageRowDetails.xaml</DependentUpon>
    </Compile>
    <Compile Include="PortableLibraryDialog.xaml.cs">
      <DependentUpon>PortableLibraryDialog.xaml</DependentUpon>
    </Compile>
    <Compile Include="Properties\Settings.partial.cs">
      <DependentUpon>Settings.settings</DependentUpon>
    </Compile>
    <Compile Include="TextEditor\TextHighlightingDefinition.cs" />
    <Compile Include="Utilities\StreamUtility.cs" />
    <Compile Include="TextEditor\SyntaxHighlightingHelper.cs" />
    <Compile Include="Wpf\NetSemanticVersionValidationRule.cs" />
    <Compile Include="Wpf\PackageCommandItemContainerSelector.cs" />
    <Compile Include="Converters\PackageInfoDownloadCountConverter.cs" />
    <Compile Include="Converters\StringToVisibilityConverter.cs" />
    <Compile Include="Converters\SubtracterConverter.cs" />
    <Compile Include="Converters\AndLogicConverter.cs" />
    <Compile Include="Converters\BooleanToVisibilityConverter.cs" />
    <Compile Include="Converters\CountToVisibilityConverter.cs" />
    <Compile Include="Converters\FrameworkAssemblyReferenceConverter.cs" />
    <Compile Include="Converters\FrameworkNameConverter.cs" />
    <Compile Include="Converters\NullToBoolConverter.cs" />
    <Compile Include="Converters\TaskShortcutVisibilityConverter.cs" />
    <Compile Include="Converters\TruncateFilePathConverter.cs" />
    <Compile Include="Converters\UpperCaseConverter.cs" />
    <Compile Include="Converters\UriConverter.cs" />
    <Compile Include="Converters\VersionConverter.cs" />
    <Compile Include="Converters\VersionSpecConverter.cs" />
    <Compile Include="Converters\PackagePartToVisibilityConverter.cs" />
    <Compile Include="Controls\StandardDialog.cs" />
    <Compile Include="FileEditor.xaml.cs">
      <DependentUpon>FileEditor.xaml</DependentUpon>
    </Compile>
    <Compile Include="Utilities\FileUtility.cs" />
    <Compile Include="Controls\GrayscaleButton.cs" />
    <Compile Include="Controls\GrayscaleImage.cs" />
    <Compile Include="Controls\GrayscaleMenuItem.cs" />
    <Compile Include="MefServices\AssemblyFileViewer.cs" />
    <Compile Include="MefServices\ImageFileViewer.cs" />
    <Compile Include="MefServices\PackageChooserService.cs" />
    <Compile Include="MefServices\PackageDownloader.cs" />
    <Compile Include="MefServices\SettingsManager.cs" />
    <Compile Include="Interop\NativeMethods.cs" />
    <Compile Include="MefServices\UIServices.cs" />
    <Compile Include="PackageAnalyzerPane.xaml.cs">
      <DependentUpon>PackageAnalyzerPane.xaml</DependentUpon>
    </Compile>
    <Compile Include="PackageChooserDialog.xaml.cs">
      <DependentUpon>PackageChooserDialog.xaml</DependentUpon>
    </Compile>
    <Compile Include="PackageMetadataEditor.xaml.cs">
      <DependentUpon>PackageMetadataEditor.xaml</DependentUpon>
    </Compile>
    <Compile Include="PackageViewer.xaml.cs">
      <DependentUpon>PackageViewer.xaml</DependentUpon>
    </Compile>
    <Compile Include="MefServices\PluginManager.cs" />
    <Compile Include="PluginManagerDialog.xaml.cs">
      <DependentUpon>PluginManagerDialog.xaml</DependentUpon>
    </Compile>
    <Compile Include="Properties\Settings.Designer.cs">
      <AutoGen>True</AutoGen>
      <DesignTimeSharedInput>True</DesignTimeSharedInput>
      <DependentUpon>Settings.settings</DependentUpon>
    </Compile>
    <Compile Include="PublishPackageWindow.xaml.cs">
      <DependentUpon>PublishPackageWindow.xaml</DependentUpon>
    </Compile>
    <Compile Include="Wpf\PublishUrlValidationRule.cs" />
    <Compile Include="RenameWindow.xaml.cs">
      <DependentUpon>RenameWindow.xaml</DependentUpon>
    </Compile>
    <Compile Include="Resources.Designer.cs">
      <AutoGen>True</AutoGen>
      <DesignTime>True</DesignTime>
      <DependentUpon>Resources.resx</DependentUpon>
    </Compile>
    <Compile Include="TaskShortcut.xaml.cs">
      <DependentUpon>TaskShortcut.xaml</DependentUpon>
    </Compile>
    <Compile Include="Utilities\UriHelper.cs" />
    <Compile Include="Interop\WindowPlacement.cs" />
    <Compile Include="Interop\WindowPlacementHelper.cs" />
    <Compile Include="Wpf\SemanticVersionValidationRule.cs" />
    <Page Include="AboutWindow.xaml">
      <SubType>Designer</SubType>
      <Generator>MSBuild:Compile</Generator>
    </Page>
    <Page Include="ContentViewerPane.xaml">
      <SubType>Designer</SubType>
      <Generator>MSBuild:Compile</Generator>
    </Page>
    <Page Include="PackageReferencesEditor.xaml">
      <Generator>MSBuild:Compile</Generator>
      <SubType>Designer</SubType>
    </Page>
    <Page Include="FileEditor.xaml">
      <SubType>Designer</SubType>
      <Generator>MSBuild:Compile</Generator>
    </Page>
    <Page Include="MainWindow.xaml">
      <Generator>MSBuild:Compile</Generator>
      <SubType>Designer</SubType>
    </Page>
    <Compile Include="App.xaml.cs">
      <DependentUpon>App.xaml</DependentUpon>
      <SubType>Code</SubType>
    </Compile>
    <Compile Include="Converters\NullToVisibilityConverter.cs" />
    <Compile Include="Converters\StringCollectionsToStringConverter.cs" />
    <Compile Include="MainWindow.xaml.cs">
      <DependentUpon>MainWindow.xaml</DependentUpon>
      <SubType>Code</SubType>
    </Compile>
    <Resource Include="Xaml\Toolbar.xaml">
      <SubType>Designer</SubType>
      <Generator>MSBuild:Compile</Generator>
    </Resource>
    <Resource Include="Xaml\MenuItems.xaml">
      <SubType>Designer</SubType>
      <Generator>MSBuild:Compile</Generator>
    </Resource>
    <Page Include="PackageAnalyzerPane.xaml">
      <SubType>Designer</SubType>
      <Generator>MSBuild:Compile</Generator>
    </Page>
    <Page Include="PackageChooserDialog.xaml">
      <SubType>Designer</SubType>
      <Generator>MSBuild:Compile</Generator>
    </Page>
    <Page Include="PackageDependencyEditor.xaml">
      <SubType>Designer</SubType>
      <Generator>MSBuild:Compile</Generator>
    </Page>
    <Page Include="PackageMetadataEditor.xaml">
      <SubType>Designer</SubType>
      <Generator>MSBuild:Compile</Generator>
    </Page>
    <Page Include="PackageRowDetails.xaml">
      <SubType>Designer</SubType>
      <Generator>MSBuild:Compile</Generator>
    </Page>
    <Page Include="PackageViewer.xaml">
      <SubType>Designer</SubType>
      <Generator>MSBuild:Compile</Generator>
    </Page>
    <Page Include="PluginManagerDialog.xaml">
      <SubType>Designer</SubType>
      <Generator>MSBuild:Compile</Generator>
    </Page>
    <Page Include="PortableLibraryDialog.xaml">
      <SubType>Designer</SubType>
      <Generator>MSBuild:Compile</Generator>
    </Page>
    <Page Include="PublishPackageWindow.xaml">
      <SubType>Designer</SubType>
      <Generator>MSBuild:Compile</Generator>
    </Page>
    <Page Include="RenameWindow.xaml">
      <SubType>Designer</SubType>
      <Generator>MSBuild:Compile</Generator>
    </Page>
    <Page Include="TaskShortcut.xaml">
      <SubType>Designer</SubType>
      <Generator>MSBuild:Compile</Generator>
    </Page>
    <Resource Include="Xaml\TemplateStyles.xaml">
      <SubType>Designer</SubType>
      <Generator>MSBuild:Compile</Generator>
    </Resource>
  </ItemGroup>
  <ItemGroup>
    <Compile Include="Properties\AssemblyInfo.cs">
      <SubType>Code</SubType>
    </Compile>
    <EmbeddedResource Include="Resources.resx">
      <Generator>PublicResXFileCodeGenerator</Generator>
      <LastGenOutput>Resources.Designer.cs</LastGenOutput>
      <CustomToolNamespace>PackageExplorer.Resources</CustomToolNamespace>
      <SubType>Designer</SubType>
    </EmbeddedResource>
    <AppDesigner Include="Properties\" />
  </ItemGroup>
  <ItemGroup>
    <Resource Include="Images\background.PNG" />
    <Resource Include="Images\arrow.png" />
    <Resource Include="Images\error.png" />
    <Resource Include="Images\Warning.png" />
    <Resource Include="Images\RepeatHS.png" />
    <Resource Include="Images\Edit_RedoHS.png" />
    <Resource Include="Images\Edit_UndoHS.png" />
    <Resource Include="Images\GoToPrevious.png" />
    <Resource Include="Images\source.png" />
    <Resource Include="Images\Books.png" />
    <Resource Include="Images\Cancel.png" />
    <Resource Include="Images\Validate.png" />
    <Resource Include="Images\EditSource.png" />
    <Resource Include="Images\build.png" />
    <Resource Include="Images\props.png" />
    <Resource Include="Images\FindHS.png" />
    <Content Include="Windows8Shim.dll" />
    <Content Include="Resources\fxAssemblies.txt">
      <CopyToOutputDirectory>PreserveNewest</CopyToOutputDirectory>
    </Content>
    <Resource Include="Images\packageicon.png" />
    <Resource Include="Images\openHS.png" />
    <Resource Include="Images\saveHS.png" />
    <Resource Include="Images\CopyHS.png" />
    <Resource Include="Images\CutHS.png" />
    <Resource Include="Images\PasteHS.png" />
    <Resource Include="Images\Tools.png" />
    <Resource Include="Images\Add.png" />
    <Resource Include="Images\Delete.png" />
    <Resource Include="Images\Lib.png" />
    <Resource Include="Images\Script.png" />
    <Resource Include="Images\MoveFirstHS.png" />
    <Resource Include="Images\MoveLastHS.png" />
    <Resource Include="Images\MoveNextHS.png" />
    <Resource Include="Images\MovePreviousHS.png" />
    <Resource Include="Images\search.png" />
    <Resource Include="Images\Properties.png" />
    <Resource Include="Images\PublishToWebHS.png" />
    <Resource Include="Images\NewDocumentHS.png" />
    <Resource Include="Images\FontDialogHS.png" />
    <Resource Include="Images\Book_angleHS.png" />
    <Resource Include="Images\NewFolderHS.png" />
    <CodeAnalysisDictionary Include="..\CodeAnalysisDictionary.xml">
      <Link>Properties\CodeAnalysisDictionary.xml</Link>
    </CodeAnalysisDictionary>
    <Resource Include="Images\NoteHS.png" />
    <Resource Include="Images\EditHS.png" />
    <Resource Include="Images\folder.png" />
    <Resource Include="Images\Cog.png" />
    <Resource Include="Images\clear.png" />
    <Content Include="nuspec.ico" />
  </ItemGroup>
  <ItemGroup>
    <None Include="app.config" />
    <None Include="packages.config" />
    <None Include="Properties\app.manifest">
      <SubType>Designer</SubType>
    </None>
    <None Include="Properties\Settings.settings">
      <Generator>PublicSettingsSingleFileGenerator</Generator>
      <LastGenOutput>Settings.Designer.cs</LastGenOutput>
    </None>
  </ItemGroup>
  <ItemGroup>
    <BootstrapperPackage Include=".NETFramework,Version=v4.5">
      <Visible>False</Visible>
      <ProductName>Microsoft .NET Framework 4.5 %28x86 and x64%29</ProductName>
      <Install>true</Install>
    </BootstrapperPackage>
    <BootstrapperPackage Include="Microsoft.Net.Client.3.5">
      <Visible>False</Visible>
      <ProductName>.NET Framework 3.5 SP1 Client Profile</ProductName>
      <Install>false</Install>
    </BootstrapperPackage>
    <BootstrapperPackage Include="Microsoft.Net.Framework.3.5.SP1">
      <Visible>False</Visible>
      <ProductName>.NET Framework 3.5 SP1</ProductName>
      <Install>false</Install>
    </BootstrapperPackage>
    <BootstrapperPackage Include="Microsoft.Windows.Installer.4.5">
      <Visible>False</Visible>
      <ProductName>Windows Installer 4.5</ProductName>
      <Install>true</Install>
    </BootstrapperPackage>
  </ItemGroup>
  <ItemGroup>
    <None Include="nupack.ico" />
  </ItemGroup>
  <ItemGroup>
    <FileAssociation Include=".nupkg">
      <Visible>False</Visible>
      <Description>NuGet package file</Description>
      <Progid>NuGet.Package</Progid>
      <DefaultIcon>nuspec.ico</DefaultIcon>
    </FileAssociation>
    <FileAssociation Include=".nuspec">
      <Visible>False</Visible>
      <Description>NuGet spec file</Description>
      <Progid>NuGet.Spec</Progid>
      <DefaultIcon>nuspec.ico</DefaultIcon>
    </FileAssociation>
  </ItemGroup>
  <ItemGroup>
    <ProjectReference Include="..\CodeExecutor\CodeExecutor.csproj">
      <Project>{0de0af9f-4d53-4900-8d15-f02c3542584f}</Project>
      <Name>CodeExecutor</Name>
    </ProjectReference>
    <ProjectReference Include="..\Core\Core.csproj">
      <Project>{57B4C84E-427E-4041-A4E0-14A3C00E6BA5}</Project>
      <Name>Core</Name>
    </ProjectReference>
    <ProjectReference Include="..\PackageViewModel\PackageViewModel.csproj">
      <Project>{A1E66420-E485-4719-A37F-5B49AAFB43AB}</Project>
      <Name>PackageViewModel</Name>
    </ProjectReference>
    <ProjectReference Include="..\Types\Types.csproj">
      <Project>{E2EEEC5A-6A07-447E-9E95-C14307F57EDE}</Project>
      <Name>Types</Name>
    </ProjectReference>
  </ItemGroup>
  <ItemGroup />
  <Import Project="$(MSBuildToolsPath)\Microsoft.CSharp.targets" />
  <!-- To modify your build process, add your task inside one of the targets below and uncomment it. 
       Other similar extension points exist, see Microsoft.Common.targets.
  <Target Name="BeforeBuild">
  </Target>
  <Target Name="AfterBuild">
  </Target>
  -->
=======
﻿<?xml version="1.0" encoding="utf-8"?>
<Project ToolsVersion="12.0" DefaultTargets="Build" xmlns="http://schemas.microsoft.com/developer/msbuild/2003">
  <Import Project="$(MSBuildExtensionsPath)\$(MSBuildToolsVersion)\Microsoft.Common.props" Condition="Exists('$(MSBuildExtensionsPath)\$(MSBuildToolsVersion)\Microsoft.Common.props')" />
  <PropertyGroup>
    <Configuration Condition=" '$(Configuration)' == '' ">Debug</Configuration>
    <Platform Condition=" '$(Platform)' == '' ">x86</Platform>
    <SchemaVersion>2.0</SchemaVersion>
    <ProjectGuid>{3B56B367-7763-4F70-9933-2B8B23718A0D}</ProjectGuid>
    <OutputType>WinExe</OutputType>
    <AppDesignerFolder>Properties</AppDesignerFolder>
    <RootNamespace>PackageExplorer</RootNamespace>
    <AssemblyName>NuGetPackageExplorer</AssemblyName>
    <TargetFrameworkVersion>v4.5</TargetFrameworkVersion>
    <TargetFrameworkProfile>
    </TargetFrameworkProfile>
    <FileAlignment>512</FileAlignment>
    <ProjectTypeGuids>{60dc8134-eba5-43b8-bcc9-bb4bc16c2548};{FAE04EC0-301F-11D3-BF4B-00C04F79EFBC}</ProjectTypeGuids>
    <WarningLevel>4</WarningLevel>
    <IsWebBootstrapper>true</IsWebBootstrapper>
    <CodeAnalysisRuleSet>..\NuGetPackageExplorer.ruleset</CodeAnalysisRuleSet>
    <TargetPlatformVersion>8.0</TargetPlatformVersion>
    <PublishUrl>C:\publish\</PublishUrl>
    <Install>true</Install>
    <InstallFrom>Web</InstallFrom>
    <UpdateEnabled>true</UpdateEnabled>
    <UpdateMode>Background</UpdateMode>
    <UpdateInterval>7</UpdateInterval>
    <UpdateIntervalUnits>Days</UpdateIntervalUnits>
    <UpdatePeriodically>false</UpdatePeriodically>
    <UpdateRequired>false</UpdateRequired>
    <MapFileExtensions>true</MapFileExtensions>
    <InstallUrl>https://npe.codeplex.com/releases/clickonce/</InstallUrl>
    <SupportUrl>https://github.com/NuGetPackageExplorer/NuGetPackageExplorer</SupportUrl>
    <ErrorReportUrl>https://github.com/NuGetPackageExplorer/NuGetPackageExplorer/issues/new</ErrorReportUrl>
    <ProductName>NuGet Package Explorer</ProductName>
    <PublisherName>NuGet Package Explorer</PublisherName>
    <CreateWebPageOnPublish>true</CreateWebPageOnPublish>
    <WebPage>index.htm</WebPage>
    <OpenBrowserOnPublish>false</OpenBrowserOnPublish>
    <TrustUrlParameters>true</TrustUrlParameters>
    <ApplicationRevision>0</ApplicationRevision>
    <ApplicationVersion>3.15.0.0</ApplicationVersion>
    <UseApplicationTrust>true</UseApplicationTrust>
    <CreateDesktopShortcut>true</CreateDesktopShortcut>
    <PublishWizardCompleted>true</PublishWizardCompleted>
    <BootstrapperEnabled>true</BootstrapperEnabled>
  </PropertyGroup>
  <PropertyGroup Condition=" '$(Configuration)|$(Platform)' == 'Debug|x86' ">
    <PlatformTarget>x86</PlatformTarget>
    <DebugSymbols>true</DebugSymbols>
    <DebugType>full</DebugType>
    <Optimize>false</Optimize>
    <OutputPath>bin\Debug\</OutputPath>
    <DefineConstants>DEBUG;TRACE</DefineConstants>
    <ErrorReport>prompt</ErrorReport>
    <WarningLevel>4</WarningLevel>
    <UseVSHostingProcess>true</UseVSHostingProcess>
    <TreatWarningsAsErrors>true</TreatWarningsAsErrors>
    <Prefer32Bit>false</Prefer32Bit>
  </PropertyGroup>
  <PropertyGroup Condition=" '$(Configuration)|$(Platform)' == 'Release|x86' ">
    <PlatformTarget>x86</PlatformTarget>
    <DebugType>pdbonly</DebugType>
    <Optimize>true</Optimize>
    <OutputPath>bin\Release\</OutputPath>
    <DefineConstants>TRACE</DefineConstants>
    <ErrorReport>prompt</ErrorReport>
    <WarningLevel>4</WarningLevel>
    <TreatWarningsAsErrors>true</TreatWarningsAsErrors>
    <Prefer32Bit>false</Prefer32Bit>
  </PropertyGroup>
  <PropertyGroup>
    <ApplicationIcon>nupack.ico</ApplicationIcon>
  </PropertyGroup>
  <PropertyGroup />
  <PropertyGroup>
    <SignManifests>false</SignManifests>
  </PropertyGroup>
  <PropertyGroup>
    <ManifestCertificateThumbprint>3EDD98B07471EFE87B7C059E08498A018F10530D</ManifestCertificateThumbprint>
  </PropertyGroup>
  <PropertyGroup>
  </PropertyGroup>
  <PropertyGroup>
    <GenerateManifests>true</GenerateManifests>
  </PropertyGroup>
  <PropertyGroup>
    <TargetZone>LocalIntranet</TargetZone>
  </PropertyGroup>
  <PropertyGroup>
    <ApplicationManifest>Properties\app.manifest</ApplicationManifest>
  </PropertyGroup>
  <PropertyGroup Condition="'$(Configuration)|$(Platform)' == 'Debug|AnyCPU'">
    <PlatformTarget>AnyCPU</PlatformTarget>
    <OutputPath>bin\Debug\</OutputPath>
    <Prefer32Bit>false</Prefer32Bit>
  </PropertyGroup>
  <PropertyGroup Condition="'$(Configuration)|$(Platform)' == 'Release|AnyCPU'">
    <PlatformTarget>AnyCPU</PlatformTarget>
    <OutputPath>bin\Release\</OutputPath>
    <Prefer32Bit>false</Prefer32Bit>
  </PropertyGroup>
  <PropertyGroup>
    <ManifestKeyFile>PackageExplorer_TemporaryKey.pfx</ManifestKeyFile>
  </PropertyGroup>
  <ItemGroup>
    <Reference Include="GrayscaleEffect, Version=1.0.0.0, Culture=neutral, PublicKeyToken=7f238d79773caa06, processorArchitecture=MSIL">
      <HintPath>..\lib\GrayscaleEffect.dll</HintPath>
    </Reference>
    <Reference Include="Humanizer">
      <HintPath>..\lib\Humanizer.dll</HintPath>
    </Reference>
    <Reference Include="Humanizer.resources">
      <HintPath>..\lib\ar\Humanizer.resources.dll</HintPath>
    </Reference>
    <Reference Include="Humanizer.resources">
      <HintPath>..\lib\bg\Humanizer.resources.dll</HintPath>
    </Reference>
    <Reference Include="Humanizer.resources">
      <HintPath>..\lib\bn-BD\Humanizer.resources.dll</HintPath>
    </Reference>
    <Reference Include="Humanizer.resources">
      <HintPath>..\lib\cs\Humanizer.resources.dll</HintPath>
    </Reference>
    <Reference Include="Humanizer.resources">
      <HintPath>..\lib\da\Humanizer.resources.dll</HintPath>
    </Reference>
    <Reference Include="Humanizer.resources">
      <HintPath>..\lib\de\Humanizer.resources.dll</HintPath>
    </Reference>
    <Reference Include="Humanizer.resources">
      <HintPath>..\lib\el\Humanizer.resources.dll</HintPath>
    </Reference>
    <Reference Include="Humanizer.resources">
      <HintPath>..\lib\es\Humanizer.resources.dll</HintPath>
    </Reference>
    <Reference Include="Humanizer.resources">
      <HintPath>..\lib\fa\Humanizer.resources.dll</HintPath>
    </Reference>
    <Reference Include="Humanizer.resources">
      <HintPath>..\lib\fi-FI\Humanizer.resources.dll</HintPath>
    </Reference>
    <Reference Include="Humanizer.resources">
      <HintPath>..\lib\fr\Humanizer.resources.dll</HintPath>
    </Reference>
    <Reference Include="Humanizer.resources">
      <HintPath>..\lib\fr-BE\Humanizer.resources.dll</HintPath>
    </Reference>
    <Reference Include="Humanizer.resources">
      <HintPath>..\lib\he\Humanizer.resources.dll</HintPath>
    </Reference>
    <Reference Include="Humanizer.resources">
      <HintPath>..\lib\hr\Humanizer.resources.dll</HintPath>
    </Reference>
    <Reference Include="Humanizer.resources">
      <HintPath>..\lib\hu\Humanizer.resources.dll</HintPath>
    </Reference>
    <Reference Include="Humanizer.resources">
      <HintPath>..\lib\id\Humanizer.resources.dll</HintPath>
    </Reference>
    <Reference Include="Humanizer.resources">
      <HintPath>..\lib\it\Humanizer.resources.dll</HintPath>
    </Reference>
    <Reference Include="Humanizer.resources">
      <HintPath>..\lib\ja\Humanizer.resources.dll</HintPath>
    </Reference>
    <Reference Include="Humanizer.resources">
      <HintPath>..\lib\nb\Humanizer.resources.dll</HintPath>
    </Reference>
    <Reference Include="Humanizer.resources">
      <HintPath>..\lib\nb-NO\Humanizer.resources.dll</HintPath>
    </Reference>
    <Reference Include="Humanizer.resources">
      <HintPath>..\lib\nl\Humanizer.resources.dll</HintPath>
    </Reference>
    <Reference Include="Humanizer.resources">
      <HintPath>..\lib\pl\Humanizer.resources.dll</HintPath>
    </Reference>
    <Reference Include="Humanizer.resources">
      <HintPath>..\lib\pt\Humanizer.resources.dll</HintPath>
    </Reference>
    <Reference Include="Humanizer.resources">
      <HintPath>..\lib\ro\Humanizer.resources.dll</HintPath>
    </Reference>
    <Reference Include="Humanizer.resources">
      <HintPath>..\lib\ru\Humanizer.resources.dll</HintPath>
    </Reference>
    <Reference Include="Humanizer.resources">
      <HintPath>..\lib\sk\Humanizer.resources.dll</HintPath>
    </Reference>
    <Reference Include="Humanizer.resources">
      <HintPath>..\lib\sl\Humanizer.resources.dll</HintPath>
    </Reference>
    <Reference Include="Humanizer.resources">
      <HintPath>..\lib\sr\Humanizer.resources.dll</HintPath>
    </Reference>
    <Reference Include="Humanizer.resources">
      <HintPath>..\lib\sr-Latn\Humanizer.resources.dll</HintPath>
    </Reference>
    <Reference Include="Humanizer.resources">
      <HintPath>..\lib\sv\Humanizer.resources.dll</HintPath>
    </Reference>
    <Reference Include="Humanizer.resources">
      <HintPath>..\lib\tr\Humanizer.resources.dll</HintPath>
    </Reference>
    <Reference Include="Humanizer.resources">
      <HintPath>..\lib\uk\Humanizer.resources.dll</HintPath>
    </Reference>
    <Reference Include="Humanizer.resources">
      <HintPath>..\lib\vi\Humanizer.resources.dll</HintPath>
    </Reference>
    <Reference Include="Humanizer.resources">
      <HintPath>..\lib\zh-CN\Humanizer.resources.dll</HintPath>
    </Reference>
    <Reference Include="ICSharpCode.AvalonEdit">
      <HintPath>..\lib\ICSharpCode.AvalonEdit.dll</HintPath>
    </Reference>
    <Reference Include="Ookii.Dialogs.Wpf, Version=1.0.0.0, Culture=neutral, PublicKeyToken=0c15020868fd6249, processorArchitecture=MSIL">
      <HintPath>..\lib\Ookii.Dialogs.Wpf.dll</HintPath>
    </Reference>
    <Reference Include="PresentationFramework.Aero" />
    <Reference Include="System" />
    <Reference Include="System.ComponentModel.Composition" />
    <Reference Include="System.Core" />
    <Reference Include="System.Deployment" />
    <Reference Include="System.Net.Http" />
    <Reference Include="System.Xaml">
      <RequiredTargetFramework>4.0</RequiredTargetFramework>
    </Reference>
    <Reference Include="WindowsBase" />
    <Reference Include="PresentationCore" />
    <Reference Include="PresentationFramework" />
  </ItemGroup>
  <ItemGroup>
    <ApplicationDefinition Include="App.xaml">
      <Generator>MSBuild:Compile</Generator>
      <SubType>Designer</SubType>
    </ApplicationDefinition>
    <Compile Include="..\Common\CommonAssemblyInfo.cs">
      <Link>Properties\CommonAssemblyInfo.cs</Link>
    </Compile>
    <Compile Include="AboutWindow.xaml.cs">
      <DependentUpon>AboutWindow.xaml</DependentUpon>
    </Compile>
    <Compile Include="ContentViewerPane.xaml.cs">
      <DependentUpon>ContentViewerPane.xaml</DependentUpon>
    </Compile>
    <Compile Include="Converters\BooleanToStringConverter.cs" />
    <Compile Include="Converters\DateTimeOffsetHumanizeConverter.cs" />
    <Compile Include="Converters\DateTimeOffsetLongDateConverter.cs" />
    <Compile Include="Converters\ReferenceSetConverter.cs" />
    <Compile Include="Converters\DependencySetConverter.cs" />
    <Compile Include="Converters\IntegerToBooleanConverter.cs" />
    <Compile Include="Converters\FileSizeConverter.cs" />
    <Compile Include="Converters\NetVersionConverter.cs" />
    <Compile Include="Converters\NormalizeTextConverter.cs" />
    <Compile Include="Converters\StringShortenerConverter.cs" />
    <Compile Include="Converters\TargetFrameworkConverter.cs" />
    <Compile Include="MefServices\RtfFileViewer.cs" />
    <Compile Include="PackageDownloadRequestedEventArgs.cs" />
    <Compile Include="PackageReferencesEditor.xaml.cs">
      <DependentUpon>PackageReferencesEditor.xaml</DependentUpon>
    </Compile>
    <Compile Include="PackageDependencyEditor.xaml.cs">
      <DependentUpon>PackageDependencyEditor.xaml</DependentUpon>
    </Compile>
    <Compile Include="PackageRowDetails.xaml.cs">
      <DependentUpon>PackageRowDetails.xaml</DependentUpon>
    </Compile>
    <Compile Include="PortableLibraryDialog.xaml.cs">
      <DependentUpon>PortableLibraryDialog.xaml</DependentUpon>
    </Compile>
    <Compile Include="Properties\Settings.partial.cs">
      <DependentUpon>Settings.settings</DependentUpon>
    </Compile>
    <Compile Include="TextEditor\TextHighlightingDefinition.cs" />
    <Compile Include="Utilities\StreamUtility.cs" />
    <Compile Include="TextEditor\SyntaxHighlightingHelper.cs" />
    <Compile Include="Wpf\NetSemanticVersionValidationRule.cs" />
    <Compile Include="Wpf\PackageCommandItemContainerSelector.cs" />
    <Compile Include="Converters\PackageInfoDownloadCountConverter.cs" />
    <Compile Include="Converters\StringToVisibilityConverter.cs" />
    <Compile Include="Converters\SubtracterConverter.cs" />
    <Compile Include="Converters\AndLogicConverter.cs" />
    <Compile Include="Converters\BooleanToVisibilityConverter.cs" />
    <Compile Include="Converters\CountToVisibilityConverter.cs" />
    <Compile Include="Converters\FrameworkAssemblyReferenceConverter.cs" />
    <Compile Include="Converters\FrameworkNameConverter.cs" />
    <Compile Include="Converters\NullToBoolConverter.cs" />
    <Compile Include="Converters\TaskShortcutVisibilityConverter.cs" />
    <Compile Include="Converters\TruncateFilePathConverter.cs" />
    <Compile Include="Converters\UpperCaseConverter.cs" />
    <Compile Include="Converters\UriConverter.cs" />
    <Compile Include="Converters\VersionConverter.cs" />
    <Compile Include="Converters\VersionSpecConverter.cs" />
    <Compile Include="Converters\PackagePartToVisibilityConverter.cs" />
    <Compile Include="Controls\StandardDialog.cs" />
    <Compile Include="FileEditor.xaml.cs">
      <DependentUpon>FileEditor.xaml</DependentUpon>
    </Compile>
    <Compile Include="Utilities\FileUtility.cs" />
    <Compile Include="Controls\GrayscaleButton.cs" />
    <Compile Include="Controls\GrayscaleImage.cs" />
    <Compile Include="Controls\GrayscaleMenuItem.cs" />
    <Compile Include="MefServices\AssemblyFileViewer.cs" />
    <Compile Include="MefServices\ImageFileViewer.cs" />
    <Compile Include="MefServices\PackageChooserService.cs" />
    <Compile Include="MefServices\PackageDownloader.cs" />
    <Compile Include="MefServices\SettingsManager.cs" />
    <Compile Include="Interop\NativeMethods.cs" />
    <Compile Include="MefServices\UIServices.cs" />
    <Compile Include="PackageAnalyzerPane.xaml.cs">
      <DependentUpon>PackageAnalyzerPane.xaml</DependentUpon>
    </Compile>
    <Compile Include="PackageChooserDialog.xaml.cs">
      <DependentUpon>PackageChooserDialog.xaml</DependentUpon>
    </Compile>
    <Compile Include="PackageMetadataEditor.xaml.cs">
      <DependentUpon>PackageMetadataEditor.xaml</DependentUpon>
    </Compile>
    <Compile Include="PackageViewer.xaml.cs">
      <DependentUpon>PackageViewer.xaml</DependentUpon>
    </Compile>
    <Compile Include="MefServices\PluginManager.cs" />
    <Compile Include="PluginManagerDialog.xaml.cs">
      <DependentUpon>PluginManagerDialog.xaml</DependentUpon>
    </Compile>
    <Compile Include="Properties\Settings.Designer.cs">
      <AutoGen>True</AutoGen>
      <DesignTimeSharedInput>True</DesignTimeSharedInput>
      <DependentUpon>Settings.settings</DependentUpon>
    </Compile>
    <Compile Include="PublishPackageWindow.xaml.cs">
      <DependentUpon>PublishPackageWindow.xaml</DependentUpon>
    </Compile>
    <Compile Include="Wpf\PublishUrlValidationRule.cs" />
    <Compile Include="RenameWindow.xaml.cs">
      <DependentUpon>RenameWindow.xaml</DependentUpon>
    </Compile>
    <Compile Include="Resources.Designer.cs">
      <AutoGen>True</AutoGen>
      <DesignTime>True</DesignTime>
      <DependentUpon>Resources.resx</DependentUpon>
    </Compile>
    <Compile Include="TaskShortcut.xaml.cs">
      <DependentUpon>TaskShortcut.xaml</DependentUpon>
    </Compile>
    <Compile Include="Utilities\UriHelper.cs" />
    <Compile Include="Interop\WindowPlacement.cs" />
    <Compile Include="Interop\WindowPlacementHelper.cs" />
    <Compile Include="Wpf\SemanticVersionValidationRule.cs" />
    <Page Include="AboutWindow.xaml">
      <SubType>Designer</SubType>
      <Generator>MSBuild:Compile</Generator>
    </Page>
    <Page Include="ContentViewerPane.xaml">
      <SubType>Designer</SubType>
      <Generator>MSBuild:Compile</Generator>
    </Page>
    <Page Include="PackageReferencesEditor.xaml">
      <Generator>MSBuild:Compile</Generator>
      <SubType>Designer</SubType>
    </Page>
    <Page Include="FileEditor.xaml">
      <SubType>Designer</SubType>
      <Generator>MSBuild:Compile</Generator>
    </Page>
    <Page Include="MainWindow.xaml">
      <Generator>MSBuild:Compile</Generator>
      <SubType>Designer</SubType>
    </Page>
    <Compile Include="App.xaml.cs">
      <DependentUpon>App.xaml</DependentUpon>
      <SubType>Code</SubType>
    </Compile>
    <Compile Include="Converters\NullToVisibilityConverter.cs" />
    <Compile Include="Converters\StringCollectionsToStringConverter.cs" />
    <Compile Include="MainWindow.xaml.cs">
      <DependentUpon>MainWindow.xaml</DependentUpon>
      <SubType>Code</SubType>
    </Compile>
    <Resource Include="Xaml\Toolbar.xaml">
      <SubType>Designer</SubType>
      <Generator>MSBuild:Compile</Generator>
    </Resource>
    <Resource Include="Xaml\MenuItems.xaml">
      <SubType>Designer</SubType>
      <Generator>MSBuild:Compile</Generator>
    </Resource>
    <Page Include="PackageAnalyzerPane.xaml">
      <SubType>Designer</SubType>
      <Generator>MSBuild:Compile</Generator>
    </Page>
    <Page Include="PackageChooserDialog.xaml">
      <SubType>Designer</SubType>
      <Generator>MSBuild:Compile</Generator>
    </Page>
    <Page Include="PackageDependencyEditor.xaml">
      <SubType>Designer</SubType>
      <Generator>MSBuild:Compile</Generator>
    </Page>
    <Page Include="PackageMetadataEditor.xaml">
      <SubType>Designer</SubType>
      <Generator>MSBuild:Compile</Generator>
    </Page>
    <Page Include="PackageRowDetails.xaml">
      <SubType>Designer</SubType>
      <Generator>MSBuild:Compile</Generator>
    </Page>
    <Page Include="PackageViewer.xaml">
      <SubType>Designer</SubType>
      <Generator>MSBuild:Compile</Generator>
    </Page>
    <Page Include="PluginManagerDialog.xaml">
      <SubType>Designer</SubType>
      <Generator>MSBuild:Compile</Generator>
    </Page>
    <Page Include="PortableLibraryDialog.xaml">
      <SubType>Designer</SubType>
      <Generator>MSBuild:Compile</Generator>
    </Page>
    <Page Include="PublishPackageWindow.xaml">
      <SubType>Designer</SubType>
      <Generator>MSBuild:Compile</Generator>
    </Page>
    <Page Include="RenameWindow.xaml">
      <SubType>Designer</SubType>
      <Generator>MSBuild:Compile</Generator>
    </Page>
    <Page Include="TaskShortcut.xaml">
      <SubType>Designer</SubType>
      <Generator>MSBuild:Compile</Generator>
    </Page>
    <Resource Include="Xaml\TemplateStyles.xaml">
      <SubType>Designer</SubType>
      <Generator>MSBuild:Compile</Generator>
    </Resource>
  </ItemGroup>
  <ItemGroup>
    <Compile Include="Properties\AssemblyInfo.cs">
      <SubType>Code</SubType>
    </Compile>
    <EmbeddedResource Include="Resources.resx">
      <Generator>PublicResXFileCodeGenerator</Generator>
      <LastGenOutput>Resources.Designer.cs</LastGenOutput>
      <CustomToolNamespace>PackageExplorer.Resources</CustomToolNamespace>
      <SubType>Designer</SubType>
    </EmbeddedResource>
    <AppDesigner Include="Properties\" />
  </ItemGroup>
  <ItemGroup>
    <Resource Include="Images\background.PNG" />
    <Resource Include="Images\arrow.png" />
    <Resource Include="Images\error.png" />
    <Resource Include="Images\Warning.png" />
    <Resource Include="Images\RepeatHS.png" />
    <Resource Include="Images\Edit_RedoHS.png" />
    <Resource Include="Images\Edit_UndoHS.png" />
    <Resource Include="Images\GoToPrevious.png" />
    <Resource Include="Images\source.png" />
    <Resource Include="Images\Books.png" />
    <Resource Include="Images\Cancel.png" />
    <Resource Include="Images\Validate.png" />
    <Resource Include="Images\EditSource.png" />
    <Resource Include="Images\build.png" />
    <Resource Include="Images\props.png" />
    <Resource Include="Images\FindHS.png" />
    <Content Include="Resources\fxAssemblies.txt">
      <CopyToOutputDirectory>PreserveNewest</CopyToOutputDirectory>
    </Content>
    <Resource Include="Images\packageicon.png" />
    <Resource Include="Images\openHS.png" />
    <Resource Include="Images\saveHS.png" />
    <Resource Include="Images\CopyHS.png" />
    <Resource Include="Images\CutHS.png" />
    <Resource Include="Images\PasteHS.png" />
    <Resource Include="Images\Tools.png" />
    <Resource Include="Images\Add.png" />
    <Resource Include="Images\Delete.png" />
    <Resource Include="Images\Lib.png" />
    <Resource Include="Images\Script.png" />
    <Resource Include="Images\MoveFirstHS.png" />
    <Resource Include="Images\MoveLastHS.png" />
    <Resource Include="Images\MoveNextHS.png" />
    <Resource Include="Images\MovePreviousHS.png" />
    <Resource Include="Images\search.png" />
    <Resource Include="Images\Properties.png" />
    <Resource Include="Images\PublishToWebHS.png" />
    <Resource Include="Images\NewDocumentHS.png" />
    <Resource Include="Images\FontDialogHS.png" />
    <Resource Include="Images\Book_angleHS.png" />
    <Resource Include="Images\NewFolderHS.png" />
    <CodeAnalysisDictionary Include="..\CodeAnalysisDictionary.xml">
      <Link>Properties\CodeAnalysisDictionary.xml</Link>
    </CodeAnalysisDictionary>
    <Resource Include="Images\NoteHS.png" />
    <Resource Include="Images\EditHS.png" />
    <Resource Include="Images\folder.png" />
    <Resource Include="Images\Cog.png" />
    <Resource Include="Images\clear.png" />
    <Content Include="nuspec.ico" />
  </ItemGroup>
  <ItemGroup>
    <None Include="app.config" />
    <None Include="Properties\app.manifest">
      <SubType>Designer</SubType>
    </None>
    <None Include="Properties\Settings.settings">
      <Generator>PublicSettingsSingleFileGenerator</Generator>
      <LastGenOutput>Settings.Designer.cs</LastGenOutput>
    </None>
  </ItemGroup>
  <ItemGroup>
    <BootstrapperPackage Include=".NETFramework,Version=v4.5">
      <Visible>False</Visible>
      <ProductName>Microsoft .NET Framework 4.5 %28x86 and x64%29</ProductName>
      <Install>true</Install>
    </BootstrapperPackage>
    <BootstrapperPackage Include="Microsoft.Net.Client.3.5">
      <Visible>False</Visible>
      <ProductName>.NET Framework 3.5 SP1 Client Profile</ProductName>
      <Install>false</Install>
    </BootstrapperPackage>
    <BootstrapperPackage Include="Microsoft.Net.Framework.3.5.SP1">
      <Visible>False</Visible>
      <ProductName>.NET Framework 3.5 SP1</ProductName>
      <Install>false</Install>
    </BootstrapperPackage>
    <BootstrapperPackage Include="Microsoft.Windows.Installer.4.5">
      <Visible>False</Visible>
      <ProductName>Windows Installer 4.5</ProductName>
      <Install>true</Install>
    </BootstrapperPackage>
  </ItemGroup>
  <ItemGroup>
    <None Include="nupack.ico" />
  </ItemGroup>
  <ItemGroup>
    <FileAssociation Include=".nupkg">
      <Visible>False</Visible>
      <Description>NuGet package file</Description>
      <Progid>NuGet.Package</Progid>
      <DefaultIcon>nuspec.ico</DefaultIcon>
    </FileAssociation>
    <FileAssociation Include=".nuspec">
      <Visible>False</Visible>
      <Description>NuGet spec file</Description>
      <Progid>NuGet.Spec</Progid>
      <DefaultIcon>nuspec.ico</DefaultIcon>
    </FileAssociation>
  </ItemGroup>
  <ItemGroup>
    <ProjectReference Include="..\CodeExecutor\CodeExecutor.csproj">
      <Project>{0de0af9f-4d53-4900-8d15-f02c3542584f}</Project>
      <Name>CodeExecutor</Name>
    </ProjectReference>
    <ProjectReference Include="..\Core\Core.csproj">
      <Project>{57B4C84E-427E-4041-A4E0-14A3C00E6BA5}</Project>
      <Name>Core</Name>
    </ProjectReference>
    <ProjectReference Include="..\PackageViewModel\PackageViewModel.csproj">
      <Project>{A1E66420-E485-4719-A37F-5B49AAFB43AB}</Project>
      <Name>PackageViewModel</Name>
    </ProjectReference>
    <ProjectReference Include="..\Types\Types.csproj">
      <Project>{E2EEEC5A-6A07-447E-9E95-C14307F57EDE}</Project>
      <Name>Types</Name>
    </ProjectReference>
  </ItemGroup>
  <ItemGroup />
  <Import Project="$(MSBuildToolsPath)\Microsoft.CSharp.targets" />
  <!-- To modify your build process, add your task inside one of the targets below and uncomment it. 
       Other similar extension points exist, see Microsoft.Common.targets.
  <Target Name="BeforeBuild">
  </Target>
  <Target Name="AfterBuild">
  </Target>
  -->
>>>>>>> 82790915
</Project><|MERGE_RESOLUTION|>--- conflicted
+++ resolved
@@ -1,4 +1,3 @@
-<<<<<<< HEAD
 ﻿<?xml version="1.0" encoding="utf-8"?>
 <Project ToolsVersion="12.0" DefaultTargets="Build" xmlns="http://schemas.microsoft.com/developer/msbuild/2003">
   <Import Project="$(MSBuildExtensionsPath)\$(MSBuildToolsVersion)\Microsoft.Common.props" Condition="Exists('$(MSBuildExtensionsPath)\$(MSBuildToolsVersion)\Microsoft.Common.props')" />
@@ -20,7 +19,7 @@
     <IsWebBootstrapper>false</IsWebBootstrapper>
     <CodeAnalysisRuleSet>..\NuGetPackageExplorer.ruleset</CodeAnalysisRuleSet>
     <TargetPlatformVersion>8.0</TargetPlatformVersion>
-    <PublishUrl>..\publish\</PublishUrl>
+    <PublishUrl>C:\publish\</PublishUrl>
     <Install>true</Install>
     <InstallFrom>Disk</InstallFrom>
     <UpdateEnabled>false</UpdateEnabled>
@@ -30,8 +29,9 @@
     <UpdatePeriodically>false</UpdatePeriodically>
     <UpdateRequired>false</UpdateRequired>
     <MapFileExtensions>true</MapFileExtensions>
-    <SupportUrl>http://npe.codeplex.com</SupportUrl>
-    <ErrorReportUrl>http://npe.codeplex.com/WorkItem/Create%3fProjectName=npe</ErrorReportUrl>
+    <InstallUrl>https://npe.codeplex.com/releases/clickonce/</InstallUrl>
+    <SupportUrl>https://github.com/NuGetPackageExplorer/NuGetPackageExplorer</SupportUrl>
+    <ErrorReportUrl>https://github.com/NuGetPackageExplorer/NuGetPackageExplorer/issues/new</ErrorReportUrl>
     <ProductName>NuGet Package Explorer</ProductName>
     <PublisherName>NuGet Package Explorer</PublisherName>
     <WebPage>index.htm</WebPage>
@@ -39,8 +39,8 @@
     <AutorunEnabled>true</AutorunEnabled>
     <TrustUrlParameters>true</TrustUrlParameters>
     <ApplicationRevision>0</ApplicationRevision>
-    <ApplicationVersion>3.12.0.0</ApplicationVersion>
-    <UseApplicationTrust>false</UseApplicationTrust>
+    <ApplicationVersion>3.15.0.0</ApplicationVersion>
+    <UseApplicationTrust>true</UseApplicationTrust>
     <CreateDesktopShortcut>true</CreateDesktopShortcut>
     <PublishWizardCompleted>true</PublishWizardCompleted>
     <BootstrapperEnabled>true</BootstrapperEnabled>
@@ -77,7 +77,7 @@
     <SignManifests>false</SignManifests>
   </PropertyGroup>
   <PropertyGroup>
-    <ManifestCertificateThumbprint>DF7E71F700D97ABF6044E4E154F0768C5011ABC1</ManifestCertificateThumbprint>
+    <ManifestCertificateThumbprint>3EDD98B07471EFE87B7C059E08498A018F10530D</ManifestCertificateThumbprint>
   </PropertyGroup>
   <PropertyGroup>
   </PropertyGroup>
@@ -100,9 +100,117 @@
     <OutputPath>bin\Release\</OutputPath>
     <Prefer32Bit>false</Prefer32Bit>
   </PropertyGroup>
+  <PropertyGroup>
+    <ManifestKeyFile>PackageExplorer_TemporaryKey.pfx</ManifestKeyFile>
+  </PropertyGroup>
   <ItemGroup>
     <Reference Include="GrayscaleEffect, Version=1.0.0.0, Culture=neutral, PublicKeyToken=7f238d79773caa06, processorArchitecture=MSIL">
       <HintPath>..\lib\GrayscaleEffect.dll</HintPath>
+    </Reference>
+    <Reference Include="Humanizer">
+      <HintPath>..\lib\Humanizer.dll</HintPath>
+    </Reference>
+    <Reference Include="Humanizer.resources">
+      <HintPath>..\lib\ar\Humanizer.resources.dll</HintPath>
+    </Reference>
+    <Reference Include="Humanizer.resources">
+      <HintPath>..\lib\bg\Humanizer.resources.dll</HintPath>
+    </Reference>
+    <Reference Include="Humanizer.resources">
+      <HintPath>..\lib\bn-BD\Humanizer.resources.dll</HintPath>
+    </Reference>
+    <Reference Include="Humanizer.resources">
+      <HintPath>..\lib\cs\Humanizer.resources.dll</HintPath>
+    </Reference>
+    <Reference Include="Humanizer.resources">
+      <HintPath>..\lib\da\Humanizer.resources.dll</HintPath>
+    </Reference>
+    <Reference Include="Humanizer.resources">
+      <HintPath>..\lib\de\Humanizer.resources.dll</HintPath>
+    </Reference>
+    <Reference Include="Humanizer.resources">
+      <HintPath>..\lib\el\Humanizer.resources.dll</HintPath>
+    </Reference>
+    <Reference Include="Humanizer.resources">
+      <HintPath>..\lib\es\Humanizer.resources.dll</HintPath>
+    </Reference>
+    <Reference Include="Humanizer.resources">
+      <HintPath>..\lib\fa\Humanizer.resources.dll</HintPath>
+    </Reference>
+    <Reference Include="Humanizer.resources">
+      <HintPath>..\lib\fi-FI\Humanizer.resources.dll</HintPath>
+    </Reference>
+    <Reference Include="Humanizer.resources">
+      <HintPath>..\lib\fr\Humanizer.resources.dll</HintPath>
+    </Reference>
+    <Reference Include="Humanizer.resources">
+      <HintPath>..\lib\fr-BE\Humanizer.resources.dll</HintPath>
+    </Reference>
+    <Reference Include="Humanizer.resources">
+      <HintPath>..\lib\he\Humanizer.resources.dll</HintPath>
+    </Reference>
+    <Reference Include="Humanizer.resources">
+      <HintPath>..\lib\hr\Humanizer.resources.dll</HintPath>
+    </Reference>
+    <Reference Include="Humanizer.resources">
+      <HintPath>..\lib\hu\Humanizer.resources.dll</HintPath>
+    </Reference>
+    <Reference Include="Humanizer.resources">
+      <HintPath>..\lib\id\Humanizer.resources.dll</HintPath>
+    </Reference>
+    <Reference Include="Humanizer.resources">
+      <HintPath>..\lib\it\Humanizer.resources.dll</HintPath>
+    </Reference>
+    <Reference Include="Humanizer.resources">
+      <HintPath>..\lib\ja\Humanizer.resources.dll</HintPath>
+    </Reference>
+    <Reference Include="Humanizer.resources">
+      <HintPath>..\lib\nb\Humanizer.resources.dll</HintPath>
+    </Reference>
+    <Reference Include="Humanizer.resources">
+      <HintPath>..\lib\nb-NO\Humanizer.resources.dll</HintPath>
+    </Reference>
+    <Reference Include="Humanizer.resources">
+      <HintPath>..\lib\nl\Humanizer.resources.dll</HintPath>
+    </Reference>
+    <Reference Include="Humanizer.resources">
+      <HintPath>..\lib\pl\Humanizer.resources.dll</HintPath>
+    </Reference>
+    <Reference Include="Humanizer.resources">
+      <HintPath>..\lib\pt\Humanizer.resources.dll</HintPath>
+    </Reference>
+    <Reference Include="Humanizer.resources">
+      <HintPath>..\lib\ro\Humanizer.resources.dll</HintPath>
+    </Reference>
+    <Reference Include="Humanizer.resources">
+      <HintPath>..\lib\ru\Humanizer.resources.dll</HintPath>
+    </Reference>
+    <Reference Include="Humanizer.resources">
+      <HintPath>..\lib\sk\Humanizer.resources.dll</HintPath>
+    </Reference>
+    <Reference Include="Humanizer.resources">
+      <HintPath>..\lib\sl\Humanizer.resources.dll</HintPath>
+    </Reference>
+    <Reference Include="Humanizer.resources">
+      <HintPath>..\lib\sr\Humanizer.resources.dll</HintPath>
+    </Reference>
+    <Reference Include="Humanizer.resources">
+      <HintPath>..\lib\sr-Latn\Humanizer.resources.dll</HintPath>
+    </Reference>
+    <Reference Include="Humanizer.resources">
+      <HintPath>..\lib\sv\Humanizer.resources.dll</HintPath>
+    </Reference>
+    <Reference Include="Humanizer.resources">
+      <HintPath>..\lib\tr\Humanizer.resources.dll</HintPath>
+    </Reference>
+    <Reference Include="Humanizer.resources">
+      <HintPath>..\lib\uk\Humanizer.resources.dll</HintPath>
+    </Reference>
+    <Reference Include="Humanizer.resources">
+      <HintPath>..\lib\vi\Humanizer.resources.dll</HintPath>
+    </Reference>
+    <Reference Include="Humanizer.resources">
+      <HintPath>..\lib\zh-CN\Humanizer.resources.dll</HintPath>
     </Reference>
     <Reference Include="ICSharpCode.AvalonEdit">
       <HintPath>..\lib\ICSharpCode.AvalonEdit.dll</HintPath>
@@ -114,585 +222,6 @@
     <Reference Include="NuGet.Core, Version=2.11.1.812, Culture=neutral, PublicKeyToken=31bf3856ad364e35, processorArchitecture=MSIL">
       <HintPath>..\packages\NuGet.Core.2.11.1\lib\net40-Client\NuGet.Core.dll</HintPath>
       <Private>True</Private>
-    </Reference>
-    <Reference Include="Ookii.Dialogs.Wpf, Version=1.0.0.0, Culture=neutral, PublicKeyToken=0c15020868fd6249, processorArchitecture=MSIL">
-      <HintPath>..\lib\Ookii.Dialogs.Wpf.dll</HintPath>
-    </Reference>
-    <Reference Include="PresentationFramework.Aero" />
-    <Reference Include="System" />
-    <Reference Include="System.ComponentModel.Composition" />
-    <Reference Include="System.Core" />
-    <Reference Include="System.Deployment" />
-    <Reference Include="System.Net.Http" />
-    <Reference Include="System.Xaml">
-      <RequiredTargetFramework>4.0</RequiredTargetFramework>
-    </Reference>
-    <Reference Include="WindowsBase" />
-    <Reference Include="PresentationCore" />
-    <Reference Include="PresentationFramework" />
-  </ItemGroup>
-  <ItemGroup>
-    <ApplicationDefinition Include="App.xaml">
-      <Generator>MSBuild:Compile</Generator>
-      <SubType>Designer</SubType>
-    </ApplicationDefinition>
-    <Compile Include="..\Common\CommonAssemblyInfo.cs">
-      <Link>Properties\CommonAssemblyInfo.cs</Link>
-    </Compile>
-    <Compile Include="AboutWindow.xaml.cs">
-      <DependentUpon>AboutWindow.xaml</DependentUpon>
-    </Compile>
-    <Compile Include="ContentViewerPane.xaml.cs">
-      <DependentUpon>ContentViewerPane.xaml</DependentUpon>
-    </Compile>
-    <Compile Include="Converters\BooleanToStringConverter.cs" />
-    <Compile Include="Converters\ReferenceSetConverter.cs" />
-    <Compile Include="Converters\DependencySetConverter.cs" />
-    <Compile Include="Converters\IntegerToBooleanConverter.cs" />
-    <Compile Include="Converters\FileSizeConverter.cs" />
-    <Compile Include="Converters\NetVersionConverter.cs" />
-    <Compile Include="Converters\NormalizeTextConverter.cs" />
-    <Compile Include="Converters\StringShortenerConverter.cs" />
-    <Compile Include="Converters\TargetFrameworkConverter.cs" />
-    <Compile Include="MefServices\RtfFileViewer.cs" />
-    <Compile Include="PackageDownloadRequestedEventArgs.cs" />
-    <Compile Include="PackageReferencesEditor.xaml.cs">
-      <DependentUpon>PackageReferencesEditor.xaml</DependentUpon>
-    </Compile>
-    <Compile Include="PackageDependencyEditor.xaml.cs">
-      <DependentUpon>PackageDependencyEditor.xaml</DependentUpon>
-    </Compile>
-    <Compile Include="PackageRowDetails.xaml.cs">
-      <DependentUpon>PackageRowDetails.xaml</DependentUpon>
-    </Compile>
-    <Compile Include="PortableLibraryDialog.xaml.cs">
-      <DependentUpon>PortableLibraryDialog.xaml</DependentUpon>
-    </Compile>
-    <Compile Include="Properties\Settings.partial.cs">
-      <DependentUpon>Settings.settings</DependentUpon>
-    </Compile>
-    <Compile Include="TextEditor\TextHighlightingDefinition.cs" />
-    <Compile Include="Utilities\StreamUtility.cs" />
-    <Compile Include="TextEditor\SyntaxHighlightingHelper.cs" />
-    <Compile Include="Wpf\NetSemanticVersionValidationRule.cs" />
-    <Compile Include="Wpf\PackageCommandItemContainerSelector.cs" />
-    <Compile Include="Converters\PackageInfoDownloadCountConverter.cs" />
-    <Compile Include="Converters\StringToVisibilityConverter.cs" />
-    <Compile Include="Converters\SubtracterConverter.cs" />
-    <Compile Include="Converters\AndLogicConverter.cs" />
-    <Compile Include="Converters\BooleanToVisibilityConverter.cs" />
-    <Compile Include="Converters\CountToVisibilityConverter.cs" />
-    <Compile Include="Converters\FrameworkAssemblyReferenceConverter.cs" />
-    <Compile Include="Converters\FrameworkNameConverter.cs" />
-    <Compile Include="Converters\NullToBoolConverter.cs" />
-    <Compile Include="Converters\TaskShortcutVisibilityConverter.cs" />
-    <Compile Include="Converters\TruncateFilePathConverter.cs" />
-    <Compile Include="Converters\UpperCaseConverter.cs" />
-    <Compile Include="Converters\UriConverter.cs" />
-    <Compile Include="Converters\VersionConverter.cs" />
-    <Compile Include="Converters\VersionSpecConverter.cs" />
-    <Compile Include="Converters\PackagePartToVisibilityConverter.cs" />
-    <Compile Include="Controls\StandardDialog.cs" />
-    <Compile Include="FileEditor.xaml.cs">
-      <DependentUpon>FileEditor.xaml</DependentUpon>
-    </Compile>
-    <Compile Include="Utilities\FileUtility.cs" />
-    <Compile Include="Controls\GrayscaleButton.cs" />
-    <Compile Include="Controls\GrayscaleImage.cs" />
-    <Compile Include="Controls\GrayscaleMenuItem.cs" />
-    <Compile Include="MefServices\AssemblyFileViewer.cs" />
-    <Compile Include="MefServices\ImageFileViewer.cs" />
-    <Compile Include="MefServices\PackageChooserService.cs" />
-    <Compile Include="MefServices\PackageDownloader.cs" />
-    <Compile Include="MefServices\SettingsManager.cs" />
-    <Compile Include="Interop\NativeMethods.cs" />
-    <Compile Include="MefServices\UIServices.cs" />
-    <Compile Include="PackageAnalyzerPane.xaml.cs">
-      <DependentUpon>PackageAnalyzerPane.xaml</DependentUpon>
-    </Compile>
-    <Compile Include="PackageChooserDialog.xaml.cs">
-      <DependentUpon>PackageChooserDialog.xaml</DependentUpon>
-    </Compile>
-    <Compile Include="PackageMetadataEditor.xaml.cs">
-      <DependentUpon>PackageMetadataEditor.xaml</DependentUpon>
-    </Compile>
-    <Compile Include="PackageViewer.xaml.cs">
-      <DependentUpon>PackageViewer.xaml</DependentUpon>
-    </Compile>
-    <Compile Include="MefServices\PluginManager.cs" />
-    <Compile Include="PluginManagerDialog.xaml.cs">
-      <DependentUpon>PluginManagerDialog.xaml</DependentUpon>
-    </Compile>
-    <Compile Include="Properties\Settings.Designer.cs">
-      <AutoGen>True</AutoGen>
-      <DesignTimeSharedInput>True</DesignTimeSharedInput>
-      <DependentUpon>Settings.settings</DependentUpon>
-    </Compile>
-    <Compile Include="PublishPackageWindow.xaml.cs">
-      <DependentUpon>PublishPackageWindow.xaml</DependentUpon>
-    </Compile>
-    <Compile Include="Wpf\PublishUrlValidationRule.cs" />
-    <Compile Include="RenameWindow.xaml.cs">
-      <DependentUpon>RenameWindow.xaml</DependentUpon>
-    </Compile>
-    <Compile Include="Resources.Designer.cs">
-      <AutoGen>True</AutoGen>
-      <DesignTime>True</DesignTime>
-      <DependentUpon>Resources.resx</DependentUpon>
-    </Compile>
-    <Compile Include="TaskShortcut.xaml.cs">
-      <DependentUpon>TaskShortcut.xaml</DependentUpon>
-    </Compile>
-    <Compile Include="Utilities\UriHelper.cs" />
-    <Compile Include="Interop\WindowPlacement.cs" />
-    <Compile Include="Interop\WindowPlacementHelper.cs" />
-    <Compile Include="Wpf\SemanticVersionValidationRule.cs" />
-    <Page Include="AboutWindow.xaml">
-      <SubType>Designer</SubType>
-      <Generator>MSBuild:Compile</Generator>
-    </Page>
-    <Page Include="ContentViewerPane.xaml">
-      <SubType>Designer</SubType>
-      <Generator>MSBuild:Compile</Generator>
-    </Page>
-    <Page Include="PackageReferencesEditor.xaml">
-      <Generator>MSBuild:Compile</Generator>
-      <SubType>Designer</SubType>
-    </Page>
-    <Page Include="FileEditor.xaml">
-      <SubType>Designer</SubType>
-      <Generator>MSBuild:Compile</Generator>
-    </Page>
-    <Page Include="MainWindow.xaml">
-      <Generator>MSBuild:Compile</Generator>
-      <SubType>Designer</SubType>
-    </Page>
-    <Compile Include="App.xaml.cs">
-      <DependentUpon>App.xaml</DependentUpon>
-      <SubType>Code</SubType>
-    </Compile>
-    <Compile Include="Converters\NullToVisibilityConverter.cs" />
-    <Compile Include="Converters\StringCollectionsToStringConverter.cs" />
-    <Compile Include="MainWindow.xaml.cs">
-      <DependentUpon>MainWindow.xaml</DependentUpon>
-      <SubType>Code</SubType>
-    </Compile>
-    <Resource Include="Xaml\Toolbar.xaml">
-      <SubType>Designer</SubType>
-      <Generator>MSBuild:Compile</Generator>
-    </Resource>
-    <Resource Include="Xaml\MenuItems.xaml">
-      <SubType>Designer</SubType>
-      <Generator>MSBuild:Compile</Generator>
-    </Resource>
-    <Page Include="PackageAnalyzerPane.xaml">
-      <SubType>Designer</SubType>
-      <Generator>MSBuild:Compile</Generator>
-    </Page>
-    <Page Include="PackageChooserDialog.xaml">
-      <SubType>Designer</SubType>
-      <Generator>MSBuild:Compile</Generator>
-    </Page>
-    <Page Include="PackageDependencyEditor.xaml">
-      <SubType>Designer</SubType>
-      <Generator>MSBuild:Compile</Generator>
-    </Page>
-    <Page Include="PackageMetadataEditor.xaml">
-      <SubType>Designer</SubType>
-      <Generator>MSBuild:Compile</Generator>
-    </Page>
-    <Page Include="PackageRowDetails.xaml">
-      <SubType>Designer</SubType>
-      <Generator>MSBuild:Compile</Generator>
-    </Page>
-    <Page Include="PackageViewer.xaml">
-      <SubType>Designer</SubType>
-      <Generator>MSBuild:Compile</Generator>
-    </Page>
-    <Page Include="PluginManagerDialog.xaml">
-      <SubType>Designer</SubType>
-      <Generator>MSBuild:Compile</Generator>
-    </Page>
-    <Page Include="PortableLibraryDialog.xaml">
-      <SubType>Designer</SubType>
-      <Generator>MSBuild:Compile</Generator>
-    </Page>
-    <Page Include="PublishPackageWindow.xaml">
-      <SubType>Designer</SubType>
-      <Generator>MSBuild:Compile</Generator>
-    </Page>
-    <Page Include="RenameWindow.xaml">
-      <SubType>Designer</SubType>
-      <Generator>MSBuild:Compile</Generator>
-    </Page>
-    <Page Include="TaskShortcut.xaml">
-      <SubType>Designer</SubType>
-      <Generator>MSBuild:Compile</Generator>
-    </Page>
-    <Resource Include="Xaml\TemplateStyles.xaml">
-      <SubType>Designer</SubType>
-      <Generator>MSBuild:Compile</Generator>
-    </Resource>
-  </ItemGroup>
-  <ItemGroup>
-    <Compile Include="Properties\AssemblyInfo.cs">
-      <SubType>Code</SubType>
-    </Compile>
-    <EmbeddedResource Include="Resources.resx">
-      <Generator>PublicResXFileCodeGenerator</Generator>
-      <LastGenOutput>Resources.Designer.cs</LastGenOutput>
-      <CustomToolNamespace>PackageExplorer.Resources</CustomToolNamespace>
-      <SubType>Designer</SubType>
-    </EmbeddedResource>
-    <AppDesigner Include="Properties\" />
-  </ItemGroup>
-  <ItemGroup>
-    <Resource Include="Images\background.PNG" />
-    <Resource Include="Images\arrow.png" />
-    <Resource Include="Images\error.png" />
-    <Resource Include="Images\Warning.png" />
-    <Resource Include="Images\RepeatHS.png" />
-    <Resource Include="Images\Edit_RedoHS.png" />
-    <Resource Include="Images\Edit_UndoHS.png" />
-    <Resource Include="Images\GoToPrevious.png" />
-    <Resource Include="Images\source.png" />
-    <Resource Include="Images\Books.png" />
-    <Resource Include="Images\Cancel.png" />
-    <Resource Include="Images\Validate.png" />
-    <Resource Include="Images\EditSource.png" />
-    <Resource Include="Images\build.png" />
-    <Resource Include="Images\props.png" />
-    <Resource Include="Images\FindHS.png" />
-    <Content Include="Windows8Shim.dll" />
-    <Content Include="Resources\fxAssemblies.txt">
-      <CopyToOutputDirectory>PreserveNewest</CopyToOutputDirectory>
-    </Content>
-    <Resource Include="Images\packageicon.png" />
-    <Resource Include="Images\openHS.png" />
-    <Resource Include="Images\saveHS.png" />
-    <Resource Include="Images\CopyHS.png" />
-    <Resource Include="Images\CutHS.png" />
-    <Resource Include="Images\PasteHS.png" />
-    <Resource Include="Images\Tools.png" />
-    <Resource Include="Images\Add.png" />
-    <Resource Include="Images\Delete.png" />
-    <Resource Include="Images\Lib.png" />
-    <Resource Include="Images\Script.png" />
-    <Resource Include="Images\MoveFirstHS.png" />
-    <Resource Include="Images\MoveLastHS.png" />
-    <Resource Include="Images\MoveNextHS.png" />
-    <Resource Include="Images\MovePreviousHS.png" />
-    <Resource Include="Images\search.png" />
-    <Resource Include="Images\Properties.png" />
-    <Resource Include="Images\PublishToWebHS.png" />
-    <Resource Include="Images\NewDocumentHS.png" />
-    <Resource Include="Images\FontDialogHS.png" />
-    <Resource Include="Images\Book_angleHS.png" />
-    <Resource Include="Images\NewFolderHS.png" />
-    <CodeAnalysisDictionary Include="..\CodeAnalysisDictionary.xml">
-      <Link>Properties\CodeAnalysisDictionary.xml</Link>
-    </CodeAnalysisDictionary>
-    <Resource Include="Images\NoteHS.png" />
-    <Resource Include="Images\EditHS.png" />
-    <Resource Include="Images\folder.png" />
-    <Resource Include="Images\Cog.png" />
-    <Resource Include="Images\clear.png" />
-    <Content Include="nuspec.ico" />
-  </ItemGroup>
-  <ItemGroup>
-    <None Include="app.config" />
-    <None Include="packages.config" />
-    <None Include="Properties\app.manifest">
-      <SubType>Designer</SubType>
-    </None>
-    <None Include="Properties\Settings.settings">
-      <Generator>PublicSettingsSingleFileGenerator</Generator>
-      <LastGenOutput>Settings.Designer.cs</LastGenOutput>
-    </None>
-  </ItemGroup>
-  <ItemGroup>
-    <BootstrapperPackage Include=".NETFramework,Version=v4.5">
-      <Visible>False</Visible>
-      <ProductName>Microsoft .NET Framework 4.5 %28x86 and x64%29</ProductName>
-      <Install>true</Install>
-    </BootstrapperPackage>
-    <BootstrapperPackage Include="Microsoft.Net.Client.3.5">
-      <Visible>False</Visible>
-      <ProductName>.NET Framework 3.5 SP1 Client Profile</ProductName>
-      <Install>false</Install>
-    </BootstrapperPackage>
-    <BootstrapperPackage Include="Microsoft.Net.Framework.3.5.SP1">
-      <Visible>False</Visible>
-      <ProductName>.NET Framework 3.5 SP1</ProductName>
-      <Install>false</Install>
-    </BootstrapperPackage>
-    <BootstrapperPackage Include="Microsoft.Windows.Installer.4.5">
-      <Visible>False</Visible>
-      <ProductName>Windows Installer 4.5</ProductName>
-      <Install>true</Install>
-    </BootstrapperPackage>
-  </ItemGroup>
-  <ItemGroup>
-    <None Include="nupack.ico" />
-  </ItemGroup>
-  <ItemGroup>
-    <FileAssociation Include=".nupkg">
-      <Visible>False</Visible>
-      <Description>NuGet package file</Description>
-      <Progid>NuGet.Package</Progid>
-      <DefaultIcon>nuspec.ico</DefaultIcon>
-    </FileAssociation>
-    <FileAssociation Include=".nuspec">
-      <Visible>False</Visible>
-      <Description>NuGet spec file</Description>
-      <Progid>NuGet.Spec</Progid>
-      <DefaultIcon>nuspec.ico</DefaultIcon>
-    </FileAssociation>
-  </ItemGroup>
-  <ItemGroup>
-    <ProjectReference Include="..\CodeExecutor\CodeExecutor.csproj">
-      <Project>{0de0af9f-4d53-4900-8d15-f02c3542584f}</Project>
-      <Name>CodeExecutor</Name>
-    </ProjectReference>
-    <ProjectReference Include="..\Core\Core.csproj">
-      <Project>{57B4C84E-427E-4041-A4E0-14A3C00E6BA5}</Project>
-      <Name>Core</Name>
-    </ProjectReference>
-    <ProjectReference Include="..\PackageViewModel\PackageViewModel.csproj">
-      <Project>{A1E66420-E485-4719-A37F-5B49AAFB43AB}</Project>
-      <Name>PackageViewModel</Name>
-    </ProjectReference>
-    <ProjectReference Include="..\Types\Types.csproj">
-      <Project>{E2EEEC5A-6A07-447E-9E95-C14307F57EDE}</Project>
-      <Name>Types</Name>
-    </ProjectReference>
-  </ItemGroup>
-  <ItemGroup />
-  <Import Project="$(MSBuildToolsPath)\Microsoft.CSharp.targets" />
-  <!-- To modify your build process, add your task inside one of the targets below and uncomment it. 
-       Other similar extension points exist, see Microsoft.Common.targets.
-  <Target Name="BeforeBuild">
-  </Target>
-  <Target Name="AfterBuild">
-  </Target>
-  -->
-=======
-﻿<?xml version="1.0" encoding="utf-8"?>
-<Project ToolsVersion="12.0" DefaultTargets="Build" xmlns="http://schemas.microsoft.com/developer/msbuild/2003">
-  <Import Project="$(MSBuildExtensionsPath)\$(MSBuildToolsVersion)\Microsoft.Common.props" Condition="Exists('$(MSBuildExtensionsPath)\$(MSBuildToolsVersion)\Microsoft.Common.props')" />
-  <PropertyGroup>
-    <Configuration Condition=" '$(Configuration)' == '' ">Debug</Configuration>
-    <Platform Condition=" '$(Platform)' == '' ">x86</Platform>
-    <SchemaVersion>2.0</SchemaVersion>
-    <ProjectGuid>{3B56B367-7763-4F70-9933-2B8B23718A0D}</ProjectGuid>
-    <OutputType>WinExe</OutputType>
-    <AppDesignerFolder>Properties</AppDesignerFolder>
-    <RootNamespace>PackageExplorer</RootNamespace>
-    <AssemblyName>NuGetPackageExplorer</AssemblyName>
-    <TargetFrameworkVersion>v4.5</TargetFrameworkVersion>
-    <TargetFrameworkProfile>
-    </TargetFrameworkProfile>
-    <FileAlignment>512</FileAlignment>
-    <ProjectTypeGuids>{60dc8134-eba5-43b8-bcc9-bb4bc16c2548};{FAE04EC0-301F-11D3-BF4B-00C04F79EFBC}</ProjectTypeGuids>
-    <WarningLevel>4</WarningLevel>
-    <IsWebBootstrapper>true</IsWebBootstrapper>
-    <CodeAnalysisRuleSet>..\NuGetPackageExplorer.ruleset</CodeAnalysisRuleSet>
-    <TargetPlatformVersion>8.0</TargetPlatformVersion>
-    <PublishUrl>C:\publish\</PublishUrl>
-    <Install>true</Install>
-    <InstallFrom>Web</InstallFrom>
-    <UpdateEnabled>true</UpdateEnabled>
-    <UpdateMode>Background</UpdateMode>
-    <UpdateInterval>7</UpdateInterval>
-    <UpdateIntervalUnits>Days</UpdateIntervalUnits>
-    <UpdatePeriodically>false</UpdatePeriodically>
-    <UpdateRequired>false</UpdateRequired>
-    <MapFileExtensions>true</MapFileExtensions>
-    <InstallUrl>https://npe.codeplex.com/releases/clickonce/</InstallUrl>
-    <SupportUrl>https://github.com/NuGetPackageExplorer/NuGetPackageExplorer</SupportUrl>
-    <ErrorReportUrl>https://github.com/NuGetPackageExplorer/NuGetPackageExplorer/issues/new</ErrorReportUrl>
-    <ProductName>NuGet Package Explorer</ProductName>
-    <PublisherName>NuGet Package Explorer</PublisherName>
-    <CreateWebPageOnPublish>true</CreateWebPageOnPublish>
-    <WebPage>index.htm</WebPage>
-    <OpenBrowserOnPublish>false</OpenBrowserOnPublish>
-    <TrustUrlParameters>true</TrustUrlParameters>
-    <ApplicationRevision>0</ApplicationRevision>
-    <ApplicationVersion>3.15.0.0</ApplicationVersion>
-    <UseApplicationTrust>true</UseApplicationTrust>
-    <CreateDesktopShortcut>true</CreateDesktopShortcut>
-    <PublishWizardCompleted>true</PublishWizardCompleted>
-    <BootstrapperEnabled>true</BootstrapperEnabled>
-  </PropertyGroup>
-  <PropertyGroup Condition=" '$(Configuration)|$(Platform)' == 'Debug|x86' ">
-    <PlatformTarget>x86</PlatformTarget>
-    <DebugSymbols>true</DebugSymbols>
-    <DebugType>full</DebugType>
-    <Optimize>false</Optimize>
-    <OutputPath>bin\Debug\</OutputPath>
-    <DefineConstants>DEBUG;TRACE</DefineConstants>
-    <ErrorReport>prompt</ErrorReport>
-    <WarningLevel>4</WarningLevel>
-    <UseVSHostingProcess>true</UseVSHostingProcess>
-    <TreatWarningsAsErrors>true</TreatWarningsAsErrors>
-    <Prefer32Bit>false</Prefer32Bit>
-  </PropertyGroup>
-  <PropertyGroup Condition=" '$(Configuration)|$(Platform)' == 'Release|x86' ">
-    <PlatformTarget>x86</PlatformTarget>
-    <DebugType>pdbonly</DebugType>
-    <Optimize>true</Optimize>
-    <OutputPath>bin\Release\</OutputPath>
-    <DefineConstants>TRACE</DefineConstants>
-    <ErrorReport>prompt</ErrorReport>
-    <WarningLevel>4</WarningLevel>
-    <TreatWarningsAsErrors>true</TreatWarningsAsErrors>
-    <Prefer32Bit>false</Prefer32Bit>
-  </PropertyGroup>
-  <PropertyGroup>
-    <ApplicationIcon>nupack.ico</ApplicationIcon>
-  </PropertyGroup>
-  <PropertyGroup />
-  <PropertyGroup>
-    <SignManifests>false</SignManifests>
-  </PropertyGroup>
-  <PropertyGroup>
-    <ManifestCertificateThumbprint>3EDD98B07471EFE87B7C059E08498A018F10530D</ManifestCertificateThumbprint>
-  </PropertyGroup>
-  <PropertyGroup>
-  </PropertyGroup>
-  <PropertyGroup>
-    <GenerateManifests>true</GenerateManifests>
-  </PropertyGroup>
-  <PropertyGroup>
-    <TargetZone>LocalIntranet</TargetZone>
-  </PropertyGroup>
-  <PropertyGroup>
-    <ApplicationManifest>Properties\app.manifest</ApplicationManifest>
-  </PropertyGroup>
-  <PropertyGroup Condition="'$(Configuration)|$(Platform)' == 'Debug|AnyCPU'">
-    <PlatformTarget>AnyCPU</PlatformTarget>
-    <OutputPath>bin\Debug\</OutputPath>
-    <Prefer32Bit>false</Prefer32Bit>
-  </PropertyGroup>
-  <PropertyGroup Condition="'$(Configuration)|$(Platform)' == 'Release|AnyCPU'">
-    <PlatformTarget>AnyCPU</PlatformTarget>
-    <OutputPath>bin\Release\</OutputPath>
-    <Prefer32Bit>false</Prefer32Bit>
-  </PropertyGroup>
-  <PropertyGroup>
-    <ManifestKeyFile>PackageExplorer_TemporaryKey.pfx</ManifestKeyFile>
-  </PropertyGroup>
-  <ItemGroup>
-    <Reference Include="GrayscaleEffect, Version=1.0.0.0, Culture=neutral, PublicKeyToken=7f238d79773caa06, processorArchitecture=MSIL">
-      <HintPath>..\lib\GrayscaleEffect.dll</HintPath>
-    </Reference>
-    <Reference Include="Humanizer">
-      <HintPath>..\lib\Humanizer.dll</HintPath>
-    </Reference>
-    <Reference Include="Humanizer.resources">
-      <HintPath>..\lib\ar\Humanizer.resources.dll</HintPath>
-    </Reference>
-    <Reference Include="Humanizer.resources">
-      <HintPath>..\lib\bg\Humanizer.resources.dll</HintPath>
-    </Reference>
-    <Reference Include="Humanizer.resources">
-      <HintPath>..\lib\bn-BD\Humanizer.resources.dll</HintPath>
-    </Reference>
-    <Reference Include="Humanizer.resources">
-      <HintPath>..\lib\cs\Humanizer.resources.dll</HintPath>
-    </Reference>
-    <Reference Include="Humanizer.resources">
-      <HintPath>..\lib\da\Humanizer.resources.dll</HintPath>
-    </Reference>
-    <Reference Include="Humanizer.resources">
-      <HintPath>..\lib\de\Humanizer.resources.dll</HintPath>
-    </Reference>
-    <Reference Include="Humanizer.resources">
-      <HintPath>..\lib\el\Humanizer.resources.dll</HintPath>
-    </Reference>
-    <Reference Include="Humanizer.resources">
-      <HintPath>..\lib\es\Humanizer.resources.dll</HintPath>
-    </Reference>
-    <Reference Include="Humanizer.resources">
-      <HintPath>..\lib\fa\Humanizer.resources.dll</HintPath>
-    </Reference>
-    <Reference Include="Humanizer.resources">
-      <HintPath>..\lib\fi-FI\Humanizer.resources.dll</HintPath>
-    </Reference>
-    <Reference Include="Humanizer.resources">
-      <HintPath>..\lib\fr\Humanizer.resources.dll</HintPath>
-    </Reference>
-    <Reference Include="Humanizer.resources">
-      <HintPath>..\lib\fr-BE\Humanizer.resources.dll</HintPath>
-    </Reference>
-    <Reference Include="Humanizer.resources">
-      <HintPath>..\lib\he\Humanizer.resources.dll</HintPath>
-    </Reference>
-    <Reference Include="Humanizer.resources">
-      <HintPath>..\lib\hr\Humanizer.resources.dll</HintPath>
-    </Reference>
-    <Reference Include="Humanizer.resources">
-      <HintPath>..\lib\hu\Humanizer.resources.dll</HintPath>
-    </Reference>
-    <Reference Include="Humanizer.resources">
-      <HintPath>..\lib\id\Humanizer.resources.dll</HintPath>
-    </Reference>
-    <Reference Include="Humanizer.resources">
-      <HintPath>..\lib\it\Humanizer.resources.dll</HintPath>
-    </Reference>
-    <Reference Include="Humanizer.resources">
-      <HintPath>..\lib\ja\Humanizer.resources.dll</HintPath>
-    </Reference>
-    <Reference Include="Humanizer.resources">
-      <HintPath>..\lib\nb\Humanizer.resources.dll</HintPath>
-    </Reference>
-    <Reference Include="Humanizer.resources">
-      <HintPath>..\lib\nb-NO\Humanizer.resources.dll</HintPath>
-    </Reference>
-    <Reference Include="Humanizer.resources">
-      <HintPath>..\lib\nl\Humanizer.resources.dll</HintPath>
-    </Reference>
-    <Reference Include="Humanizer.resources">
-      <HintPath>..\lib\pl\Humanizer.resources.dll</HintPath>
-    </Reference>
-    <Reference Include="Humanizer.resources">
-      <HintPath>..\lib\pt\Humanizer.resources.dll</HintPath>
-    </Reference>
-    <Reference Include="Humanizer.resources">
-      <HintPath>..\lib\ro\Humanizer.resources.dll</HintPath>
-    </Reference>
-    <Reference Include="Humanizer.resources">
-      <HintPath>..\lib\ru\Humanizer.resources.dll</HintPath>
-    </Reference>
-    <Reference Include="Humanizer.resources">
-      <HintPath>..\lib\sk\Humanizer.resources.dll</HintPath>
-    </Reference>
-    <Reference Include="Humanizer.resources">
-      <HintPath>..\lib\sl\Humanizer.resources.dll</HintPath>
-    </Reference>
-    <Reference Include="Humanizer.resources">
-      <HintPath>..\lib\sr\Humanizer.resources.dll</HintPath>
-    </Reference>
-    <Reference Include="Humanizer.resources">
-      <HintPath>..\lib\sr-Latn\Humanizer.resources.dll</HintPath>
-    </Reference>
-    <Reference Include="Humanizer.resources">
-      <HintPath>..\lib\sv\Humanizer.resources.dll</HintPath>
-    </Reference>
-    <Reference Include="Humanizer.resources">
-      <HintPath>..\lib\tr\Humanizer.resources.dll</HintPath>
-    </Reference>
-    <Reference Include="Humanizer.resources">
-      <HintPath>..\lib\uk\Humanizer.resources.dll</HintPath>
-    </Reference>
-    <Reference Include="Humanizer.resources">
-      <HintPath>..\lib\vi\Humanizer.resources.dll</HintPath>
-    </Reference>
-    <Reference Include="Humanizer.resources">
-      <HintPath>..\lib\zh-CN\Humanizer.resources.dll</HintPath>
-    </Reference>
-    <Reference Include="ICSharpCode.AvalonEdit">
-      <HintPath>..\lib\ICSharpCode.AvalonEdit.dll</HintPath>
     </Reference>
     <Reference Include="Ookii.Dialogs.Wpf, Version=1.0.0.0, Culture=neutral, PublicKeyToken=0c15020868fd6249, processorArchitecture=MSIL">
       <HintPath>..\lib\Ookii.Dialogs.Wpf.dll</HintPath>
@@ -981,6 +510,7 @@
   </ItemGroup>
   <ItemGroup>
     <None Include="app.config" />
+    <None Include="packages.config" />
     <None Include="Properties\app.manifest">
       <SubType>Designer</SubType>
     </None>
@@ -1055,5 +585,4 @@
   <Target Name="AfterBuild">
   </Target>
   -->
->>>>>>> 82790915
 </Project>
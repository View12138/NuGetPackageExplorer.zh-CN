<<<<<<< HEAD
﻿using System;
using System.IO;
using System.Linq;

namespace NuGetPe
{
    public class LocalPackageRepository : IPackageRepository
    {
        private readonly string _source;

        public LocalPackageRepository(string source)
        {
            if (String.IsNullOrEmpty(source))
            {
                throw new ArgumentException("Argument cannot be null or empty.", "source");
            }

            _source = source;
        }

        public string Source
        {
            get { return _source; }
        }

        public IQueryable<IPackage> GetPackages()
        {
            if (!Directory.Exists(Source))
            {
                throw new InvalidOperationException("The source directory at '" + Source + "' does not exist.");
            }

            return (from file in Directory.EnumerateFiles(Source, "*" + Constants.PackageExtension, SearchOption.TopDirectoryOnly)
                    select new ZipPackage(file)).AsQueryable();
        }


        public IQueryable<IPackage> GetPackagesById(string id, bool includePrerelease)
        {
            if (!Directory.Exists(Source))
            {
                throw new InvalidOperationException("The source directory at '" + Source + "' does not exist.");
            }

            var query = (from file in Directory.EnumerateFiles(Source, "*" + Constants.PackageExtension, SearchOption.TopDirectoryOnly)
                         let p = new ZipPackage(file)
                         where p.Id == id
                         select p);
            if (!includePrerelease)
            {
                query = query.Where(p => !p.IsPrerelease);
            }

            return query.AsQueryable();
        }
    }
}
=======
﻿using System;
using System.IO;
using System.Linq;

namespace NuGet
{
    public class LocalPackageRepository : IPackageRepository
    {
        private readonly string _source;

        public LocalPackageRepository(string source)
        {
            if (String.IsNullOrEmpty(source))
            {
                throw new ArgumentException("Argument cannot be null or empty.", "source");
            }

            _source = source;
        }

        public string Source
        {
            get { return _source; }
        }

        public IQueryable<IPackage> GetPackages()
        {
            if (!Directory.Exists(Source))
            {
                throw new InvalidOperationException("The source directory at '" + Source + "' does not exist.");
            }

            return (from file in Directory.EnumerateFiles(Source, "*" + Constants.PackageExtension, SearchOption.TopDirectoryOnly)
                    select new ZipPackage(file)).AsQueryable();
        }


        public IQueryable<IPackage> GetPackagesById(string id, bool includePrerelease)
        {
            if (!Directory.Exists(Source))
            {
                throw new InvalidOperationException("The source directory at '" + Source + "' does not exist.");
            }

            var query = (from file in Directory.EnumerateFiles(Source, "*" + Constants.PackageExtension, SearchOption.TopDirectoryOnly)
                         let p = new ZipPackage(file)
                         where p.Id == id
                         select p);
            if (!includePrerelease)
            {
                query = query.Where(p => !p.IsPrerelease);
            }

            return query.AsQueryable();
        }
    }
}
>>>>>>> 82790915
<|MERGE_RESOLUTION|>--- conflicted
+++ resolved
@@ -1,4 +1,3 @@
-<<<<<<< HEAD
 ﻿using System;
 using System.IO;
 using System.Linq;
@@ -55,63 +54,4 @@
             return query.AsQueryable();
         }
     }
-}
-=======
-﻿using System;
-using System.IO;
-using System.Linq;
-
-namespace NuGet
-{
-    public class LocalPackageRepository : IPackageRepository
-    {
-        private readonly string _source;
-
-        public LocalPackageRepository(string source)
-        {
-            if (String.IsNullOrEmpty(source))
-            {
-                throw new ArgumentException("Argument cannot be null or empty.", "source");
-            }
-
-            _source = source;
-        }
-
-        public string Source
-        {
-            get { return _source; }
-        }
-
-        public IQueryable<IPackage> GetPackages()
-        {
-            if (!Directory.Exists(Source))
-            {
-                throw new InvalidOperationException("The source directory at '" + Source + "' does not exist.");
-            }
-
-            return (from file in Directory.EnumerateFiles(Source, "*" + Constants.PackageExtension, SearchOption.TopDirectoryOnly)
-                    select new ZipPackage(file)).AsQueryable();
-        }
-
-
-        public IQueryable<IPackage> GetPackagesById(string id, bool includePrerelease)
-        {
-            if (!Directory.Exists(Source))
-            {
-                throw new InvalidOperationException("The source directory at '" + Source + "' does not exist.");
-            }
-
-            var query = (from file in Directory.EnumerateFiles(Source, "*" + Constants.PackageExtension, SearchOption.TopDirectoryOnly)
-                         let p = new ZipPackage(file)
-                         where p.Id == id
-                         select p);
-            if (!includePrerelease)
-            {
-                query = query.Where(p => !p.IsPrerelease);
-            }
-
-            return query.AsQueryable();
-        }
-    }
-}
->>>>>>> 82790915
+}
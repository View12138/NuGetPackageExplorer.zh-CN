<<<<<<< HEAD
using System;
using System.Collections.Generic;
using System.Diagnostics;
using System.Diagnostics.CodeAnalysis;
using System.IO;
using System.Linq;
using System.Linq.Expressions;
using System.Reflection;

namespace NuGetPe
{
    public static class PackageExtensions
    {
        private const string TagsProperty = "Tags";
        private static readonly string[] _packagePropertiesToSearch = new[] {"Id", "Description", TagsProperty};

        public static bool IsReleaseVersion(this IPackageMetadata packageMetadata)
        {
            return String.IsNullOrEmpty(packageMetadata.Version.SpecialVersion);
        }

        public static string GetHash(this IPackage package)
        {
            return GetHash(package, new NuGet.CryptoHashProvider());
        }

        public static string GetHash(this IPackage package, NuGet.IHashProvider hashProvider)
        {
            using (Stream stream = package.GetStream())
                return Convert.ToBase64String(hashProvider.CalculateHash(stream));
        }

        public static string GetFullName(this IPackageMetadata package)
        {
            return package.Id + " " + package.Version;
        }

        public static IQueryable<IPackage> Search(this IQueryable<IPackage> packages, string searchTerm)
        {
            if (searchTerm.StartsWith("id:", StringComparison.OrdinalIgnoreCase))
            {
                string id = searchTerm.Substring(3).Trim();
                if (String.IsNullOrEmpty(id))
                {
                    return new IPackage[0].AsQueryable();
                }

                return FindPackagesById(packages, id);
            }
            else
            {
                return Find(packages, searchTerm.Split(' '));
            }
        }

        [System.Diagnostics.CodeAnalysis.SuppressMessage("Microsoft.Globalization", "CA1308:NormalizeStringsToUppercase")]
        public static IQueryable<IPackage> FindPackagesById(this IQueryable<IPackage> packages, string id)
        {
            id = id.ToLowerInvariant();
            return packages.Where(p => p.Id.ToLower() == id);
        }

        public static IQueryable<IPackage> Find(this IQueryable<IPackage> packages, params string[] searchTerms)
        {
            if (searchTerms == null)
            {
                return packages;
            }

            IEnumerable<string> nonNullTerms = searchTerms.Where(s => s != null);
            if (!nonNullTerms.Any())
            {
                return packages;
            }

            return packages.Where(BuildSearchExpression(nonNullTerms));
        }

        public static bool IsListed(this IPackage package)
        {
            return package.Published > Constants.Unpublished;
        }

        /// <summary>
        /// Constructs an expression to search for individual tokens in a search term in the Id and Description of packages
        /// </summary>
        private static Expression<Func<IPackage, bool>> BuildSearchExpression(IEnumerable<string> searchTerms)
        {
            Debug.Assert(searchTerms != null);
            ParameterExpression parameterExpression = Expression.Parameter(typeof(IPackageMetadata));
            // package.Id.ToLower().Contains(term1) || package.Id.ToLower().Contains(term2)  ...
            Expression condition = (from term in searchTerms
                                    from property in _packagePropertiesToSearch
                                    select BuildExpressionForTerm(parameterExpression, term, property)).Aggregate(
                                        Expression.OrElse);
            return Expression.Lambda<Func<IPackage, bool>>(condition, parameterExpression);
        }

        [SuppressMessage("Microsoft.Globalization", "CA1304:SpecifyCultureInfo", MessageId = "System.String.ToLower",
            Justification = "The expression is remoted using Odata which does not support the culture parameter")]
        private static Expression BuildExpressionForTerm(ParameterExpression packageParameterExpression, string term,
                                                         string propertyName)
        {
            // For tags we want to prepend and append spaces to do an exact match
            if (propertyName.Equals(TagsProperty, StringComparison.OrdinalIgnoreCase))
            {
                term = " " + term + " ";
            }

            MethodInfo stringContains = typeof(String).GetMethod("Contains", new[] {typeof(string)});
            MethodInfo stringToLower = typeof(String).GetMethod("ToLower", Type.EmptyTypes);

            // package.Id / package.Description
            MemberExpression propertyExpression = Expression.Property(packageParameterExpression, propertyName);
            // .ToLower()
            MethodCallExpression toLowerExpression = Expression.Call(propertyExpression, stringToLower);

            // Handle potentially null properties
            // package.{propertyName} != null && package.{propertyName}.ToLower().Contains(term.ToLower())
            return Expression.AndAlso(Expression.NotEqual(propertyExpression,
                                                          Expression.Constant(null)),
                                      Expression.Call(toLowerExpression, stringContains,
                                                      Expression.Constant(term.ToLower())));
        }
    }
=======
using System;
using System.Collections.Generic;
using System.Diagnostics;
using System.Diagnostics.CodeAnalysis;
using System.IO;
using System.Linq;
using System.Linq.Expressions;
using System.Reflection;

namespace NuGet
{
    public static class PackageExtensions
    {
        private const string TagsProperty = "Tags";
        private static readonly string[] _packagePropertiesToSearch = new[] {"Id", "Description", TagsProperty};

        public static bool IsReleaseVersion(this IPackageMetadata packageMetadata)
        {
            return String.IsNullOrEmpty(packageMetadata.Version.SpecialVersion);
        }

        public static string GetHash(this IPackage package)
        {
            return GetHash(package, new CryptoHashProvider());
        }

        public static string GetHash(this IPackage package, IHashProvider hashProvider)
        {
            using (Stream stream = package.GetStream())
            {
                byte[] packageBytes = stream.ReadAllBytes();
                return Convert.ToBase64String(hashProvider.CalculateHash(packageBytes));
            }
        }

        public static string GetFullName(this IPackageMetadata package)
        {
            return package.Id + " " + package.Version;
        }

        public static IQueryable<IPackage> Search(this IQueryable<IPackage> packages, string searchTerm)
        {
            if (searchTerm.StartsWith("id:", StringComparison.OrdinalIgnoreCase))
            {
                string id = searchTerm.Substring(3).Trim();
                if (String.IsNullOrEmpty(id))
                {
                    return new IPackage[0].AsQueryable();
                }

                return FindPackagesById(packages, id);
            }
            else
            {
                return Find(packages, searchTerm.Split(' '));
            }
        }

        [System.Diagnostics.CodeAnalysis.SuppressMessage("Microsoft.Globalization", "CA1308:NormalizeStringsToUppercase")]
        public static IQueryable<IPackage> FindPackagesById(this IQueryable<IPackage> packages, string id)
        {
            id = id.ToLowerInvariant();
            return packages.Where(p => p.Id.ToLower() == id);
        }

        public static IQueryable<IPackage> Find(this IQueryable<IPackage> packages, params string[] searchTerms)
        {
            if (searchTerms == null)
            {
                return packages;
            }

            IEnumerable<string> nonNullTerms = searchTerms.Where(s => s != null);
            if (!nonNullTerms.Any())
            {
                return packages;
            }

            return packages.Where(BuildSearchExpression(nonNullTerms));
        }

        public static bool IsListed(this IPackage package)
        {
            return package.Published > Constants.Unpublished;
        }

        /// <summary>
        /// Constructs an expression to search for individual tokens in a search term in the Id and Description of packages
        /// </summary>
        private static Expression<Func<IPackage, bool>> BuildSearchExpression(IEnumerable<string> searchTerms)
        {
            Debug.Assert(searchTerms != null);
            ParameterExpression parameterExpression = Expression.Parameter(typeof(IPackageMetadata));
            // package.Id.ToLower().Contains(term1) || package.Id.ToLower().Contains(term2)  ...
            Expression condition = (from term in searchTerms
                                    from property in _packagePropertiesToSearch
                                    select BuildExpressionForTerm(parameterExpression, term, property)).Aggregate(
                                        Expression.OrElse);
            return Expression.Lambda<Func<IPackage, bool>>(condition, parameterExpression);
        }

        [SuppressMessage("Microsoft.Globalization", "CA1304:SpecifyCultureInfo", MessageId = "System.String.ToLower",
            Justification = "The expression is remoted using Odata which does not support the culture parameter")]
        private static Expression BuildExpressionForTerm(ParameterExpression packageParameterExpression, string term,
                                                         string propertyName)
        {
            // For tags we want to prepend and append spaces to do an exact match
            if (propertyName.Equals(TagsProperty, StringComparison.OrdinalIgnoreCase))
            {
                term = " " + term + " ";
            }

            MethodInfo stringContains = typeof(String).GetMethod("Contains", new[] {typeof(string)});
            MethodInfo stringToLower = typeof(String).GetMethod("ToLower", Type.EmptyTypes);

            // package.Id / package.Description
            MemberExpression propertyExpression = Expression.Property(packageParameterExpression, propertyName);
            // .ToLower()
            MethodCallExpression toLowerExpression = Expression.Call(propertyExpression, stringToLower);

            // Handle potentially null properties
            // package.{propertyName} != null && package.{propertyName}.ToLower().Contains(term.ToLower())
            return Expression.AndAlso(Expression.NotEqual(propertyExpression,
                                                          Expression.Constant(null)),
                                      Expression.Call(toLowerExpression, stringContains,
                                                      Expression.Constant(term.ToLower())));
        }
    }
>>>>>>> 82790915
}<|MERGE_RESOLUTION|>--- conflicted
+++ resolved
@@ -1,4 +1,3 @@
-<<<<<<< HEAD
 using System;
 using System.Collections.Generic;
 using System.Diagnostics;
@@ -124,134 +123,4 @@
                                                       Expression.Constant(term.ToLower())));
         }
     }
-=======
-using System;
-using System.Collections.Generic;
-using System.Diagnostics;
-using System.Diagnostics.CodeAnalysis;
-using System.IO;
-using System.Linq;
-using System.Linq.Expressions;
-using System.Reflection;
-
-namespace NuGet
-{
-    public static class PackageExtensions
-    {
-        private const string TagsProperty = "Tags";
-        private static readonly string[] _packagePropertiesToSearch = new[] {"Id", "Description", TagsProperty};
-
-        public static bool IsReleaseVersion(this IPackageMetadata packageMetadata)
-        {
-            return String.IsNullOrEmpty(packageMetadata.Version.SpecialVersion);
-        }
-
-        public static string GetHash(this IPackage package)
-        {
-            return GetHash(package, new CryptoHashProvider());
-        }
-
-        public static string GetHash(this IPackage package, IHashProvider hashProvider)
-        {
-            using (Stream stream = package.GetStream())
-            {
-                byte[] packageBytes = stream.ReadAllBytes();
-                return Convert.ToBase64String(hashProvider.CalculateHash(packageBytes));
-            }
-        }
-
-        public static string GetFullName(this IPackageMetadata package)
-        {
-            return package.Id + " " + package.Version;
-        }
-
-        public static IQueryable<IPackage> Search(this IQueryable<IPackage> packages, string searchTerm)
-        {
-            if (searchTerm.StartsWith("id:", StringComparison.OrdinalIgnoreCase))
-            {
-                string id = searchTerm.Substring(3).Trim();
-                if (String.IsNullOrEmpty(id))
-                {
-                    return new IPackage[0].AsQueryable();
-                }
-
-                return FindPackagesById(packages, id);
-            }
-            else
-            {
-                return Find(packages, searchTerm.Split(' '));
-            }
-        }
-
-        [System.Diagnostics.CodeAnalysis.SuppressMessage("Microsoft.Globalization", "CA1308:NormalizeStringsToUppercase")]
-        public static IQueryable<IPackage> FindPackagesById(this IQueryable<IPackage> packages, string id)
-        {
-            id = id.ToLowerInvariant();
-            return packages.Where(p => p.Id.ToLower() == id);
-        }
-
-        public static IQueryable<IPackage> Find(this IQueryable<IPackage> packages, params string[] searchTerms)
-        {
-            if (searchTerms == null)
-            {
-                return packages;
-            }
-
-            IEnumerable<string> nonNullTerms = searchTerms.Where(s => s != null);
-            if (!nonNullTerms.Any())
-            {
-                return packages;
-            }
-
-            return packages.Where(BuildSearchExpression(nonNullTerms));
-        }
-
-        public static bool IsListed(this IPackage package)
-        {
-            return package.Published > Constants.Unpublished;
-        }
-
-        /// <summary>
-        /// Constructs an expression to search for individual tokens in a search term in the Id and Description of packages
-        /// </summary>
-        private static Expression<Func<IPackage, bool>> BuildSearchExpression(IEnumerable<string> searchTerms)
-        {
-            Debug.Assert(searchTerms != null);
-            ParameterExpression parameterExpression = Expression.Parameter(typeof(IPackageMetadata));
-            // package.Id.ToLower().Contains(term1) || package.Id.ToLower().Contains(term2)  ...
-            Expression condition = (from term in searchTerms
-                                    from property in _packagePropertiesToSearch
-                                    select BuildExpressionForTerm(parameterExpression, term, property)).Aggregate(
-                                        Expression.OrElse);
-            return Expression.Lambda<Func<IPackage, bool>>(condition, parameterExpression);
-        }
-
-        [SuppressMessage("Microsoft.Globalization", "CA1304:SpecifyCultureInfo", MessageId = "System.String.ToLower",
-            Justification = "The expression is remoted using Odata which does not support the culture parameter")]
-        private static Expression BuildExpressionForTerm(ParameterExpression packageParameterExpression, string term,
-                                                         string propertyName)
-        {
-            // For tags we want to prepend and append spaces to do an exact match
-            if (propertyName.Equals(TagsProperty, StringComparison.OrdinalIgnoreCase))
-            {
-                term = " " + term + " ";
-            }
-
-            MethodInfo stringContains = typeof(String).GetMethod("Contains", new[] {typeof(string)});
-            MethodInfo stringToLower = typeof(String).GetMethod("ToLower", Type.EmptyTypes);
-
-            // package.Id / package.Description
-            MemberExpression propertyExpression = Expression.Property(packageParameterExpression, propertyName);
-            // .ToLower()
-            MethodCallExpression toLowerExpression = Expression.Call(propertyExpression, stringToLower);
-
-            // Handle potentially null properties
-            // package.{propertyName} != null && package.{propertyName}.ToLower().Contains(term.ToLower())
-            return Expression.AndAlso(Expression.NotEqual(propertyExpression,
-                                                          Expression.Constant(null)),
-                                      Expression.Call(toLowerExpression, stringContains,
-                                                      Expression.Constant(term.ToLower())));
-        }
-    }
->>>>>>> 82790915
 }
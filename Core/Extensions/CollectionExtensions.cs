<<<<<<< HEAD
using System;
using System.Collections.Generic;
using System.Linq;

namespace NuGetPe
{
    public static class CollectionExtensions
    {
        public static void AddRange<T>(this ICollection<T> collection, IEnumerable<T> items)
        {
            foreach (T item in items)
            {
                collection.Add(item);
            }
        }

        public static void CopyTo<T>(this IEnumerable<T> sourceCollection, ICollection<T> targetCollection)
        {
            targetCollection.Clear();
            targetCollection.AddRange(sourceCollection);
        }

        public static int RemoveAll<T>(this ICollection<T> collection, Func<T, bool> match)
        {
            IList<T> toRemove = collection.Where(match).ToList();
            foreach (T item in toRemove)
            {
                collection.Remove(item);
            }
            return toRemove.Count;
        }
    }
=======
using System;
using System.Collections.Generic;
using System.Linq;

namespace NuGet
{
    public static class CollectionExtensions
    {
        public static void AddRange<T>(this ICollection<T> collection, IEnumerable<T> items)
        {
            foreach (T item in items)
            {
                collection.Add(item);
            }
        }

        public static void CopyTo<T>(this IEnumerable<T> sourceCollection, ICollection<T> targetCollection)
        {
            targetCollection.Clear();
            targetCollection.AddRange(sourceCollection);
        }

        public static int RemoveAll<T>(this ICollection<T> collection, Func<T, bool> match)
        {
            IList<T> toRemove = collection.Where(match).ToList();
            foreach (T item in toRemove)
            {
                collection.Remove(item);
            }
            return toRemove.Count;
        }
    }
>>>>>>> 82790915
}<|MERGE_RESOLUTION|>--- conflicted
+++ resolved
@@ -1,4 +1,3 @@
-<<<<<<< HEAD
 using System;
 using System.Collections.Generic;
 using System.Linq;
@@ -31,38 +30,4 @@
             return toRemove.Count;
         }
     }
-=======
-using System;
-using System.Collections.Generic;
-using System.Linq;
-
-namespace NuGet
-{
-    public static class CollectionExtensions
-    {
-        public static void AddRange<T>(this ICollection<T> collection, IEnumerable<T> items)
-        {
-            foreach (T item in items)
-            {
-                collection.Add(item);
-            }
-        }
-
-        public static void CopyTo<T>(this IEnumerable<T> sourceCollection, ICollection<T> targetCollection)
-        {
-            targetCollection.Clear();
-            targetCollection.AddRange(sourceCollection);
-        }
-
-        public static int RemoveAll<T>(this ICollection<T> collection, Func<T, bool> match)
-        {
-            IList<T> toRemove = collection.Where(match).ToList();
-            foreach (T item in toRemove)
-            {
-                collection.Remove(item);
-            }
-            return toRemove.Count;
-        }
-    }
->>>>>>> 82790915
 }
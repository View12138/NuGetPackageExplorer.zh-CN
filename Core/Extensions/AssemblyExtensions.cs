<<<<<<< HEAD
﻿using System.Reflection;

namespace NuGetPe
{
    public static class AssemblyExtensions
    {
        public static AssemblyName GetNameSafe(this Assembly assembly)
        {
            return new AssemblyName(assembly.FullName);
        }
    }
=======
﻿using System.Reflection;

namespace NuGet
{
    public static class AssemblyExtensions
    {
        public static AssemblyName GetNameSafe(this Assembly assembly)
        {
            return new AssemblyName(assembly.FullName);
        }
    }
>>>>>>> 82790915
}<|MERGE_RESOLUTION|>--- conflicted
+++ resolved
@@ -1,4 +1,3 @@
-<<<<<<< HEAD
 ﻿using System.Reflection;
 
 namespace NuGetPe
@@ -10,17 +9,4 @@
             return new AssemblyName(assembly.FullName);
         }
     }
-=======
-﻿using System.Reflection;
-
-namespace NuGet
-{
-    public static class AssemblyExtensions
-    {
-        public static AssemblyName GetNameSafe(this Assembly assembly)
-        {
-            return new AssemblyName(assembly.FullName);
-        }
-    }
->>>>>>> 82790915
 }
--- conflicted
+++ resolved
@@ -1,4 +1,3 @@
-<<<<<<< HEAD
 ﻿using System;
 using System.Collections.Concurrent;
 using System.Globalization;
@@ -95,102 +94,4 @@
             return VersionToSchemaMappings.Contains(schemaNamespace, StringComparer.OrdinalIgnoreCase);
         }
     }
-=======
-﻿using System;
-using System.Collections.Concurrent;
-using System.Globalization;
-using System.IO;
-using System.Linq;
-using System.Xml;
-using System.Xml.Schema;
-using NuGet.Resources;
-
-namespace NuGet
-{
-    internal static class ManifestSchemaUtility
-    {
-        /// <summary>
-        /// Baseline schema 
-        /// </summary>
-        internal const string SchemaVersionV1 = "http://schemas.microsoft.com/packaging/2010/07/nuspec.xsd";
-
-        /// <summary>
-        /// Added copyrights, references and release notes
-        /// </summary>
-        internal const string SchemaVersionV2 = "http://schemas.microsoft.com/packaging/2011/08/nuspec.xsd";
-
-        /// <summary>
-        /// Used if the version is a semantic version.
-        /// </summary>
-        internal const string SchemaVersionV3 = "http://schemas.microsoft.com/packaging/2011/10/nuspec.xsd";
-
-        /// <summary>
-        /// Added 'targetFramework' attribute for 'dependency' elements.
-        /// Allow framework folders under 'content' and 'tools' folders. 
-        /// </summary>
-        internal const string SchemaVersionV4 = "http://schemas.microsoft.com/packaging/2012/06/nuspec.xsd";
-
-        /// <summary>
-        /// Added 'targetFramework' attribute for 'references' elements.
-        /// Added 'minClientVersion' attribute
-        /// </summary>
-        internal const string SchemaVersionV5 = "http://schemas.microsoft.com/packaging/2013/01/nuspec.xsd";
-
-        /// <summary>
-        /// Allows XDT transformation
-        /// </summary>
-        internal const string SchemaVersionV6 = "http://schemas.microsoft.com/packaging/2013/05/nuspec.xsd";
-
-        private static readonly string[] VersionToSchemaMappings = new[] {
-            SchemaVersionV1,
-            SchemaVersionV2,
-            SchemaVersionV3,
-            SchemaVersionV4,
-            SchemaVersionV5,
-            SchemaVersionV6
-        };
-
-        private static ConcurrentDictionary<string, XmlSchemaSet> _manifestSchemaSetCache = new ConcurrentDictionary<string, XmlSchemaSet>(StringComparer.OrdinalIgnoreCase);
-
-        public static string GetSchemaNamespace(int version)
-        {
-            // Versions are internally 0-indexed but stored with a 1 index so decrement it by 1
-            if (version <= 0 || version > VersionToSchemaMappings.Length)
-            {
-                throw new InvalidOperationException(String.Format(CultureInfo.CurrentCulture, NuGetResources.UnknownSchemaVersion, version));
-            }
-            return VersionToSchemaMappings[version - 1];
-        }
-
-        public static XmlSchemaSet GetManifestSchemaSet(string schemaNamespace)
-        {
-            return _manifestSchemaSetCache.GetOrAdd(schemaNamespace, schema =>
-            {
-                const string schemaResourceName = "NuGet.Authoring.nuspec.xsd";
-
-                string formattedContent;
-
-                // Update the xsd with the right schema namespace
-                var assembly = typeof(Manifest).Assembly;
-                using (var reader = new StreamReader(assembly.GetManifestResourceStream(schemaResourceName)))
-                {
-                    string content = reader.ReadToEnd();
-                    formattedContent = String.Format(CultureInfo.InvariantCulture, content, schema);
-                }
-
-                using (var reader = new StringReader(formattedContent))
-                {
-                    var schemaSet = new XmlSchemaSet();
-                    schemaSet.Add(schema, XmlReader.Create(reader));
-                    return schemaSet;
-                }
-            });
-        }
-
-        public static bool IsKnownSchema(string schemaNamespace)
-        {
-            return VersionToSchemaMappings.Contains(schemaNamespace, StringComparer.OrdinalIgnoreCase);
-        }
-    }
->>>>>>> 82790915
 }
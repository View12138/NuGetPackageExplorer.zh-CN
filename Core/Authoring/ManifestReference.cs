--- conflicted
+++ resolved
@@ -1,4 +1,3 @@
-<<<<<<< HEAD
 ﻿using System.ComponentModel.DataAnnotations;
 using System.Xml.Serialization;
 using NuGetPe.Resources;
@@ -13,20 +12,4 @@
         [XmlAttribute("file")]
         public string File { get; set; }
     }
-=======
-﻿using System.ComponentModel.DataAnnotations;
-using System.Xml.Serialization;
-using NuGet.Resources;
-
-namespace NuGet
-{
-    [XmlType("reference")]
-    public class ManifestReference
-    {
-        [Required(ErrorMessageResourceType = typeof(NuGetResources),
-            ErrorMessageResourceName = "Manifest_RequiredMetadataMissing")]
-        [XmlAttribute("file")]
-        public string File { get; set; }
-    }
->>>>>>> 82790915
 }
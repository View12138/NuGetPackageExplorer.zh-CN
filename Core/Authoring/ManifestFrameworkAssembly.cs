<<<<<<< HEAD
﻿using System.ComponentModel.DataAnnotations;
using System.Xml.Serialization;
using NuGetPe.Resources;

namespace NuGetPe
{
    [XmlType("frameworkAssembly")]
    public class ManifestFrameworkAssembly
    {
        [Required(ErrorMessageResourceType = typeof(NuGetResources),
            ErrorMessageResourceName = "Manifest_AssemblyNameRequired")]
        [XmlAttribute("assemblyName")]
        public string AssemblyName { get; set; }

        [XmlAttribute("targetFramework")]
        public string TargetFramework { get; set; }
    }
=======
﻿using System.ComponentModel.DataAnnotations;
using System.Xml.Serialization;
using NuGet.Resources;

namespace NuGet
{
    [XmlType("frameworkAssembly")]
    public class ManifestFrameworkAssembly
    {
        [Required(ErrorMessageResourceType = typeof(NuGetResources),
            ErrorMessageResourceName = "Manifest_AssemblyNameRequired")]
        [XmlAttribute("assemblyName")]
        public string AssemblyName { get; set; }

        [XmlAttribute("targetFramework")]
        public string TargetFramework { get; set; }
    }
>>>>>>> 82790915
}<|MERGE_RESOLUTION|>--- conflicted
+++ resolved
@@ -1,4 +1,3 @@
-<<<<<<< HEAD
 ﻿using System.ComponentModel.DataAnnotations;
 using System.Xml.Serialization;
 using NuGetPe.Resources;
@@ -16,23 +15,4 @@
         [XmlAttribute("targetFramework")]
         public string TargetFramework { get; set; }
     }
-=======
-﻿using System.ComponentModel.DataAnnotations;
-using System.Xml.Serialization;
-using NuGet.Resources;
-
-namespace NuGet
-{
-    [XmlType("frameworkAssembly")]
-    public class ManifestFrameworkAssembly
-    {
-        [Required(ErrorMessageResourceType = typeof(NuGetResources),
-            ErrorMessageResourceName = "Manifest_AssemblyNameRequired")]
-        [XmlAttribute("assemblyName")]
-        public string AssemblyName { get; set; }
-
-        [XmlAttribute("targetFramework")]
-        public string TargetFramework { get; set; }
-    }
->>>>>>> 82790915
 }
--- conflicted
+++ resolved
@@ -1,4 +1,3 @@
-<<<<<<< HEAD
 ﻿using System;
 using System.Collections;
 using System.Collections.Generic;
@@ -208,7 +207,8 @@
                     select new ManifestDependency
                     {
                         Id = dependency.Id.SafeTrim(),
-                        Version = dependency.VersionSpec.ToStringSafe()
+                        Version = dependency.VersionSpec.ToStringSafe(),
+                        Exclude = dependency.Exclude.SafeTrim()
                     }).ToList();
         }
 
@@ -439,446 +439,4 @@
 
         #endregion
     }
-=======
-﻿using System;
-using System.Collections;
-using System.Collections.Generic;
-using System.ComponentModel;
-using System.ComponentModel.DataAnnotations;
-using System.Diagnostics.CodeAnalysis;
-using System.Globalization;
-using System.IO;
-using System.Linq;
-using System.Text;
-using System.Xml;
-using System.Xml.Linq;
-using System.Xml.Schema;
-using System.Xml.Serialization;
-using NuGet.Resources;
-
-namespace NuGet
-{
-    [XmlType("package")]
-    public class Manifest
-    {
-        private const string SchemaVersionAttributeName = "schemaVersion";
-
-        public Manifest()
-        {
-            Metadata = new ManifestMetadata();
-        }
-
-        [XmlElement("metadata", IsNullable = false)]
-        public ManifestMetadata Metadata { get; set; }
-
-        [Browsable(false)]
-        [EditorBrowsable(EditorBrowsableState.Never)]
-        [XmlElement("files", IsNullable = true)]
-        public ManifestFileList FilesList { get; set; }
-
-        [SuppressMessage("Microsoft.Design", "CA1002:DoNotExposeGenericLists",
-            Justification = "It's easier to create a list")]
-        [SuppressMessage("Microsoft.Usage", "CA2227:CollectionPropertiesShouldBeReadOnly",
-            Justification = "This is needed for xml serialization")]
-        [XmlIgnore]
-        public List<ManifestFile> Files
-        {
-            get { return FilesList != null ? FilesList.Items : null; }
-            set
-            {
-                if (FilesList == null)
-                {
-                    FilesList = new ManifestFileList();
-                }
-                FilesList.Items = value;
-            }
-        }
-
-        public void Save(Stream stream)
-        {
-            Save(stream, validate: true, minimumManifestVersion: 1);
-        }
-
-        /// <summary>
-        /// Saves the current manifest to the specified stream.
-        /// </summary>
-        /// <param name="stream">The target stream.</param>
-        /// <param name="minimumManifestVersion">The minimum manifest version that this class must use when saving.</param>
-        public void Save(Stream stream, int minimumManifestVersion)
-        {
-            Save(stream, validate: true, minimumManifestVersion: minimumManifestVersion);
-        }
-
-        public void Save(Stream stream, bool validate, int minimumManifestVersion)
-        {
-            if (validate)
-            {
-                // Validate before saving
-                Validate(this);
-            }
-
-            int version = Math.Max(minimumManifestVersion, ManifestVersionUtility.GetManifestVersion(Metadata));
-            string schemaNamespace = ManifestSchemaUtility.GetSchemaNamespace(version);
-
-            // Define the namespaces to use when serializing
-            var ns = new XmlSerializerNamespaces();
-            ns.Add("", schemaNamespace);
-
-            // Need to force the namespace here again as the default in order to get the XML output clean
-            var serializer = new XmlSerializer(typeof(Manifest), schemaNamespace);
-            using (var xmlWriter = new XmlTextWriter(stream, Encoding.UTF8))
-            {
-                xmlWriter.Indentation = 4;
-                xmlWriter.Formatting = Formatting.Indented;
-                serializer.Serialize(xmlWriter, this, ns);
-            }
-        }
-
-        // http://msdn.microsoft.com/en-us/library/53b8022e(VS.71).aspx
-        [Browsable(false)]
-        [EditorBrowsable(EditorBrowsableState.Never)]
-        public bool ShouldSerializeFilesList()
-        {
-            // This is to prevent the XML serializer from serializing 'null' value of FilesList as 
-            // <files xsi:nil="true" />
-            return FilesList != null;
-        }
-
-        public static Manifest ReadFrom(Stream stream)
-        {
-            // Read the document
-            XDocument document = XDocument.Load(stream);
-            string schemeNamespace = GetSchemaNamespace(document);
-
-            foreach (XElement e in document.Descendants())
-            {
-                // Assign the schema namespace derived to all nodes in the document.
-                e.Name = XName.Get(e.Name.LocalName, schemeNamespace);
-            }
-
-            // Validate the schema
-            ValidateManifestSchema(document, schemeNamespace);
-
-            // Serialize it
-            var manifest = ManifestReader.ReadManifest(document);
-
-            // Validate before returning
-            Validate(manifest);
-
-            return manifest;
-        }
-
-        private static string GetSchemaNamespace(XDocument document)
-        {
-            string schemaNamespace = ManifestSchemaUtility.SchemaVersionV1;
-            XNamespace rootNameSpace = document.Root.Name.Namespace;
-            if (rootNameSpace != null && !String.IsNullOrEmpty(rootNameSpace.NamespaceName))
-            {
-                schemaNamespace = rootNameSpace.NamespaceName;
-            }
-            return schemaNamespace;
-        }
-
-        public static Manifest Create(IPackageMetadata metadata)
-        {
-            return new Manifest
-                   {
-                       Metadata = new ManifestMetadata
-                                  {
-                                      Id = metadata.Id.SafeTrim(),
-                                      Version = metadata.Version.ToStringSafe(),
-                                      Title = metadata.Title.SafeTrim(),
-                                      Authors = GetCommaSeparatedString(metadata.Authors),
-                                      Owners = GetCommaSeparatedString(metadata.Owners) ??
-                                               GetCommaSeparatedString(metadata.Authors),
-                                      Tags = String.IsNullOrEmpty(metadata.Tags) ? null : metadata.Tags.SafeTrim(),
-                                      LicenseUrl = 
-                                          metadata.LicenseUrl != null
-                                              ? metadata.LicenseUrl.OriginalString.
-                                                    SafeTrim()
-                                              : null,
-                                      ProjectUrl =
-                                          metadata.ProjectUrl != null
-                                              ? metadata.ProjectUrl.OriginalString.
-                                                    SafeTrim()
-                                              : null,
-                                      IconUrl =
-                                          metadata.IconUrl != null
-                                              ? metadata.IconUrl.OriginalString.
-                                                    SafeTrim()
-                                              : null,
-                                      RequireLicenseAcceptance = metadata.RequireLicenseAcceptance,
-                                      DevelopmentDependency = metadata.DevelopmentDependency,
-                                      Description = metadata.Description.SafeTrim(),
-                                      Copyright = metadata.Copyright.SafeTrim(),
-                                      Summary = metadata.Summary.SafeTrim(),
-                                      ReleaseNotes = metadata.ReleaseNotes.SafeTrim(),
-                                      Language = metadata.Language.SafeTrim(),
-                                      DependencySets = CreateDependencySet(metadata),
-                                      FrameworkAssemblies = CreateFrameworkAssemblies(metadata),
-                                      ReferenceSets = CreateReferenceSets(metadata),
-                                      MinClientVersionString = metadata.MinClientVersion.ToStringSafe()
-                                  }
-                   };
-        }
-
-        private static List<ManifestDependencySet> CreateDependencySet(IPackageMetadata metadata)
-        {
-            if (metadata.DependencySets == null)
-            {
-                return null;
-            }
-
-            return (from dependencySet in metadata.DependencySets
-                    select new ManifestDependencySet
-                    {
-                        TargetFramework = dependencySet.TargetFramework != null ? VersionUtility.GetFrameworkString(dependencySet.TargetFramework) : null,
-                        Dependencies = CreateDependencies(dependencySet.Dependencies)
-                    }).ToList();
-        }
-
-        private static List<ManifestDependency> CreateDependencies(ICollection<PackageDependency> dependencies)
-        {
-            if (dependencies == null)
-            {
-                return new List<ManifestDependency>(0);
-            }
-
-            return (from dependency in dependencies
-                    select new ManifestDependency
-                    {
-                        Id = dependency.Id.SafeTrim(),
-                        Version = dependency.VersionSpec.ToStringSafe(),
-                        Exclude = dependency.Exclude.SafeTrim()
-                    }).ToList();
-        }
-
-        private static List<ManifestFrameworkAssembly> CreateFrameworkAssemblies(IPackageMetadata metadata)
-        {
-            return metadata.FrameworkAssemblies == null ||
-                   !metadata.FrameworkAssemblies.Any()
-                       ? null
-                       : (from reference in metadata.FrameworkAssemblies
-                          select new ManifestFrameworkAssembly
-                                 {
-                                     AssemblyName = reference.AssemblyName,
-                                     TargetFramework =
-                                         String.Join(", ",
-                                                     reference.SupportedFrameworks.
-                                                         Select(
-                                                             VersionUtility.
-                                                                 GetFrameworkString))
-                                 }).ToList();
-        }
-
-        private static List<ManifestReferenceSet> CreateReferenceSets(IPackageMetadata metadata)
-        {
-            return (from referenceSet in metadata.PackageAssemblyReferences
-                    select new ManifestReferenceSet
-                    {
-                        TargetFramework = referenceSet.TargetFramework != null ? VersionUtility.GetFrameworkString(referenceSet.TargetFramework) : null,
-                        References = CreateReferences(referenceSet)
-                    }).ToList();
-        }
-
-        private static List<ManifestReference> CreateReferences(PackageReferenceSet referenceSet)
-        {
-            if (referenceSet.References == null)
-            {
-                return new List<ManifestReference>();
-            }
-
-            return (from reference in referenceSet.References
-                    select new ManifestReference { File = reference.SafeTrim() }).ToList();
-        }
-
-        private static string GetCommaSeparatedString(IEnumerable<string> values)
-        {
-            if (values == null || !values.Any())
-            {
-                return null;
-            }
-            return String.Join(",", values);
-        }
-
-        private static void ValidateManifestSchema(XDocument document, string schemaNamespace)
-        {
-            CheckSchemaVersion(document);
-
-            // Create the schema set
-            var schemaSet = ManifestSchemaUtility.GetManifestSchemaSet(schemaNamespace);
-
-            // Validate the document
-            document.Validate(schemaSet, (sender, e) =>
-                                         {
-                                             if (e.Severity == XmlSeverityType.Error)
-                                             {
-                                                 // Throw an exception if there is a validation error
-                                                 throw new InvalidOperationException(e.Message);
-                                             }
-                                         });
-        }
-
-        private static void CheckSchemaVersion(XDocument document)
-        {
-            // Get the metadata node and look for the schemaVersion attribute
-            XElement metadata = GetMetadataElement(document);
-
-            if (metadata != null)
-            {
-                // Yank this attribute since we don't want to have to put it in our xsd
-                XAttribute schemaVersionAttribute = metadata.Attribute(SchemaVersionAttributeName);
-
-                if (schemaVersionAttribute != null)
-                {
-                    schemaVersionAttribute.Remove();
-                }
-
-                // Get the package id from the metadata node
-                string packageId = GetPackageId(metadata);
-
-                // If the schema of the document doesn't match any of our known schemas
-                if (!ManifestSchemaUtility.IsKnownSchema(document.Root.Name.Namespace.NamespaceName))
-                {
-                    throw new InvalidOperationException(
-                        String.Format(CultureInfo.CurrentCulture,
-                                      NuGetResources.IncompatibleSchema,
-                                      packageId,
-                                      typeof(Manifest).Assembly.GetNameSafe().Version));
-                }
-            }
-        }
-
-        private static string GetPackageId(XElement metadataElement)
-        {
-            XName idName = XName.Get("id", metadataElement.Document.Root.Name.NamespaceName);
-            XElement element = metadataElement.Element(idName);
-
-            if (element != null)
-            {
-                return element.Value;
-            }
-
-            return null;
-        }
-
-        private static XElement GetMetadataElement(XDocument document)
-        {
-            // Get the metadata element this way so that we don't have to worry about the schema version
-            XName metadataName = XName.Get("metadata", document.Root.Name.Namespace.NamespaceName);
-
-            return document.Root.Element(metadataName);
-        }
-
-        internal static void Validate(Manifest manifest)
-        {
-            var results = new List<ValidationResult>();
-
-            // Run all data annotations validations
-            TryValidate(manifest.Metadata, results);
-            TryValidate(manifest.Files, results);
-            if (manifest.Metadata.DependencySets != null)
-            {
-                TryValidate(manifest.Metadata.DependencySets.SelectMany(d => d.Dependencies), results);
-            }
-            TryValidate(manifest.Metadata.ReferenceSets, results);
-
-            if (results.Any())
-            {
-                string message = String.Join(Environment.NewLine, results.Select(r => r.ErrorMessage));
-                throw new ValidationException(message);
-            }
-
-            // Validate additional dependency rules dependencies
-            ValidateDependencySets(manifest.Metadata);
-        }
-
-        private static void ValidateDependencySets(IPackageMetadata metadata)
-        {
-            foreach (var dependencySet in metadata.DependencySets)
-            {
-                var dependencyHash = new HashSet<string>(StringComparer.OrdinalIgnoreCase);
-                foreach (var dependency in dependencySet.Dependencies)
-                {
-                    // Throw an error if this dependency has been defined more than once
-                    if (!dependencyHash.Add(dependency.Id))
-                    {
-                        throw new InvalidOperationException(String.Format(CultureInfo.CurrentCulture, NuGetResources.DuplicateDependenciesDefined, metadata.Id, dependency.Id));
-                    }
-
-                    // Validate the dependency version
-                    ValidateDependencyVersion(dependency);
-                }
-            }
-        }
-
-        private static void ValidateDependencyVersion(PackageDependency dependency)
-        {
-            if (dependency.VersionSpec != null)
-            {
-                if (dependency.VersionSpec.MinVersion != null &&
-                    dependency.VersionSpec.MaxVersion != null)
-                {
-
-                    if ((!dependency.VersionSpec.IsMaxInclusive ||
-                         !dependency.VersionSpec.IsMinInclusive) &&
-                        dependency.VersionSpec.MaxVersion == dependency.VersionSpec.MinVersion)
-                    {
-                        throw new InvalidOperationException(String.Format(CultureInfo.CurrentCulture, NuGetResources.DependencyHasInvalidVersion, dependency.Id));
-                    }
-
-                    if (dependency.VersionSpec.MaxVersion < dependency.VersionSpec.MinVersion)
-                    {
-                        throw new InvalidOperationException(String.Format(CultureInfo.CurrentCulture, NuGetResources.DependencyHasInvalidVersion, dependency.Id));
-                    }
-                }
-            }
-        }
-
-        private static bool TryValidate(object value, ICollection<ValidationResult> results)
-        {
-            if (value != null)
-            {
-                var enumerable = value as IEnumerable;
-                if (enumerable != null)
-                {
-                    foreach (object item in enumerable)
-                    {
-                        Validator.TryValidateObject(item, CreateValidationContext(item), results);
-                    }
-                }
-                return Validator.TryValidateObject(value, CreateValidationContext(value), results);
-            }
-            return true;
-        }
-
-        private static ValidationContext CreateValidationContext(object value)
-        {
-            return new ValidationContext(value, NullServiceProvider.Instance, new Dictionary<object, object>());
-        }
-
-        #region Nested type: NullServiceProvider
-
-        private class NullServiceProvider : IServiceProvider
-        {
-            private static readonly IServiceProvider _instance = new NullServiceProvider();
-
-            public static IServiceProvider Instance
-            {
-                get { return _instance; }
-            }
-
-            #region IServiceProvider Members
-
-            public object GetService(Type serviceType)
-            {
-                return null;
-            }
-
-            #endregion
-        }
-
-        #endregion
-    }
->>>>>>> 82790915
 }
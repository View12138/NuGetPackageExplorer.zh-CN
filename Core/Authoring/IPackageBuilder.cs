<<<<<<< HEAD
using System.Collections.ObjectModel;
using System.IO;

namespace NuGetPe
{
    public interface IPackageBuilder : IPackageMetadata
    {
        Collection<IPackageFile> Files { get; }
        void Save(Stream stream);
    }
=======
using System.Collections.ObjectModel;
using System.IO;

namespace NuGet
{
    public interface IPackageBuilder : IPackageMetadata
    {
        Collection<IPackageFile> Files { get; }
        void Save(Stream stream);
    }
>>>>>>> 82790915
}<|MERGE_RESOLUTION|>--- conflicted
+++ resolved
@@ -1,4 +1,3 @@
-<<<<<<< HEAD
 using System.Collections.ObjectModel;
 using System.IO;
 
@@ -9,16 +8,4 @@
         Collection<IPackageFile> Files { get; }
         void Save(Stream stream);
     }
-=======
-using System.Collections.ObjectModel;
-using System.IO;
-
-namespace NuGet
-{
-    public interface IPackageBuilder : IPackageMetadata
-    {
-        Collection<IPackageFile> Files { get; }
-        void Save(Stream stream);
-    }
->>>>>>> 82790915
 }
--- conflicted
+++ resolved
@@ -1,4 +1,3 @@
-<<<<<<< HEAD
 ﻿using System.Collections.Generic;
 using System.IO;
 using System.Linq;
@@ -7,251 +6,6 @@
 using NuGetPe.Resources;
 
 namespace NuGetPe
-{
-    internal static class ManifestReader
-    {
-        public static Manifest ReadManifest(XDocument document)
-        {
-            return new Manifest
-            {
-                Metadata = ReadMetadata(document.Root.ElementsNoNamespace("metadata").First()),
-                Files = ReadFilesList(document.Root.ElementsNoNamespace("files").FirstOrDefault())
-            };
-        }
-
-        private static ManifestMetadata ReadMetadata(XElement xElement)
-        {
-            var manifestMetadata = new ManifestMetadata();
-            manifestMetadata.DependencySets = new List<ManifestDependencySet>();
-            manifestMetadata.ReferenceSets = new List<ManifestReferenceSet>();
-            manifestMetadata.MinClientVersionString = xElement.GetOptionalAttributeValue("minClientVersion");
-
-            XNode node = xElement.FirstNode;
-            while (node != null)
-            {
-                var element = node as XElement;
-                if (element != null)
-                {
-                    ReadMetadataValue(manifestMetadata, element);
-                }
-                node = node.NextNode;
-            }
-
-            return manifestMetadata;
-        }
-
-        private static void ReadMetadataValue(ManifestMetadata manifestMetadata, XElement element)
-        {
-            if (element.Value == null)
-            {
-                return;
-            }
-
-            string value = element.Value.SafeTrim();
-            switch (element.Name.LocalName)
-            {
-                case "id":
-                    manifestMetadata.Id = value;
-                    break;
-                case "version":
-                    manifestMetadata.Version = value;
-                    break;
-                case "authors":
-                    manifestMetadata.Authors = value;
-                    break;
-                case "owners":
-                    manifestMetadata.Owners = value;
-                    break;
-                case "licenseUrl":
-                    manifestMetadata.LicenseUrl = value;
-                    break;
-                case "projectUrl":
-                    manifestMetadata.ProjectUrl = value;
-                    break;
-                case "iconUrl":
-                    manifestMetadata.IconUrl = value;
-                    break;
-                case "requireLicenseAcceptance":
-                    manifestMetadata.RequireLicenseAcceptance = XmlConvert.ToBoolean(value);
-                    break;
-                case "developmentDependency":
-                    manifestMetadata.DevelopmentDependency = XmlConvert.ToBoolean(value);
-                    break;
-                case "description":
-                    manifestMetadata.Description = value;
-                    break;
-                case "summary":
-                    manifestMetadata.Summary = value;
-                    break;
-                case "releaseNotes":
-                    manifestMetadata.ReleaseNotes = value;
-                    break;
-                case "copyright":
-                    manifestMetadata.Copyright = value;
-                    break;
-                case "language":
-                    manifestMetadata.Language = value;
-                    break;
-                case "title":
-                    manifestMetadata.Title = value;
-                    break;
-                case "tags":
-                    manifestMetadata.Tags = value;
-                    break;
-                case "dependencies":
-                    manifestMetadata.DependencySets = ReadDependencySet(element);
-                    break;
-                case "frameworkAssemblies":
-                    manifestMetadata.FrameworkAssemblies = ReadFrameworkAssemblies(element);
-                    break;
-                case "references":
-                    manifestMetadata.ReferenceSets = ReadReferenceSets(element);
-                    break;
-            }
-        }
-
-        private static List<ManifestReferenceSet> ReadReferenceSets(XElement referencesElement)
-        {
-            if (!referencesElement.HasElements)
-            {
-                return new List<ManifestReferenceSet>(0);
-            }
-
-            if (referencesElement.ElementsNoNamespace("group").Any() &&
-                referencesElement.ElementsNoNamespace("reference").Any())
-            {
-                throw new InvalidDataException(NuGetResources.Manifest_ReferencesHasMixedElements);
-            }
-
-            var references = ReadReference(referencesElement, throwIfEmpty: false);
-            if (references.Count > 0)
-            {
-                // old format, <reference> is direct child of <references>
-                var referenceSet = new ManifestReferenceSet
-                {
-                    References = references
-                };
-                return new List<ManifestReferenceSet> { referenceSet };
-            }
-            else
-            {
-                var groups = referencesElement.ElementsNoNamespace("group");
-                return (from element in groups
-                        select new ManifestReferenceSet
-                        {
-                            TargetFramework = element.GetOptionalAttributeValue("targetFramework").SafeTrim(),
-                            References = ReadReference(element, throwIfEmpty: true)
-                        }).ToList();
-            }
-        }
-
-        private static List<ManifestReference> ReadReference(XElement referenceElement, bool throwIfEmpty)
-        {
-            var references =
-                (from element in referenceElement.ElementsNoNamespace("reference")
-                 select new ManifestReference { File = element.GetOptionalAttributeValue("file").SafeTrim() }
-                 ).ToList();
-
-            if (throwIfEmpty && references.Count == 0)
-            {
-                throw new InvalidDataException(NuGetResources.Manifest_ReferencesIsEmpty);
-            }
-
-            return references;
-        }
-
-        private static List<ManifestFrameworkAssembly> ReadFrameworkAssemblies(XElement frameworkElement)
-        {
-            if (!frameworkElement.HasElements)
-            {
-                return new List<ManifestFrameworkAssembly>(0);
-            }
-
-            return (from element in frameworkElement.Elements()
-                    select new ManifestFrameworkAssembly
-                    {
-                        AssemblyName = element.GetOptionalAttributeValue("assemblyName").SafeTrim(),
-                        TargetFramework = element.GetOptionalAttributeValue("targetFramework").SafeTrim()
-                    }).ToList();
-        }
-
-        private static List<ManifestDependencySet> ReadDependencySet(XElement dependenciesElement)
-        {
-            if (!dependenciesElement.HasElements)
-            {
-                return new List<ManifestDependencySet>();
-            }
-
-            // Disallow the <dependencies> element to contain both <dependency> and 
-            // <group> child elements. Unfortunately, this cannot be enforced by XSD.
-            if (dependenciesElement.ElementsNoNamespace("dependency").Any() &&
-                dependenciesElement.ElementsNoNamespace("group").Any())
-            {
-                throw new InvalidDataException(NuGetResources.Manifest_DependenciesHasMixedElements);
-            }
-
-            var dependencies = ReadDependencies(dependenciesElement);
-            if (dependencies.Count > 0)
-            {
-                // old format, <dependency> is direct child of <dependencies>
-                var dependencySet = new ManifestDependencySet
-                {
-                    Dependencies = dependencies
-                };
-                return new List<ManifestDependencySet> { dependencySet };
-            }
-            else
-            {
-                var groups = dependenciesElement.ElementsNoNamespace("group");
-                return (from element in groups
-                        select new ManifestDependencySet
-                        {
-                            TargetFramework = element.GetOptionalAttributeValue("targetFramework").SafeTrim(),
-                            Dependencies = ReadDependencies(element)
-                        }).ToList();
-            }
-        }
-
-        private static List<ManifestDependency> ReadDependencies(XElement containerElement)
-        {
-            // element is <dependency>
-            return (from element in containerElement.ElementsNoNamespace("dependency")
-                    select new ManifestDependency
-                    {
-                        Id = element.GetOptionalAttributeValue("id").SafeTrim(),
-                        Version = element.GetOptionalAttributeValue("version").SafeTrim()
-                    }).ToList();
-        }
-
-        private static List<ManifestFile> ReadFilesList(XElement xElement)
-        {
-            if (xElement == null)
-            {
-                return null;
-            }
-
-            List<ManifestFile> files = new List<ManifestFile>();
-            foreach (var file in xElement.Elements())
-            {
-                string target = file.GetOptionalAttributeValue("target").SafeTrim();
-                string exclude = file.GetOptionalAttributeValue("exclude").SafeTrim();
-
-                // Multiple sources can be specified by using semi-colon separated values. 
-                files.AddRange(from source in file.GetOptionalAttributeValue("src").Trim(';').Split(';')
-                               select new ManifestFile { Source = source.SafeTrim(), Target = target.SafeTrim(), Exclude = exclude.SafeTrim() });
-            }
-            return files;
-        }
-    }
-=======
-﻿using System.Collections.Generic;
-using System.IO;
-using System.Linq;
-using System.Xml;
-using System.Xml.Linq;
-using NuGet.Resources;
-
-namespace NuGet
 {
     internal static class ManifestReader
     {
@@ -489,5 +243,4 @@
             return files;
         }
     }
->>>>>>> 82790915
 }
<<<<<<< HEAD
﻿using System.ComponentModel.DataAnnotations;
using System.Xml.Serialization;
using NuGetPe.Resources;

namespace NuGetPe
{
    [XmlType("dependency")]
    public class ManifestDependency
    {
        [Required(ErrorMessageResourceType = typeof(NuGetResources),
            ErrorMessageResourceName = "Manifest_DependencyIdRequired")]
        [XmlAttribute("id")]
        public string Id { get; set; }

        [XmlAttribute("version")]
        public string Version { get; set; }
    }
=======
﻿using System.ComponentModel.DataAnnotations;
using System.Xml.Serialization;
using NuGet.Resources;

namespace NuGet
{
    [XmlType("dependency")]
    public class ManifestDependency
    {
        [Required(ErrorMessageResourceType = typeof(NuGetResources),
            ErrorMessageResourceName = "Manifest_DependencyIdRequired")]
        [XmlAttribute("id")]
        public string Id { get; set; }

        [XmlAttribute("version")]
        public string Version { get; set; }

        [XmlAttribute("exclude")]
        public string Exclude { get; set; }
    }
>>>>>>> 82790915
}<|MERGE_RESOLUTION|>--- conflicted
+++ resolved
@@ -1,4 +1,3 @@
-<<<<<<< HEAD
 ﻿using System.ComponentModel.DataAnnotations;
 using System.Xml.Serialization;
 using NuGetPe.Resources;
@@ -15,27 +14,8 @@
 
         [XmlAttribute("version")]
         public string Version { get; set; }
-    }
-=======
-﻿using System.ComponentModel.DataAnnotations;
-using System.Xml.Serialization;
-using NuGet.Resources;
-
-namespace NuGet
-{
-    [XmlType("dependency")]
-    public class ManifestDependency
-    {
-        [Required(ErrorMessageResourceType = typeof(NuGetResources),
-            ErrorMessageResourceName = "Manifest_DependencyIdRequired")]
-        [XmlAttribute("id")]
-        public string Id { get; set; }
-
-        [XmlAttribute("version")]
-        public string Version { get; set; }
 
         [XmlAttribute("exclude")]
         public string Exclude { get; set; }
     }
->>>>>>> 82790915
 }
<<<<<<< HEAD
using System;
using System.IO;
using System.Xml.Linq;

namespace NuGetPe
{
    internal static class XmlUtility
    {
        internal static XDocument GetOrCreateDocument(XName rootName, IFileSystem fileSystem, string path)
        {
            if (fileSystem.FileExists(path))
            {
                try
                {
                    using (Stream configSream = fileSystem.OpenFile(path))
                    {
                        return XDocument.Load(configSream);
                    }
                }
                catch (Exception)
                {
                    return CreateDocument(rootName, fileSystem, path);
                }
            }
            return CreateDocument(rootName, fileSystem, path);
        }

        private static XDocument CreateDocument(XName rootName, IFileSystem fileSystem, string path)
        {
            var document = new XDocument(new XElement(rootName));
            // Add it to the file system
            fileSystem.AddFile(path, document.Save);
            return document;
        }
    }
=======
using System;
using System.IO;
using System.Xml.Linq;

namespace NuGet
{
    internal static class XmlUtility
    {
        internal static XDocument GetOrCreateDocument(XName rootName, IFileSystem fileSystem, string path)
        {
            if (fileSystem.FileExists(path))
            {
                try
                {
                    using (Stream configSream = fileSystem.OpenFile(path))
                    {
                        return XDocument.Load(configSream);
                    }
                }
                catch (Exception)
                {
                    return CreateDocument(rootName, fileSystem, path);
                }
            }
            return CreateDocument(rootName, fileSystem, path);
        }

        private static XDocument CreateDocument(XName rootName, IFileSystem fileSystem, string path)
        {
            var document = new XDocument(new XElement(rootName));
            // Add it to the file system
            fileSystem.AddFile(path, document.Save);
            return document;
        }
    }
>>>>>>> 82790915
}<|MERGE_RESOLUTION|>--- conflicted
+++ resolved
@@ -1,4 +1,3 @@
-<<<<<<< HEAD
 using System;
 using System.IO;
 using System.Xml.Linq;
@@ -34,41 +33,4 @@
             return document;
         }
     }
-=======
-using System;
-using System.IO;
-using System.Xml.Linq;
-
-namespace NuGet
-{
-    internal static class XmlUtility
-    {
-        internal static XDocument GetOrCreateDocument(XName rootName, IFileSystem fileSystem, string path)
-        {
-            if (fileSystem.FileExists(path))
-            {
-                try
-                {
-                    using (Stream configSream = fileSystem.OpenFile(path))
-                    {
-                        return XDocument.Load(configSream);
-                    }
-                }
-                catch (Exception)
-                {
-                    return CreateDocument(rootName, fileSystem, path);
-                }
-            }
-            return CreateDocument(rootName, fileSystem, path);
-        }
-
-        private static XDocument CreateDocument(XName rootName, IFileSystem fileSystem, string path)
-        {
-            var document = new XDocument(new XElement(rootName));
-            // Add it to the file system
-            fileSystem.AddFile(path, document.Save);
-            return document;
-        }
-    }
->>>>>>> 82790915
 }
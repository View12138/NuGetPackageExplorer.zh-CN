<<<<<<< HEAD
using System;
using System.IO;
using System.IO.Packaging;

namespace NuGetPe
{
    internal static class UriUtility
    {
        /// <summary>
        /// Converts a uri to a path. Only used for local paths.
        /// </summary>
        internal static string GetPath(Uri uri)
        {
            string path = uri.OriginalString;
            if (path.StartsWith("/", StringComparison.Ordinal))
            {
                path = path.Substring(1);
            }

            // Bug 483: We need the unescaped uri string to ensure that all characters are valid for a path.
            // Change the direction of the slashes to match the filesystem.
            return Uri.UnescapeDataString(path.Replace('/', Path.DirectorySeparatorChar));
        }

        internal static Uri CreatePartUri(string path)
        {
            var uri = new Uri(path, UriKind.Relative);
            return PackUriHelper.CreatePartUri(uri);
        }
    }
=======
using System;
using System.IO;
using System.IO.Packaging;

namespace NuGet
{
    internal static class UriUtility
    {
        /// <summary>
        /// Converts a uri to a path. Only used for local paths.
        /// </summary>
        internal static string GetPath(Uri uri)
        {
            string path = uri.OriginalString;
            if (path.StartsWith("/", StringComparison.Ordinal))
            {
                path = path.Substring(1);
            }

            // Bug 483: We need the unescaped uri string to ensure that all characters are valid for a path.
            // Change the direction of the slashes to match the filesystem.
            return Uri.UnescapeDataString(path.Replace('/', Path.DirectorySeparatorChar));
        }

        internal static Uri CreatePartUri(string path)
        {
            var uri = new Uri(path, UriKind.Relative);
            return PackUriHelper.CreatePartUri(uri);
        }
    }
>>>>>>> 82790915
}<|MERGE_RESOLUTION|>--- conflicted
+++ resolved
@@ -1,4 +1,3 @@
-<<<<<<< HEAD
 using System;
 using System.IO;
 using System.IO.Packaging;
@@ -29,36 +28,4 @@
             return PackUriHelper.CreatePartUri(uri);
         }
     }
-=======
-using System;
-using System.IO;
-using System.IO.Packaging;
-
-namespace NuGet
-{
-    internal static class UriUtility
-    {
-        /// <summary>
-        /// Converts a uri to a path. Only used for local paths.
-        /// </summary>
-        internal static string GetPath(Uri uri)
-        {
-            string path = uri.OriginalString;
-            if (path.StartsWith("/", StringComparison.Ordinal))
-            {
-                path = path.Substring(1);
-            }
-
-            // Bug 483: We need the unescaped uri string to ensure that all characters are valid for a path.
-            // Change the direction of the slashes to match the filesystem.
-            return Uri.UnescapeDataString(path.Replace('/', Path.DirectorySeparatorChar));
-        }
-
-        internal static Uri CreatePartUri(string path)
-        {
-            var uri = new Uri(path, UriKind.Relative);
-            return PackUriHelper.CreatePartUri(uri);
-        }
-    }
->>>>>>> 82790915
 }
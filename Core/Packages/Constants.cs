--- conflicted
+++ resolved
@@ -1,4 +1,3 @@
-<<<<<<< HEAD
 using System;
 
 namespace NuGetPe
@@ -20,31 +19,6 @@
 
         // This is temporary until we fix the gallery to have proper first class support for this.
         // The magic unpublished date is 1900-01-01T00:00:00
-        public static readonly DateTimeOffset Unpublished = new DateTimeOffset(1900, 1, 1, 0, 0, 0, TimeSpan.FromHours(-8));
-    }
-=======
-using System;
-
-namespace NuGet
-{
-    public static class Constants
-    {
-        internal const string PackageServiceEntitySetName = "Packages";
-
-        internal const string PackageRelationshipNamespace = "http://schemas.microsoft.com/packaging/2010/07/";
-        public static readonly string PackageExtension = ".nupkg";
-        public static readonly string ManifestExtension = ".nuspec";
-        public static readonly string ContentDirectory = "content";
-        public static readonly string LibDirectory = "lib";
-        public static readonly string ToolsDirectory = "tools";
-        public static readonly string BuildDirectory = "build";
-
-        // Starting from nuget 2.0, we use a file with the special name '_._' to represent an empty folder.
-        public const string PackageEmptyFileName = "_._";
-
-        // This is temporary until we fix the gallery to have proper first class support for this.
-        // The magic unpublished date is 1900-01-01T00:00:00
         public static readonly DateTimeOffset Unpublished = new DateTimeOffset(1900, 1, 1, 0, 0, 0, TimeZoneInfo.Local.BaseUtcOffset);
     }
->>>>>>> 82790915
 }
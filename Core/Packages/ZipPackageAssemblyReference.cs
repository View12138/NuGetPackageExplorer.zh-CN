--- conflicted
+++ resolved
@@ -1,4 +1,3 @@
-<<<<<<< HEAD
 using System;
 using System.Diagnostics;
 using System.IO.Packaging;
@@ -30,37 +29,4 @@
             return builder.ToString();
         }
     }
-=======
-using System;
-using System.Diagnostics;
-using System.IO.Packaging;
-using System.Text;
-
-namespace NuGet
-{
-    internal class ZipPackageAssemblyReference : ZipPackageFile, IPackageAssemblyReference
-    {
-        public ZipPackageAssemblyReference(PackagePart part)
-            : base(part)
-        {
-            Debug.Assert(Path.StartsWith("lib", StringComparison.OrdinalIgnoreCase), "path doesn't start with lib");
-        }
-
-        public string Name
-        {
-            get { return System.IO.Path.GetFileName(Path); }
-        }
-
-        public override string ToString()
-        {
-            var builder = new StringBuilder();
-            if (TargetFramework != null)
-            {
-                builder.Append(TargetFramework).Append(" ");
-            }
-            builder.Append(Name).AppendFormat(" ({0})", Path);
-            return builder.ToString();
-        }
-    }
->>>>>>> 82790915
 }
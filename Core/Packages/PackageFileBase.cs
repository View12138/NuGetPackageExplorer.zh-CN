--- conflicted
+++ resolved
@@ -1,4 +1,3 @@
-<<<<<<< HEAD
 ﻿using System.Collections.Generic;
 using System.IO;
 using System.Runtime.Versioning;
@@ -61,68 +60,4 @@
             }
         }
     }
-}
-=======
-﻿using System.Collections.Generic;
-using System.IO;
-using System.Runtime.Versioning;
-
-namespace NuGet
-{
-    public abstract class PackageFileBase : IPackageFile
-    {
-        private readonly FrameworkName _targetFramework;
-
-        protected PackageFileBase(string path)
-        {
-            Path = path;
-
-            string effectivePath;
-            _targetFramework = VersionUtility.ParseFrameworkNameFromFilePath(path, out effectivePath);
-            EffectivePath = effectivePath;
-        }
-
-        public string Path
-        {
-            get;
-            private set;
-        }
-
-        public virtual string OriginalPath
-        {
-            get
-            {
-                return null;
-            }
-        }
-
-        public abstract Stream GetStream();
-
-        public string EffectivePath
-        {
-            get;
-            private set;
-        }
-
-        public FrameworkName TargetFramework
-        {
-            get
-            {
-                return _targetFramework;
-            }
-        }
-
-        public IEnumerable<FrameworkName> SupportedFrameworks
-        {
-            get
-            {
-                if (TargetFramework != null)
-                {
-                    yield return TargetFramework;
-                }
-                yield break;
-            }
-        }
-    }
-}
->>>>>>> 82790915
+}
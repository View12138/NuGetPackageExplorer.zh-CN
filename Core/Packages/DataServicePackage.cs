<<<<<<< HEAD
using System;
using System.Collections.Generic;
using System.Data.Services.Common;
using System.IO;
using System.Linq;

namespace NuGetPe
{
    [DataServiceKey("Id", "Version")]
    [EntityPropertyMapping("LastUpdated", SyndicationItemProperty.Updated, SyndicationTextContentKind.Plaintext,
        keepInContent: false)]
    [EntityPropertyMapping("Id", SyndicationItemProperty.Title, SyndicationTextContentKind.Plaintext,
        keepInContent: false)]
    [EntityPropertyMapping("Authors", SyndicationItemProperty.AuthorName, SyndicationTextContentKind.Plaintext,
        keepInContent: false)]
    [EntityPropertyMapping("Summary", SyndicationItemProperty.Summary, SyndicationTextContentKind.Plaintext,
        keepInContent: false)]
    public class DataServicePackage : IPackage
    {
        public string Version { get; set; }
        public string Authors { get; set; }
        public bool IsLatestVersion { get; set; }
        public bool IsAbsoluteLatestVersion { get; set; }
        public DateTimeOffset LastUpdated { get; set; }
        public long PackageSize { get; set; }
        public string PackageHash { get; set; }
        public DateTimeOffset? Published { get; set; }
        public bool IsPrerelease { get; set; }

        public IPackage CorePackage { get; set; }

        #region IPackage Members

        public string Id { get; set; }

        public string Title
        {
            get { return CorePackage == null ? null : CorePackage.Title; }
        }

        public IEnumerable<string> Owners
        {
            get { return CorePackage == null ? null : CorePackage.Owners; }
        }

        public Uri IconUrl
        {
            get { return CorePackage == null ? null : CorePackage.IconUrl; }
        }

        public Uri LicenseUrl
        {
            get { return CorePackage == null ? null : CorePackage.LicenseUrl; }
        }

        public Uri ProjectUrl
        {
            get { return CorePackage == null ? null : CorePackage.ProjectUrl; }
        }

        public Uri ReportAbuseUrl
        {
            get { return CorePackage == null ? null : CorePackage.ReportAbuseUrl; }
        }

        public int DownloadCount { get; set; }

        public int VersionDownloadCount { get; set; }

        public bool RequireLicenseAcceptance
        {
            get { return CorePackage != null && CorePackage.RequireLicenseAcceptance; }
        }

        public bool DevelopmentDependency
        {
            get { return CorePackage != null && CorePackage.DevelopmentDependency; }
        }

        public string Description
        {
            get { return CorePackage == null ? null : CorePackage.Description; }
        }

        public string Summary
        {
            get { return CorePackage == null ? null : CorePackage.Summary; }
        }

        public string ReleaseNotes
        {
            get { return CorePackage == null ? null : CorePackage.ReleaseNotes; }
        }

        public string Copyright
        {
            get { return CorePackage == null ? null : CorePackage.Copyright; }
        }

        public string Language
        {
            get { return CorePackage == null ? null : CorePackage.Language; }
        }

        public string Tags
        {
            get { return CorePackage == null ? null : CorePackage.Tags; }
        }

        public IEnumerable<PackageDependencySet> DependencySets
        {
            get
            {
                return CorePackage == null ? Enumerable.Empty<PackageDependencySet>() : CorePackage.DependencySets;
            }
        }

        public IEnumerable<PackageReferenceSet> PackageAssemblyReferences
        {
            get
            {
                return CorePackage == null ? Enumerable.Empty<PackageReferenceSet>() : CorePackage.PackageAssemblyReferences;
            }
        }

        IEnumerable<string> IPackageMetadata.Authors
        {
            get { return CorePackage == null ? Enumerable.Empty<string>() : CorePackage.Authors; }
        }

        NuGet.SemanticVersion IPackageMetadata.Version
        {
            get
            {
                if (Version != null)
                {
                    return new NuGet.SemanticVersion(Version);
                }
                return null;
            }
        }

        public Version MinClientVersion
        {
            get;
            set;
        }

        public IEnumerable<IPackageAssemblyReference> AssemblyReferences
        {
            get { return CorePackage.AssemblyReferences; }
        }

        public IEnumerable<FrameworkAssemblyReference> FrameworkAssemblies
        {
            get { return CorePackage.FrameworkAssemblies; }
        }

        public IEnumerable<IPackageFile> GetFiles()
        {
            return CorePackage.GetFiles();
        }

        public Stream GetStream()
        {
            return CorePackage.GetStream();
        }

        #endregion

        public override string ToString()
        {
            return this.GetFullName();
        }
    }
=======
using System;
using System.Collections.Generic;
using System.Data.Services.Common;
using System.IO;
using System.Linq;

namespace NuGet
{
    [DataServiceKey("Id", "Version")]
    [EntityPropertyMapping("LastUpdated", SyndicationItemProperty.Updated, SyndicationTextContentKind.Plaintext,
        keepInContent: false)]
    [EntityPropertyMapping("Id", SyndicationItemProperty.Title, SyndicationTextContentKind.Plaintext,
        keepInContent: false)]
    [EntityPropertyMapping("Authors", SyndicationItemProperty.AuthorName, SyndicationTextContentKind.Plaintext,
        keepInContent: false)]
    [EntityPropertyMapping("Summary", SyndicationItemProperty.Summary, SyndicationTextContentKind.Plaintext,
        keepInContent: false)]
    public class DataServicePackage : IPackage
    {
        public string Version { get; set; }
        public string Authors { get; set; }
        public bool IsLatestVersion { get; set; }
        public bool IsAbsoluteLatestVersion { get; set; }
        public DateTimeOffset LastUpdated { get; set; }
        public long PackageSize { get; set; }
        public string PackageHash { get; set; }
        public DateTimeOffset? Published { get; set; }
        public bool IsPrerelease { get; set; }

        public IPackage CorePackage { get; set; }

        #region IPackage Members

        public string Id { get; set; }

        public string Title
        {
            get { return CorePackage == null ? null : CorePackage.Title; }
        }

        public IEnumerable<string> Owners
        {
            get { return CorePackage == null ? null : CorePackage.Owners; }
        }

        public Uri IconUrl
        {
            get { return CorePackage == null ? null : CorePackage.IconUrl; }
        }

        public Uri LicenseUrl
        {
            get { return CorePackage == null ? null : CorePackage.LicenseUrl; }
        }

        public Uri ProjectUrl
        {
            get { return CorePackage == null ? null : CorePackage.ProjectUrl; }
        }

        public Uri ReportAbuseUrl
        {
            get { return CorePackage == null ? null : CorePackage.ReportAbuseUrl; }
        }

        public int DownloadCount { get; set; }

        public int VersionDownloadCount { get; set; }

        public bool RequireLicenseAcceptance
        {
            get { return CorePackage != null && CorePackage.RequireLicenseAcceptance; }
        }

        public bool DevelopmentDependency
        {
            get { return CorePackage != null && CorePackage.DevelopmentDependency; }
        }

        public string Description
        {
            get { return CorePackage == null ? null : CorePackage.Description; }
        }

        public string Summary
        {
            get { return CorePackage == null ? null : CorePackage.Summary; }
        }

        public string ReleaseNotes
        {
            get { return CorePackage == null ? null : CorePackage.ReleaseNotes; }
        }

        public string Copyright
        {
            get { return CorePackage == null ? null : CorePackage.Copyright; }
        }

        public string Language
        {
            get { return CorePackage == null ? null : CorePackage.Language; }
        }

        public string Tags
        {
            get { return CorePackage == null ? null : CorePackage.Tags; }
        }

        public IEnumerable<PackageDependencySet> DependencySets
        {
            get
            {
                return CorePackage == null ? Enumerable.Empty<PackageDependencySet>() : CorePackage.DependencySets;
            }
        }

        public IEnumerable<PackageReferenceSet> PackageAssemblyReferences
        {
            get
            {
                return CorePackage == null ? Enumerable.Empty<PackageReferenceSet>() : CorePackage.PackageAssemblyReferences;
            }
        }

        IEnumerable<string> IPackageMetadata.Authors
        {
            get { return CorePackage == null ? Enumerable.Empty<string>() : CorePackage.Authors; }
        }

        SemanticVersion IPackageMetadata.Version
        {
            get
            {
                if (Version != null)
                {
                    return new SemanticVersion(Version);
                }
                return null;
            }
        }

        public Version MinClientVersion
        {
            get;
            set;
        }

        public IEnumerable<IPackageAssemblyReference> AssemblyReferences
        {
            get { return CorePackage.AssemblyReferences; }
        }

        public IEnumerable<FrameworkAssemblyReference> FrameworkAssemblies
        {
            get { return CorePackage.FrameworkAssemblies; }
        }

        public IEnumerable<IPackageFile> GetFiles()
        {
            return CorePackage.GetFiles();
        }

        public Stream GetStream()
        {
            return CorePackage.GetStream();
        }

        #endregion

        public override string ToString()
        {
            return this.GetFullName();
        }
    }
>>>>>>> 82790915
}<|MERGE_RESOLUTION|>--- conflicted
+++ resolved
@@ -1,4 +1,3 @@
-<<<<<<< HEAD
 using System;
 using System.Collections.Generic;
 using System.Data.Services.Common;
@@ -174,181 +173,4 @@
             return this.GetFullName();
         }
     }
-=======
-using System;
-using System.Collections.Generic;
-using System.Data.Services.Common;
-using System.IO;
-using System.Linq;
-
-namespace NuGet
-{
-    [DataServiceKey("Id", "Version")]
-    [EntityPropertyMapping("LastUpdated", SyndicationItemProperty.Updated, SyndicationTextContentKind.Plaintext,
-        keepInContent: false)]
-    [EntityPropertyMapping("Id", SyndicationItemProperty.Title, SyndicationTextContentKind.Plaintext,
-        keepInContent: false)]
-    [EntityPropertyMapping("Authors", SyndicationItemProperty.AuthorName, SyndicationTextContentKind.Plaintext,
-        keepInContent: false)]
-    [EntityPropertyMapping("Summary", SyndicationItemProperty.Summary, SyndicationTextContentKind.Plaintext,
-        keepInContent: false)]
-    public class DataServicePackage : IPackage
-    {
-        public string Version { get; set; }
-        public string Authors { get; set; }
-        public bool IsLatestVersion { get; set; }
-        public bool IsAbsoluteLatestVersion { get; set; }
-        public DateTimeOffset LastUpdated { get; set; }
-        public long PackageSize { get; set; }
-        public string PackageHash { get; set; }
-        public DateTimeOffset? Published { get; set; }
-        public bool IsPrerelease { get; set; }
-
-        public IPackage CorePackage { get; set; }
-
-        #region IPackage Members
-
-        public string Id { get; set; }
-
-        public string Title
-        {
-            get { return CorePackage == null ? null : CorePackage.Title; }
-        }
-
-        public IEnumerable<string> Owners
-        {
-            get { return CorePackage == null ? null : CorePackage.Owners; }
-        }
-
-        public Uri IconUrl
-        {
-            get { return CorePackage == null ? null : CorePackage.IconUrl; }
-        }
-
-        public Uri LicenseUrl
-        {
-            get { return CorePackage == null ? null : CorePackage.LicenseUrl; }
-        }
-
-        public Uri ProjectUrl
-        {
-            get { return CorePackage == null ? null : CorePackage.ProjectUrl; }
-        }
-
-        public Uri ReportAbuseUrl
-        {
-            get { return CorePackage == null ? null : CorePackage.ReportAbuseUrl; }
-        }
-
-        public int DownloadCount { get; set; }
-
-        public int VersionDownloadCount { get; set; }
-
-        public bool RequireLicenseAcceptance
-        {
-            get { return CorePackage != null && CorePackage.RequireLicenseAcceptance; }
-        }
-
-        public bool DevelopmentDependency
-        {
-            get { return CorePackage != null && CorePackage.DevelopmentDependency; }
-        }
-
-        public string Description
-        {
-            get { return CorePackage == null ? null : CorePackage.Description; }
-        }
-
-        public string Summary
-        {
-            get { return CorePackage == null ? null : CorePackage.Summary; }
-        }
-
-        public string ReleaseNotes
-        {
-            get { return CorePackage == null ? null : CorePackage.ReleaseNotes; }
-        }
-
-        public string Copyright
-        {
-            get { return CorePackage == null ? null : CorePackage.Copyright; }
-        }
-
-        public string Language
-        {
-            get { return CorePackage == null ? null : CorePackage.Language; }
-        }
-
-        public string Tags
-        {
-            get { return CorePackage == null ? null : CorePackage.Tags; }
-        }
-
-        public IEnumerable<PackageDependencySet> DependencySets
-        {
-            get
-            {
-                return CorePackage == null ? Enumerable.Empty<PackageDependencySet>() : CorePackage.DependencySets;
-            }
-        }
-
-        public IEnumerable<PackageReferenceSet> PackageAssemblyReferences
-        {
-            get
-            {
-                return CorePackage == null ? Enumerable.Empty<PackageReferenceSet>() : CorePackage.PackageAssemblyReferences;
-            }
-        }
-
-        IEnumerable<string> IPackageMetadata.Authors
-        {
-            get { return CorePackage == null ? Enumerable.Empty<string>() : CorePackage.Authors; }
-        }
-
-        SemanticVersion IPackageMetadata.Version
-        {
-            get
-            {
-                if (Version != null)
-                {
-                    return new SemanticVersion(Version);
-                }
-                return null;
-            }
-        }
-
-        public Version MinClientVersion
-        {
-            get;
-            set;
-        }
-
-        public IEnumerable<IPackageAssemblyReference> AssemblyReferences
-        {
-            get { return CorePackage.AssemblyReferences; }
-        }
-
-        public IEnumerable<FrameworkAssemblyReference> FrameworkAssemblies
-        {
-            get { return CorePackage.FrameworkAssemblies; }
-        }
-
-        public IEnumerable<IPackageFile> GetFiles()
-        {
-            return CorePackage.GetFiles();
-        }
-
-        public Stream GetStream()
-        {
-            return CorePackage.GetStream();
-        }
-
-        #endregion
-
-        public override string ToString()
-        {
-            return this.GetFullName();
-        }
-    }
->>>>>>> 82790915
 }
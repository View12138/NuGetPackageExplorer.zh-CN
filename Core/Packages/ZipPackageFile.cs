<<<<<<< HEAD
using System;
using System.Diagnostics;
using System.IO;
using System.IO.Packaging;
using System.Runtime.Versioning;

namespace NuGetPe
{
    internal class ZipPackageFile : PackageFileBase
    {
        private readonly Func<MemoryStream> _streamFactory;

        public ZipPackageFile(PackagePart part) 
            : base(UriUtility.GetPath(part.Uri))
        {
            Debug.Assert(part != null, "part should not be null");

            byte[] buffer;
            using (Stream partStream = part.GetStream())
            {
                using (var stream = new MemoryStream())
                {
                    partStream.CopyTo(stream);
                    buffer = stream.ToArray();
                }
            }
            _streamFactory = () => new MemoryStream(buffer);
        }

        public override Stream GetStream()
        {
            return _streamFactory();
        }

        public override string ToString()
        {
            return Path;
        }
    }
=======
using System;
using System.Diagnostics;
using System.IO;
using System.IO.Packaging;
using System.Runtime.Versioning;

namespace NuGet
{
    internal class ZipPackageFile : PackageFileBase
    {
        private readonly Func<Stream> _streamFactory;

        public ZipPackageFile(PackagePart part) 
            : base(UriUtility.GetPath(part.Uri))
        {
            Debug.Assert(part != null, "part should not be null");
            _streamFactory = () => part.GetStream();
        }

        public override Stream GetStream()
        {
            return _streamFactory();
        }

        public override string ToString()
        {
            return Path;
        }
    }
>>>>>>> 82790915
}<|MERGE_RESOLUTION|>--- conflicted
+++ resolved
@@ -1,4 +1,3 @@
-<<<<<<< HEAD
 using System;
 using System.Diagnostics;
 using System.IO;
@@ -6,46 +5,6 @@
 using System.Runtime.Versioning;
 
 namespace NuGetPe
-{
-    internal class ZipPackageFile : PackageFileBase
-    {
-        private readonly Func<MemoryStream> _streamFactory;
-
-        public ZipPackageFile(PackagePart part) 
-            : base(UriUtility.GetPath(part.Uri))
-        {
-            Debug.Assert(part != null, "part should not be null");
-
-            byte[] buffer;
-            using (Stream partStream = part.GetStream())
-            {
-                using (var stream = new MemoryStream())
-                {
-                    partStream.CopyTo(stream);
-                    buffer = stream.ToArray();
-                }
-            }
-            _streamFactory = () => new MemoryStream(buffer);
-        }
-
-        public override Stream GetStream()
-        {
-            return _streamFactory();
-        }
-
-        public override string ToString()
-        {
-            return Path;
-        }
-    }
-=======
-using System;
-using System.Diagnostics;
-using System.IO;
-using System.IO.Packaging;
-using System.Runtime.Versioning;
-
-namespace NuGet
 {
     internal class ZipPackageFile : PackageFileBase
     {
@@ -68,5 +27,4 @@
             return Path;
         }
     }
->>>>>>> 82790915
 }
<<<<<<< HEAD
﻿using System;
using System.Collections;
using System.Collections.Generic;
using System.Diagnostics.CodeAnalysis;
using System.IO;
using System.Linq;

namespace NuGetPe
{
    internal class SimplePackage : IPackage
    {
        private readonly IPackageBuilder _packageBuilder;

        public SimplePackage(IPackageBuilder packageBuilder)
        {
            if (packageBuilder == null)
            {
                throw new ArgumentNullException("packageBuilder");
            }

            Id = packageBuilder.Id;
            Version = packageBuilder.Version;
            Title = packageBuilder.Title;
            Authors = new SafeEnumerable<string>(packageBuilder.Authors);
            Owners = new SafeEnumerable<string>(packageBuilder.Owners);
            IconUrl = packageBuilder.IconUrl;
            LicenseUrl = packageBuilder.LicenseUrl;
            ProjectUrl = packageBuilder.ProjectUrl;
            RequireLicenseAcceptance = packageBuilder.RequireLicenseAcceptance;
            DevelopmentDependency = packageBuilder.DevelopmentDependency;
            Description = packageBuilder.Description;
            Summary = packageBuilder.Summary;
            ReleaseNotes = packageBuilder.ReleaseNotes;
            Language = packageBuilder.Language;
            Tags = packageBuilder.Tags;
            FrameworkAssemblies = new SafeEnumerable<FrameworkAssemblyReference>(packageBuilder.FrameworkAssemblies);
            DependencySets = new SafeEnumerable<PackageDependencySet>(packageBuilder.DependencySets);
            PackageAssemblyReferences = new SafeEnumerable<PackageReferenceSet>(packageBuilder.PackageAssemblyReferences);
            Copyright = packageBuilder.Copyright;
            _packageBuilder = packageBuilder;
        }

        #region IPackage Members

        public IEnumerable<IPackageAssemblyReference> AssemblyReferences
        {
            get { return Enumerable.Empty<IPackageAssemblyReference>(); }
        }

        public IEnumerable<IPackageFile> GetFiles()
        {
            return _packageBuilder.Files.Where(p => !PackageUtility.IsManifest(p.Path));
        }

        [SuppressMessage("Microsoft.Reliability", "CA2000:Dispose objects before losing scope")]
        public Stream GetStream()
        {
            Stream memoryStream = new MemoryStream();
            _packageBuilder.Save(memoryStream);
            return memoryStream;
        }

        public string Id { get; private set; }

        public NuGet.SemanticVersion Version { get; private set; }

        public string Title { get; private set; }

        public IEnumerable<string> Authors { get; private set; }

        public IEnumerable<string> Owners { get; private set; }

        public Uri IconUrl { get; private set; }

        public Uri LicenseUrl { get; private set; }

        public DateTimeOffset? Published
        {
            get { return DateTimeOffset.Now; }
        }

        public Uri ProjectUrl { get; private set; }

        public bool RequireLicenseAcceptance { get; private set; }

        public bool DevelopmentDependency { get; private set; }

        public string Description { get; private set; }

        public string Summary { get; private set; }

        public string ReleaseNotes { get; private set; }

        public string Copyright { get; private set; }

        public string Language { get; private set; }

        public string Tags { get; private set; }

        public IEnumerable<FrameworkAssemblyReference> FrameworkAssemblies { get; private set; }

        public IEnumerable<PackageDependencySet> DependencySets { get; private set; }

        public IEnumerable<PackageReferenceSet> PackageAssemblyReferences { get; private set; }

        public bool IsPrerelease
        {
            get
            {
                return !String.IsNullOrEmpty(Version.SpecialVersion);
            }
        }

        public Uri ReportAbuseUrl
        {
            get { return null; }
        }

        public int DownloadCount
        {
            get { return -1; }
        }

        public int VersionDownloadCount
        {
            get { return -1; }
        }

        public bool IsAbsoluteLatestVersion
        {
            get { return true; }
        }

        public bool IsLatestVersion
        {
            get { return true; }
        }

        public DateTimeOffset LastUpdated
        {
            get { return DateTimeOffset.UtcNow; }
        }

        public long PackageSize
        {
            get { return 0; }
        }

        public string PackageHash
        {
            get { return null; }
        }

        public Version MinClientVersion
        {
            get { return null; }
        }

        #endregion

        #region Nested type: SafeEnumerable

        private class SafeEnumerable<T> : IEnumerable<T>
        {
            private readonly IEnumerable<T> _source;

            public SafeEnumerable(IEnumerable<T> source)
            {
                _source = source;
            }

            #region IEnumerable<T> Members

            public IEnumerator<T> GetEnumerator()
            {
                return _source.GetEnumerator();
            }

            IEnumerator IEnumerable.GetEnumerator()
            {
                return GetEnumerator();
            }

            #endregion
        }

        #endregion
    }
=======
﻿using System;
using System.Collections;
using System.Collections.Generic;
using System.Diagnostics.CodeAnalysis;
using System.IO;
using System.Linq;

namespace NuGet
{
    internal class SimplePackage : IPackage
    {
        private readonly IPackageBuilder _packageBuilder;

        public SimplePackage(IPackageBuilder packageBuilder)
        {
            if (packageBuilder == null)
            {
                throw new ArgumentNullException("packageBuilder");
            }

            Id = packageBuilder.Id;
            Version = packageBuilder.Version;
            Title = packageBuilder.Title;
            Authors = new SafeEnumerable<string>(packageBuilder.Authors);
            Owners = new SafeEnumerable<string>(packageBuilder.Owners);
            IconUrl = packageBuilder.IconUrl;
            LicenseUrl = packageBuilder.LicenseUrl;
            ProjectUrl = packageBuilder.ProjectUrl;
            RequireLicenseAcceptance = packageBuilder.RequireLicenseAcceptance;
            DevelopmentDependency = packageBuilder.DevelopmentDependency;
            Description = packageBuilder.Description;
            Summary = packageBuilder.Summary;
            ReleaseNotes = packageBuilder.ReleaseNotes;
            Language = packageBuilder.Language;
            Tags = packageBuilder.Tags;
            FrameworkAssemblies = new SafeEnumerable<FrameworkAssemblyReference>(packageBuilder.FrameworkAssemblies);
            DependencySets = new SafeEnumerable<PackageDependencySet>(packageBuilder.DependencySets);
            PackageAssemblyReferences = new SafeEnumerable<PackageReferenceSet>(packageBuilder.PackageAssemblyReferences);
            Copyright = packageBuilder.Copyright;
            _packageBuilder = packageBuilder;
        }

        #region IPackage Members

        public IEnumerable<IPackageAssemblyReference> AssemblyReferences
        {
            get { return Enumerable.Empty<IPackageAssemblyReference>(); }
        }

        public IEnumerable<IPackageFile> GetFiles()
        {
            return _packageBuilder.Files.Where(p => !PackageUtility.IsManifest(p.Path));
        }

        [SuppressMessage("Microsoft.Reliability", "CA2000:Dispose objects before losing scope")]
        public Stream GetStream()
        {
            Stream memoryStream = new MemoryStream();
            _packageBuilder.Save(memoryStream);
            return memoryStream;
        }

        public string Id { get; private set; }

        public SemanticVersion Version { get; private set; }

        public string Title { get; private set; }

        public IEnumerable<string> Authors { get; private set; }

        public IEnumerable<string> Owners { get; private set; }

        public Uri IconUrl { get; private set; }

        public Uri LicenseUrl { get; private set; }

        public DateTimeOffset? Published
        {
            get { return DateTimeOffset.Now; }
        }

        public Uri ProjectUrl { get; private set; }

        public bool RequireLicenseAcceptance { get; private set; }

        public bool DevelopmentDependency { get; private set; }

        public string Description { get; private set; }

        public string Summary { get; private set; }

        public string ReleaseNotes { get; private set; }

        public string Copyright { get; private set; }

        public string Language { get; private set; }

        public string Tags { get; private set; }

        public IEnumerable<FrameworkAssemblyReference> FrameworkAssemblies { get; private set; }

        public IEnumerable<PackageDependencySet> DependencySets { get; private set; }

        public IEnumerable<PackageReferenceSet> PackageAssemblyReferences { get; private set; }

        public bool IsPrerelease
        {
            get
            {
                return !String.IsNullOrEmpty(Version.SpecialVersion);
            }
        }

        public Uri ReportAbuseUrl
        {
            get { return null; }
        }

        public int DownloadCount
        {
            get { return -1; }
        }

        public int VersionDownloadCount
        {
            get { return -1; }
        }

        public bool IsAbsoluteLatestVersion
        {
            get { return true; }
        }

        public bool IsLatestVersion
        {
            get { return true; }
        }

        public DateTimeOffset LastUpdated
        {
            get { return DateTimeOffset.UtcNow; }
        }

        public long PackageSize
        {
            get { return 0; }
        }

        public string PackageHash
        {
            get { return null; }
        }

        public Version MinClientVersion
        {
            get { return null; }
        }

        #endregion

        #region Nested type: SafeEnumerable

        private class SafeEnumerable<T> : IEnumerable<T>
        {
            private readonly IEnumerable<T> _source;

            public SafeEnumerable(IEnumerable<T> source)
            {
                _source = source;
            }

            #region IEnumerable<T> Members

            public IEnumerator<T> GetEnumerator()
            {
                return _source.GetEnumerator();
            }

            IEnumerator IEnumerable.GetEnumerator()
            {
                return GetEnumerator();
            }

            #endregion
        }

        #endregion
    }
>>>>>>> 82790915
}<|MERGE_RESOLUTION|>--- conflicted
+++ resolved
@@ -1,4 +1,3 @@
-<<<<<<< HEAD
 ﻿using System;
 using System.Collections;
 using System.Collections.Generic;
@@ -187,194 +186,4 @@
 
         #endregion
     }
-=======
-﻿using System;
-using System.Collections;
-using System.Collections.Generic;
-using System.Diagnostics.CodeAnalysis;
-using System.IO;
-using System.Linq;
-
-namespace NuGet
-{
-    internal class SimplePackage : IPackage
-    {
-        private readonly IPackageBuilder _packageBuilder;
-
-        public SimplePackage(IPackageBuilder packageBuilder)
-        {
-            if (packageBuilder == null)
-            {
-                throw new ArgumentNullException("packageBuilder");
-            }
-
-            Id = packageBuilder.Id;
-            Version = packageBuilder.Version;
-            Title = packageBuilder.Title;
-            Authors = new SafeEnumerable<string>(packageBuilder.Authors);
-            Owners = new SafeEnumerable<string>(packageBuilder.Owners);
-            IconUrl = packageBuilder.IconUrl;
-            LicenseUrl = packageBuilder.LicenseUrl;
-            ProjectUrl = packageBuilder.ProjectUrl;
-            RequireLicenseAcceptance = packageBuilder.RequireLicenseAcceptance;
-            DevelopmentDependency = packageBuilder.DevelopmentDependency;
-            Description = packageBuilder.Description;
-            Summary = packageBuilder.Summary;
-            ReleaseNotes = packageBuilder.ReleaseNotes;
-            Language = packageBuilder.Language;
-            Tags = packageBuilder.Tags;
-            FrameworkAssemblies = new SafeEnumerable<FrameworkAssemblyReference>(packageBuilder.FrameworkAssemblies);
-            DependencySets = new SafeEnumerable<PackageDependencySet>(packageBuilder.DependencySets);
-            PackageAssemblyReferences = new SafeEnumerable<PackageReferenceSet>(packageBuilder.PackageAssemblyReferences);
-            Copyright = packageBuilder.Copyright;
-            _packageBuilder = packageBuilder;
-        }
-
-        #region IPackage Members
-
-        public IEnumerable<IPackageAssemblyReference> AssemblyReferences
-        {
-            get { return Enumerable.Empty<IPackageAssemblyReference>(); }
-        }
-
-        public IEnumerable<IPackageFile> GetFiles()
-        {
-            return _packageBuilder.Files.Where(p => !PackageUtility.IsManifest(p.Path));
-        }
-
-        [SuppressMessage("Microsoft.Reliability", "CA2000:Dispose objects before losing scope")]
-        public Stream GetStream()
-        {
-            Stream memoryStream = new MemoryStream();
-            _packageBuilder.Save(memoryStream);
-            return memoryStream;
-        }
-
-        public string Id { get; private set; }
-
-        public SemanticVersion Version { get; private set; }
-
-        public string Title { get; private set; }
-
-        public IEnumerable<string> Authors { get; private set; }
-
-        public IEnumerable<string> Owners { get; private set; }
-
-        public Uri IconUrl { get; private set; }
-
-        public Uri LicenseUrl { get; private set; }
-
-        public DateTimeOffset? Published
-        {
-            get { return DateTimeOffset.Now; }
-        }
-
-        public Uri ProjectUrl { get; private set; }
-
-        public bool RequireLicenseAcceptance { get; private set; }
-
-        public bool DevelopmentDependency { get; private set; }
-
-        public string Description { get; private set; }
-
-        public string Summary { get; private set; }
-
-        public string ReleaseNotes { get; private set; }
-
-        public string Copyright { get; private set; }
-
-        public string Language { get; private set; }
-
-        public string Tags { get; private set; }
-
-        public IEnumerable<FrameworkAssemblyReference> FrameworkAssemblies { get; private set; }
-
-        public IEnumerable<PackageDependencySet> DependencySets { get; private set; }
-
-        public IEnumerable<PackageReferenceSet> PackageAssemblyReferences { get; private set; }
-
-        public bool IsPrerelease
-        {
-            get
-            {
-                return !String.IsNullOrEmpty(Version.SpecialVersion);
-            }
-        }
-
-        public Uri ReportAbuseUrl
-        {
-            get { return null; }
-        }
-
-        public int DownloadCount
-        {
-            get { return -1; }
-        }
-
-        public int VersionDownloadCount
-        {
-            get { return -1; }
-        }
-
-        public bool IsAbsoluteLatestVersion
-        {
-            get { return true; }
-        }
-
-        public bool IsLatestVersion
-        {
-            get { return true; }
-        }
-
-        public DateTimeOffset LastUpdated
-        {
-            get { return DateTimeOffset.UtcNow; }
-        }
-
-        public long PackageSize
-        {
-            get { return 0; }
-        }
-
-        public string PackageHash
-        {
-            get { return null; }
-        }
-
-        public Version MinClientVersion
-        {
-            get { return null; }
-        }
-
-        #endregion
-
-        #region Nested type: SafeEnumerable
-
-        private class SafeEnumerable<T> : IEnumerable<T>
-        {
-            private readonly IEnumerable<T> _source;
-
-            public SafeEnumerable(IEnumerable<T> source)
-            {
-                _source = source;
-            }
-
-            #region IEnumerable<T> Members
-
-            public IEnumerator<T> GetEnumerator()
-            {
-                return _source.GetEnumerator();
-            }
-
-            IEnumerator IEnumerable.GetEnumerator()
-            {
-                return GetEnumerator();
-            }
-
-            #endregion
-        }
-
-        #endregion
-    }
->>>>>>> 82790915
 }
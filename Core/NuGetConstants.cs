<<<<<<< HEAD
﻿namespace NuGetPe
{
    public static class NuGetConstants
    {
        public static readonly string DefaultFeedUrl = "http://www.nuget.org/api/v2/";
        public static readonly string V2LegacyFeedUrl = "https://nuget.org/api/v2/";
        public static readonly string PluginFeedUrl = "http://www.myget.org/F/npe/";

        public const string V2LegacyNuGetPublishFeed = "https://nuget.org";
        public const string NuGetPublishFeed = "https://www.nuget.org";
    }
=======
﻿namespace NuGet
{
    public static class NuGetConstants
    {
        public static readonly string DefaultFeedUrl = "http://www.nuget.org/api/v2/";
        public static readonly string V2LegacyFeedUrl = "https://nuget.org/api/v2/";
        public static readonly string PluginFeedUrl = "http://www.myget.org/F/npe/";

        public const string V2LegacyNuGetPublishFeed = "https://nuget.org";
        public const string NuGetPublishFeed = "https://www.nuget.org";
    }
>>>>>>> 82790915
}<|MERGE_RESOLUTION|>--- conflicted
+++ resolved
@@ -1,4 +1,3 @@
-<<<<<<< HEAD
 ﻿namespace NuGetPe
 {
     public static class NuGetConstants
@@ -10,17 +9,4 @@
         public const string V2LegacyNuGetPublishFeed = "https://nuget.org";
         public const string NuGetPublishFeed = "https://www.nuget.org";
     }
-=======
-﻿namespace NuGet
-{
-    public static class NuGetConstants
-    {
-        public static readonly string DefaultFeedUrl = "http://www.nuget.org/api/v2/";
-        public static readonly string V2LegacyFeedUrl = "https://nuget.org/api/v2/";
-        public static readonly string PluginFeedUrl = "http://www.myget.org/F/npe/";
-
-        public const string V2LegacyNuGetPublishFeed = "https://nuget.org";
-        public const string NuGetPublishFeed = "https://www.nuget.org";
-    }
->>>>>>> 82790915
 }
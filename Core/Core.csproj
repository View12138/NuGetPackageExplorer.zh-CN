<<<<<<< HEAD
﻿<?xml version="1.0" encoding="utf-8"?>
<Project ToolsVersion="12.0" DefaultTargets="Build" xmlns="http://schemas.microsoft.com/developer/msbuild/2003">
  <Import Project="$(MSBuildExtensionsPath)\$(MSBuildToolsVersion)\Microsoft.Common.props" Condition="Exists('$(MSBuildExtensionsPath)\$(MSBuildToolsVersion)\Microsoft.Common.props')" />
  <PropertyGroup>
    <Configuration Condition=" '$(Configuration)' == '' ">Debug</Configuration>
    <Platform Condition=" '$(Platform)' == '' ">AnyCPU</Platform>
    <SchemaVersion>2.0</SchemaVersion>
    <ProjectGuid>{57B4C84E-427E-4041-A4E0-14A3C00E6BA5}</ProjectGuid>
    <OutputType>Library</OutputType>
    <AppDesignerFolder>Properties</AppDesignerFolder>
    <RootNamespace>NuGetPe</RootNamespace>
    <AssemblyName>Core</AssemblyName>
    <TargetFrameworkVersion>v4.5</TargetFrameworkVersion>
    <FileAlignment>512</FileAlignment>
    <TargetFrameworkProfile>
    </TargetFrameworkProfile>
    <RunCodeAnalysis Condition="'$(EnableCodeAnalysis)'=='true'">true</RunCodeAnalysis>
    <CodeAnalysisRuleSet>..\NuGetPackageExplorer.ruleset</CodeAnalysisRuleSet>
  </PropertyGroup>
  <PropertyGroup Condition=" '$(Configuration)|$(Platform)' == 'Debug|AnyCPU' ">
    <DebugSymbols>true</DebugSymbols>
    <DebugType>full</DebugType>
    <Optimize>false</Optimize>
    <OutputPath>bin\Debug\</OutputPath>
    <DefineConstants>DEBUG;TRACE</DefineConstants>
    <ErrorReport>prompt</ErrorReport>
    <WarningLevel>4</WarningLevel>
    <TreatWarningsAsErrors>false</TreatWarningsAsErrors>
    <Prefer32Bit>false</Prefer32Bit>
  </PropertyGroup>
  <PropertyGroup Condition=" '$(Configuration)|$(Platform)' == 'Release|AnyCPU' ">
    <DebugType>pdbonly</DebugType>
    <Optimize>true</Optimize>
    <OutputPath>bin\Release\</OutputPath>
    <DefineConstants>TRACE</DefineConstants>
    <ErrorReport>prompt</ErrorReport>
    <WarningLevel>4</WarningLevel>
    <TreatWarningsAsErrors>true</TreatWarningsAsErrors>
    <Prefer32Bit>false</Prefer32Bit>
  </PropertyGroup>
  <PropertyGroup>
    <SignAssembly>false</SignAssembly>
  </PropertyGroup>
  <PropertyGroup>
    <AssemblyOriginatorKeyFile>..\NuGet key.pfx</AssemblyOriginatorKeyFile>
  </PropertyGroup>
  <ItemGroup>
    <Reference Include="Microsoft.CSharp" />
    <Reference Include="Microsoft.Web.XmlTransform, Version=2.1.0.0, Culture=neutral, PublicKeyToken=b03f5f7f11d50a3a, processorArchitecture=MSIL">
      <HintPath>..\packages\Microsoft.Web.Xdt.2.1.1\lib\net40\Microsoft.Web.XmlTransform.dll</HintPath>
      <Private>True</Private>
    </Reference>
    <Reference Include="NuGet.Core, Version=2.11.1.812, Culture=neutral, PublicKeyToken=31bf3856ad364e35, processorArchitecture=MSIL">
      <HintPath>..\packages\NuGet.Core.2.11.1\lib\net40-Client\NuGet.Core.dll</HintPath>
      <Private>True</Private>
    </Reference>
    <Reference Include="System" />
    <Reference Include="System.ComponentModel.DataAnnotations" />
    <Reference Include="System.Core" />
    <Reference Include="System.Data.Services.Client" />
    <Reference Include="System.Net.Http" />
    <Reference Include="System.Runtime.Serialization" />
    <Reference Include="System.Security" />
    <Reference Include="System.ServiceModel" />
    <Reference Include="System.Xml.Linq" />
    <Reference Include="System.Data" />
    <Reference Include="System.Xml" />
    <Reference Include="WindowsBase" />
  </ItemGroup>
  <ItemGroup>
    <Compile Include="..\Common\CommonAssemblyInfo.cs">
      <Link>Properties\CommonAssemblyInfo.cs</Link>
    </Compile>
    <Compile Include="Authoring\IPackageBuilder.cs" />
    <Compile Include="Authoring\ManifestDependencySet.cs" />
    <Compile Include="Authoring\ManifestFileList.cs" />
    <Compile Include="Authoring\ManifestFrameworkAssembly.cs" />
    <Compile Include="Authoring\ManifestReader.cs" />
    <Compile Include="Authoring\ManifestReference.cs" />
    <Compile Include="Authoring\ManifestReferenceSet.cs" />
    <Compile Include="Authoring\ManifestSchemaUtility.cs" />
    <Compile Include="Authoring\ManifestVersionAttribute.cs" />
    <Compile Include="Authoring\ManifestVersionUtility.cs" />
    <Compile Include="Authoring\PackageBuilder.cs" />
    <Compile Include="Authoring\PathResolver.cs" />
    <Compile Include="Authoring\PhysicalPackageFile.cs" />
    <Compile Include="Configuration\ISettings.cs" />
    <Compile Include="Configuration\UserSettings.cs" />
    <Compile Include="Extensions\FileSystemExtensions.cs" />
    <Compile Include="Extensions\PluginExtensions.cs" />
    <Compile Include="Extensions\SettingsExtensions.cs" />
    <Compile Include="Extensions\StreamExtensions.cs" />
    <Compile Include="Utility\HttpUtility.cs" />
    <Compile Include="NuGetConstants.cs" />
    <Compile Include="Packages\Constants.cs" />
    <Compile Include="Packages\DataServicePackage.cs" />
    <Compile Include="Packages\EmptyFolderFile.cs" />
    <Compile Include="Packages\PackageFileBase.cs" />
    <Compile Include="Packages\PackageInfo.cs" />
    <Compile Include="Packages\PackageInfoEqualityComparer.cs" />
    <Compile Include="Packages\SimplePackage.cs" />
    <Compile Include="ProjectSystem\IFileSystem.cs" />
    <Compile Include="ProjectSystem\PhysicalFileSystem.cs" />
    <Compile Include="Repositories\DataServicePackageRepository.cs" />
    <Compile Include="Repositories\IPackageRepository.cs" />
    <Compile Include="Repositories\IPackageSearchable.cs" />
    <Compile Include="Repositories\LocalPackageRepository.cs" />
    <Compile Include="Repositories\MachineCache.cs" />
    <Compile Include="Extensions\AssemblyExtensions.cs" />
    <Compile Include="Extensions\CollectionExtensions.cs" />
    <Compile Include="Authoring\Manifest.cs" />
    <Compile Include="Authoring\ManifestDependency.cs" />
    <Compile Include="Authoring\ManifestFile.cs" />
    <Compile Include="Authoring\ManifestMetadata.cs" />
    <Compile Include="NuGetResources.Designer.cs">
      <DependentUpon>NuGetResources.resx</DependentUpon>
      <AutoGen>True</AutoGen>
      <DesignTime>True</DesignTime>
    </Compile>
    <Compile Include="Extensions\ObjectExtensions.cs" />
    <Compile Include="Extensions\PackageExtensions.cs" />
    <Compile Include="Properties\AssemblyInfo.cs" />
    <Compile Include="Extensions\StringExtensions.cs" />
    <Compile Include="Utility\PackageUtility.cs" />
    <Compile Include="Packages\ZipPackage.cs" />
    <Compile Include="Packages\ZipPackageAssemblyReference.cs" />
    <Compile Include="Packages\ZipPackageFile.cs" />
    <Compile Include="Extensions\XElementExtensions.cs" />
    <Compile Include="Utility\UriUtility.cs" />
    <Compile Include="Utility\WebRequestEventArgs.cs" />
    <Compile Include="Utility\XmlUtility.cs" />
  </ItemGroup>
  <ItemGroup>
    <EmbeddedResource Include="NuGetResources.resx">
      <Generator>ResXFileCodeGenerator</Generator>
      <LastGenOutput>NuGetResources.Designer.cs</LastGenOutput>
      <CustomToolNamespace>NuGet.Resources</CustomToolNamespace>
      <SubType>Designer</SubType>
    </EmbeddedResource>
  </ItemGroup>
  <ItemGroup>
    <EmbeddedResource Include="Authoring\nuspec.xsd">
      <SubType>Designer</SubType>
    </EmbeddedResource>
  </ItemGroup>
  <ItemGroup>
    <CodeAnalysisDictionary Include="..\CodeAnalysisDictionary.xml">
      <Link>Properties\CodeAnalysisDictionary.xml</Link>
    </CodeAnalysisDictionary>
  </ItemGroup>
  <ItemGroup>
    <ProjectReference Include="..\Types\Types.csproj">
      <Project>{E2EEEC5A-6A07-447E-9E95-C14307F57EDE}</Project>
      <Name>Types</Name>
    </ProjectReference>
  </ItemGroup>
  <ItemGroup>
    <None Include="packages.config" />
  </ItemGroup>
  <Import Project="$(MSBuildToolsPath)\Microsoft.CSharp.targets" />
  <!-- To modify your build process, add your task inside one of the targets below and uncomment it. 
       Other similar extension points exist, see Microsoft.Common.targets.
  <Target Name="BeforeBuild">
  </Target>
  <Target Name="AfterBuild">
  </Target>
  -->
=======
﻿<?xml version="1.0" encoding="utf-8"?>
<Project ToolsVersion="12.0" DefaultTargets="Build" xmlns="http://schemas.microsoft.com/developer/msbuild/2003">
  <Import Project="$(MSBuildExtensionsPath)\$(MSBuildToolsVersion)\Microsoft.Common.props" Condition="Exists('$(MSBuildExtensionsPath)\$(MSBuildToolsVersion)\Microsoft.Common.props')" />
  <PropertyGroup>
    <Configuration Condition=" '$(Configuration)' == '' ">Debug</Configuration>
    <Platform Condition=" '$(Platform)' == '' ">AnyCPU</Platform>
    <SchemaVersion>2.0</SchemaVersion>
    <ProjectGuid>{57B4C84E-427E-4041-A4E0-14A3C00E6BA5}</ProjectGuid>
    <OutputType>Library</OutputType>
    <AppDesignerFolder>Properties</AppDesignerFolder>
    <RootNamespace>NuGet</RootNamespace>
    <AssemblyName>Core</AssemblyName>
    <TargetFrameworkVersion>v4.5</TargetFrameworkVersion>
    <FileAlignment>512</FileAlignment>
    <TargetFrameworkProfile>
    </TargetFrameworkProfile>
    <RunCodeAnalysis Condition="'$(EnableCodeAnalysis)'=='true'">true</RunCodeAnalysis>
    <CodeAnalysisRuleSet>..\NuGetPackageExplorer.ruleset</CodeAnalysisRuleSet>
  </PropertyGroup>
  <PropertyGroup Condition=" '$(Configuration)|$(Platform)' == 'Debug|AnyCPU' ">
    <DebugSymbols>true</DebugSymbols>
    <DebugType>full</DebugType>
    <Optimize>false</Optimize>
    <OutputPath>bin\Debug\</OutputPath>
    <DefineConstants>DEBUG;TRACE</DefineConstants>
    <ErrorReport>prompt</ErrorReport>
    <WarningLevel>4</WarningLevel>
    <TreatWarningsAsErrors>false</TreatWarningsAsErrors>
    <Prefer32Bit>false</Prefer32Bit>
  </PropertyGroup>
  <PropertyGroup Condition=" '$(Configuration)|$(Platform)' == 'Release|AnyCPU' ">
    <DebugType>pdbonly</DebugType>
    <Optimize>true</Optimize>
    <OutputPath>bin\Release\</OutputPath>
    <DefineConstants>TRACE</DefineConstants>
    <ErrorReport>prompt</ErrorReport>
    <WarningLevel>4</WarningLevel>
    <TreatWarningsAsErrors>true</TreatWarningsAsErrors>
    <Prefer32Bit>false</Prefer32Bit>
  </PropertyGroup>
  <PropertyGroup>
    <SignAssembly>false</SignAssembly>
  </PropertyGroup>
  <PropertyGroup>
    <AssemblyOriginatorKeyFile>..\NuGet key.pfx</AssemblyOriginatorKeyFile>
  </PropertyGroup>
  <ItemGroup>
    <Reference Include="Microsoft.CSharp" />
    <Reference Include="System" />
    <Reference Include="System.ComponentModel.DataAnnotations" />
    <Reference Include="System.Core" />
    <Reference Include="System.Data.Services.Client" />
    <Reference Include="System.Net.Http" />
    <Reference Include="System.Runtime.Serialization" />
    <Reference Include="System.Security" />
    <Reference Include="System.ServiceModel" />
    <Reference Include="System.Xml.Linq" />
    <Reference Include="System.Data" />
    <Reference Include="System.Xml" />
    <Reference Include="WindowsBase" />
  </ItemGroup>
  <ItemGroup>
    <Compile Include="..\Common\CommonAssemblyInfo.cs">
      <Link>Properties\CommonAssemblyInfo.cs</Link>
    </Compile>
    <Compile Include="Authoring\IPackageBuilder.cs" />
    <Compile Include="Authoring\ManifestDependencySet.cs" />
    <Compile Include="Authoring\ManifestFileList.cs" />
    <Compile Include="Authoring\ManifestFrameworkAssembly.cs" />
    <Compile Include="Authoring\ManifestReader.cs" />
    <Compile Include="Authoring\ManifestReference.cs" />
    <Compile Include="Authoring\ManifestReferenceSet.cs" />
    <Compile Include="Authoring\ManifestSchemaUtility.cs" />
    <Compile Include="Authoring\ManifestVersionAttribute.cs" />
    <Compile Include="Authoring\ManifestVersionUtility.cs" />
    <Compile Include="Authoring\PackageBuilder.cs" />
    <Compile Include="Authoring\PathResolver.cs" />
    <Compile Include="Authoring\PhysicalPackageFile.cs" />
    <Compile Include="Configuration\ISettings.cs" />
    <Compile Include="Configuration\UserSettings.cs" />
    <Compile Include="Extensions\FileSystemExtensions.cs" />
    <Compile Include="Extensions\PluginExtensions.cs" />
    <Compile Include="Extensions\SettingsExtensions.cs" />
    <Compile Include="Extensions\StreamExtensions.cs" />
    <Compile Include="Utility\HttpUtility.cs" />
    <Compile Include="NuGetConstants.cs" />
    <Compile Include="Packages\Constants.cs" />
    <Compile Include="Packages\DataServicePackage.cs" />
    <Compile Include="Packages\EmptyFolderFile.cs" />
    <Compile Include="Packages\PackageFileBase.cs" />
    <Compile Include="Packages\PackageInfo.cs" />
    <Compile Include="Packages\PackageInfoEqualityComparer.cs" />
    <Compile Include="Packages\SimplePackage.cs" />
    <Compile Include="ProjectSystem\IFileSystem.cs" />
    <Compile Include="ProjectSystem\PhysicalFileSystem.cs" />
    <Compile Include="Repositories\DataServicePackageRepository.cs" />
    <Compile Include="Repositories\IPackageRepository.cs" />
    <Compile Include="Repositories\IPackageSearchable.cs" />
    <Compile Include="Repositories\LocalPackageRepository.cs" />
    <Compile Include="Repositories\MachineCache.cs" />
    <Compile Include="Extensions\AssemblyExtensions.cs" />
    <Compile Include="Extensions\CollectionExtensions.cs" />
    <Compile Include="Utility\CryptoHashProvider.cs" />
    <Compile Include="Utility\IHashProvider.cs" />
    <Compile Include="Authoring\Manifest.cs" />
    <Compile Include="Authoring\ManifestDependency.cs" />
    <Compile Include="Authoring\ManifestFile.cs" />
    <Compile Include="Authoring\ManifestMetadata.cs" />
    <Compile Include="NuGetResources.Designer.cs">
      <DependentUpon>NuGetResources.resx</DependentUpon>
      <AutoGen>True</AutoGen>
      <DesignTime>True</DesignTime>
    </Compile>
    <Compile Include="Extensions\ObjectExtensions.cs" />
    <Compile Include="Extensions\PackageExtensions.cs" />
    <Compile Include="Utility\PackageIdValidator.cs" />
    <Compile Include="Utility\PackageUtility.cs" />
    <Compile Include="Properties\AssemblyInfo.cs" />
    <Compile Include="Extensions\StringExtensions.cs" />
    <Compile Include="Utility\UriUtility.cs" />
    <Compile Include="Utility\VersionSpec.cs" />
    <Compile Include="Utility\VersionUtility.cs" />
    <Compile Include="Packages\ZipPackage.cs" />
    <Compile Include="Packages\ZipPackageAssemblyReference.cs" />
    <Compile Include="Packages\ZipPackageFile.cs" />
    <Compile Include="Extensions\XElementExtensions.cs" />
    <Compile Include="Utility\WebRequestEventArgs.cs" />
    <Compile Include="Utility\XmlUtility.cs" />
  </ItemGroup>
  <ItemGroup>
    <EmbeddedResource Include="NuGetResources.resx">
      <Generator>ResXFileCodeGenerator</Generator>
      <LastGenOutput>NuGetResources.Designer.cs</LastGenOutput>
      <CustomToolNamespace>NuGet.Resources</CustomToolNamespace>
      <SubType>Designer</SubType>
    </EmbeddedResource>
  </ItemGroup>
  <ItemGroup>
    <EmbeddedResource Include="Authoring\nuspec.xsd">
      <SubType>Designer</SubType>
    </EmbeddedResource>
  </ItemGroup>
  <ItemGroup>
    <CodeAnalysisDictionary Include="..\CodeAnalysisDictionary.xml">
      <Link>Properties\CodeAnalysisDictionary.xml</Link>
    </CodeAnalysisDictionary>
  </ItemGroup>
  <ItemGroup>
    <ProjectReference Include="..\Types\Types.csproj">
      <Project>{E2EEEC5A-6A07-447E-9E95-C14307F57EDE}</Project>
      <Name>Types</Name>
    </ProjectReference>
  </ItemGroup>
  <Import Project="$(MSBuildToolsPath)\Microsoft.CSharp.targets" />
  <!-- To modify your build process, add your task inside one of the targets below and uncomment it. 
       Other similar extension points exist, see Microsoft.Common.targets.
  <Target Name="BeforeBuild">
  </Target>
  <Target Name="AfterBuild">
  </Target>
  -->
>>>>>>> 82790915
</Project><|MERGE_RESOLUTION|>--- conflicted
+++ resolved
@@ -1,4 +1,3 @@
-<<<<<<< HEAD
 ﻿<?xml version="1.0" encoding="utf-8"?>
 <Project ToolsVersion="12.0" DefaultTargets="Build" xmlns="http://schemas.microsoft.com/developer/msbuild/2003">
   <Import Project="$(MSBuildExtensionsPath)\$(MSBuildToolsVersion)\Microsoft.Common.props" Condition="Exists('$(MSBuildExtensionsPath)\$(MSBuildToolsVersion)\Microsoft.Common.props')" />
@@ -166,167 +165,4 @@
   <Target Name="AfterBuild">
   </Target>
   -->
-=======
-﻿<?xml version="1.0" encoding="utf-8"?>
-<Project ToolsVersion="12.0" DefaultTargets="Build" xmlns="http://schemas.microsoft.com/developer/msbuild/2003">
-  <Import Project="$(MSBuildExtensionsPath)\$(MSBuildToolsVersion)\Microsoft.Common.props" Condition="Exists('$(MSBuildExtensionsPath)\$(MSBuildToolsVersion)\Microsoft.Common.props')" />
-  <PropertyGroup>
-    <Configuration Condition=" '$(Configuration)' == '' ">Debug</Configuration>
-    <Platform Condition=" '$(Platform)' == '' ">AnyCPU</Platform>
-    <SchemaVersion>2.0</SchemaVersion>
-    <ProjectGuid>{57B4C84E-427E-4041-A4E0-14A3C00E6BA5}</ProjectGuid>
-    <OutputType>Library</OutputType>
-    <AppDesignerFolder>Properties</AppDesignerFolder>
-    <RootNamespace>NuGet</RootNamespace>
-    <AssemblyName>Core</AssemblyName>
-    <TargetFrameworkVersion>v4.5</TargetFrameworkVersion>
-    <FileAlignment>512</FileAlignment>
-    <TargetFrameworkProfile>
-    </TargetFrameworkProfile>
-    <RunCodeAnalysis Condition="'$(EnableCodeAnalysis)'=='true'">true</RunCodeAnalysis>
-    <CodeAnalysisRuleSet>..\NuGetPackageExplorer.ruleset</CodeAnalysisRuleSet>
-  </PropertyGroup>
-  <PropertyGroup Condition=" '$(Configuration)|$(Platform)' == 'Debug|AnyCPU' ">
-    <DebugSymbols>true</DebugSymbols>
-    <DebugType>full</DebugType>
-    <Optimize>false</Optimize>
-    <OutputPath>bin\Debug\</OutputPath>
-    <DefineConstants>DEBUG;TRACE</DefineConstants>
-    <ErrorReport>prompt</ErrorReport>
-    <WarningLevel>4</WarningLevel>
-    <TreatWarningsAsErrors>false</TreatWarningsAsErrors>
-    <Prefer32Bit>false</Prefer32Bit>
-  </PropertyGroup>
-  <PropertyGroup Condition=" '$(Configuration)|$(Platform)' == 'Release|AnyCPU' ">
-    <DebugType>pdbonly</DebugType>
-    <Optimize>true</Optimize>
-    <OutputPath>bin\Release\</OutputPath>
-    <DefineConstants>TRACE</DefineConstants>
-    <ErrorReport>prompt</ErrorReport>
-    <WarningLevel>4</WarningLevel>
-    <TreatWarningsAsErrors>true</TreatWarningsAsErrors>
-    <Prefer32Bit>false</Prefer32Bit>
-  </PropertyGroup>
-  <PropertyGroup>
-    <SignAssembly>false</SignAssembly>
-  </PropertyGroup>
-  <PropertyGroup>
-    <AssemblyOriginatorKeyFile>..\NuGet key.pfx</AssemblyOriginatorKeyFile>
-  </PropertyGroup>
-  <ItemGroup>
-    <Reference Include="Microsoft.CSharp" />
-    <Reference Include="System" />
-    <Reference Include="System.ComponentModel.DataAnnotations" />
-    <Reference Include="System.Core" />
-    <Reference Include="System.Data.Services.Client" />
-    <Reference Include="System.Net.Http" />
-    <Reference Include="System.Runtime.Serialization" />
-    <Reference Include="System.Security" />
-    <Reference Include="System.ServiceModel" />
-    <Reference Include="System.Xml.Linq" />
-    <Reference Include="System.Data" />
-    <Reference Include="System.Xml" />
-    <Reference Include="WindowsBase" />
-  </ItemGroup>
-  <ItemGroup>
-    <Compile Include="..\Common\CommonAssemblyInfo.cs">
-      <Link>Properties\CommonAssemblyInfo.cs</Link>
-    </Compile>
-    <Compile Include="Authoring\IPackageBuilder.cs" />
-    <Compile Include="Authoring\ManifestDependencySet.cs" />
-    <Compile Include="Authoring\ManifestFileList.cs" />
-    <Compile Include="Authoring\ManifestFrameworkAssembly.cs" />
-    <Compile Include="Authoring\ManifestReader.cs" />
-    <Compile Include="Authoring\ManifestReference.cs" />
-    <Compile Include="Authoring\ManifestReferenceSet.cs" />
-    <Compile Include="Authoring\ManifestSchemaUtility.cs" />
-    <Compile Include="Authoring\ManifestVersionAttribute.cs" />
-    <Compile Include="Authoring\ManifestVersionUtility.cs" />
-    <Compile Include="Authoring\PackageBuilder.cs" />
-    <Compile Include="Authoring\PathResolver.cs" />
-    <Compile Include="Authoring\PhysicalPackageFile.cs" />
-    <Compile Include="Configuration\ISettings.cs" />
-    <Compile Include="Configuration\UserSettings.cs" />
-    <Compile Include="Extensions\FileSystemExtensions.cs" />
-    <Compile Include="Extensions\PluginExtensions.cs" />
-    <Compile Include="Extensions\SettingsExtensions.cs" />
-    <Compile Include="Extensions\StreamExtensions.cs" />
-    <Compile Include="Utility\HttpUtility.cs" />
-    <Compile Include="NuGetConstants.cs" />
-    <Compile Include="Packages\Constants.cs" />
-    <Compile Include="Packages\DataServicePackage.cs" />
-    <Compile Include="Packages\EmptyFolderFile.cs" />
-    <Compile Include="Packages\PackageFileBase.cs" />
-    <Compile Include="Packages\PackageInfo.cs" />
-    <Compile Include="Packages\PackageInfoEqualityComparer.cs" />
-    <Compile Include="Packages\SimplePackage.cs" />
-    <Compile Include="ProjectSystem\IFileSystem.cs" />
-    <Compile Include="ProjectSystem\PhysicalFileSystem.cs" />
-    <Compile Include="Repositories\DataServicePackageRepository.cs" />
-    <Compile Include="Repositories\IPackageRepository.cs" />
-    <Compile Include="Repositories\IPackageSearchable.cs" />
-    <Compile Include="Repositories\LocalPackageRepository.cs" />
-    <Compile Include="Repositories\MachineCache.cs" />
-    <Compile Include="Extensions\AssemblyExtensions.cs" />
-    <Compile Include="Extensions\CollectionExtensions.cs" />
-    <Compile Include="Utility\CryptoHashProvider.cs" />
-    <Compile Include="Utility\IHashProvider.cs" />
-    <Compile Include="Authoring\Manifest.cs" />
-    <Compile Include="Authoring\ManifestDependency.cs" />
-    <Compile Include="Authoring\ManifestFile.cs" />
-    <Compile Include="Authoring\ManifestMetadata.cs" />
-    <Compile Include="NuGetResources.Designer.cs">
-      <DependentUpon>NuGetResources.resx</DependentUpon>
-      <AutoGen>True</AutoGen>
-      <DesignTime>True</DesignTime>
-    </Compile>
-    <Compile Include="Extensions\ObjectExtensions.cs" />
-    <Compile Include="Extensions\PackageExtensions.cs" />
-    <Compile Include="Utility\PackageIdValidator.cs" />
-    <Compile Include="Utility\PackageUtility.cs" />
-    <Compile Include="Properties\AssemblyInfo.cs" />
-    <Compile Include="Extensions\StringExtensions.cs" />
-    <Compile Include="Utility\UriUtility.cs" />
-    <Compile Include="Utility\VersionSpec.cs" />
-    <Compile Include="Utility\VersionUtility.cs" />
-    <Compile Include="Packages\ZipPackage.cs" />
-    <Compile Include="Packages\ZipPackageAssemblyReference.cs" />
-    <Compile Include="Packages\ZipPackageFile.cs" />
-    <Compile Include="Extensions\XElementExtensions.cs" />
-    <Compile Include="Utility\WebRequestEventArgs.cs" />
-    <Compile Include="Utility\XmlUtility.cs" />
-  </ItemGroup>
-  <ItemGroup>
-    <EmbeddedResource Include="NuGetResources.resx">
-      <Generator>ResXFileCodeGenerator</Generator>
-      <LastGenOutput>NuGetResources.Designer.cs</LastGenOutput>
-      <CustomToolNamespace>NuGet.Resources</CustomToolNamespace>
-      <SubType>Designer</SubType>
-    </EmbeddedResource>
-  </ItemGroup>
-  <ItemGroup>
-    <EmbeddedResource Include="Authoring\nuspec.xsd">
-      <SubType>Designer</SubType>
-    </EmbeddedResource>
-  </ItemGroup>
-  <ItemGroup>
-    <CodeAnalysisDictionary Include="..\CodeAnalysisDictionary.xml">
-      <Link>Properties\CodeAnalysisDictionary.xml</Link>
-    </CodeAnalysisDictionary>
-  </ItemGroup>
-  <ItemGroup>
-    <ProjectReference Include="..\Types\Types.csproj">
-      <Project>{E2EEEC5A-6A07-447E-9E95-C14307F57EDE}</Project>
-      <Name>Types</Name>
-    </ProjectReference>
-  </ItemGroup>
-  <Import Project="$(MSBuildToolsPath)\Microsoft.CSharp.targets" />
-  <!-- To modify your build process, add your task inside one of the targets below and uncomment it. 
-       Other similar extension points exist, see Microsoft.Common.targets.
-  <Target Name="BeforeBuild">
-  </Target>
-  <Target Name="AfterBuild">
-  </Target>
-  -->
->>>>>>> 82790915
 </Project>
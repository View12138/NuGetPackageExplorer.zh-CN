--- conflicted
+++ resolved
@@ -41,10 +41,9 @@
     <None Include="Package.xml" />
   </ItemGroup>
   <ItemGroup>
-<<<<<<< HEAD
     <ProjectReference Include="..\PackageExplorer\NuGetPackageExplorer.csproj"
                       SkipGetTargetFrameworkProperties="true"                      
-                      Properties="RuntimeIdentifier=win-x86;SelfContained=true" />
+                      Properties="RuntimeIdentifier=win-x86;SelfContained=true;DistChannel=Store" />
   </ItemGroup>
   <Import Project="$(WapProjPath)\Microsoft.DesktopBridge.targets" />
   <Target Name="_ValidateAppReferenceItems" />
@@ -57,18 +56,6 @@
     <MSBuild Projects="@(ProjectReference->'%(FullPath)')"
          BuildInParallel="$(BuildInParallel)"
          Targets="Publish"
-=======
-    <ProjectReference Include="..\PackageExplorer\NuGetPackageExplorer.csproj" 
-                      SkipGetTargetFrameworkProperties="true"
-                      Properties="DistChannel=Store"
-                       />
-  </ItemGroup>
-  <Import Project="$(WapProjPath)\Microsoft.DesktopBridge.targets" />
-  <Target Name="PublishReferences" BeforeTargets="ExpandProjectReferences">
-    <MSBuild Projects="@(ProjectReference->'%(FullPath)')"
-         BuildInParallel="$(BuildInParallel)"
-         Targets="Build"
->>>>>>> f2fb9784
     />
   </Target>
 </Project>
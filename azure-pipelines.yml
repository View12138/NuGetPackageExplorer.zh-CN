--- conflicted
+++ resolved
@@ -2,117 +2,6 @@
 - master
 - rel/*
  
-<<<<<<< HEAD
-pool:
-  vmImage: vs2017-win2016
-
-variables: 
-  BuildConfiguration: Release
-
-steps:
-
-- task: DotNetCoreInstaller@0
-  inputs:
-    version: '3.0.100-alpha1-009616'
-
-- task: DotNetCoreCLI@2  
-  inputs:
-    command: custom
-    custom: tool
-    arguments: install --tool-path . nbgv
-  displayName: Install NBGV tool
-  
-- script: nbgv cloud
-  displayName: Set Version
-  condition: and(succeeded(), eq(variables['system.pullrequest.isfork'], false))
-
-- powershell: |
-    mkdir $(Build.ArtifactStagingDirectory)\Nightly
-    mkdir $(Build.ArtifactStagingDirectory)\Store
-    
-    # Set versions
-    $ver = .\nbgv get-version -f json | ConvertFrom-Json
-
-    # Update appxmanifests. These must be done before build.
-    $doc = Get-Content ".\PackageExplorer.Package\package.appxmanifest"    
-    $doc | % { $_.Replace("3.25.0", "$($ver.CloudBuildVersionVars.GitBuildVersionSimple)") } | Set-Content ".\PackageExplorer.Package\package.appxmanifest"
-    
-    $doc = Get-Content ".\PackageExplorer.Package.Nightly\package.appxmanifest"    
-    $doc | % { $_.Replace("3.25.0", "$($ver.CloudBuildVersionVars.GitBuildVersionSimple)") } | Set-Content ".\PackageExplorer.Package.Nightly\package.appxmanifest"
-    
-    $doc = Get-Content ".\Build\PackageExplorer.Package.Nightly.appinstaller"    
-    $doc | % { $_.Replace("3.25.0", "$($ver.CloudBuildVersionVars.GitBuildVersionSimple)") } | Set-Content "$(Build.ArtifactStagingDirectory)\Nightly\PackageExplorer.Package.Nightly.appinstaller"
-
-    # Update badges
-    $doc = Get-Content ".\Build\ci_badge.svg"    
-    $doc | % { $_.Replace("ver_number", "$($ver.CloudBuildVersionVars.GitBuildVersionSimple).0") } | Set-Content "$(Build.ArtifactStagingDirectory)\Nightly\version_badge.svg"
-    
-    $doc = Get-Content ".\Build\store_badge.svg"    
-    $doc | % { $_.Replace("ver_number", "$($ver.CloudBuildVersionVars.GitBuildVersionSimple).0") } | Set-Content "$(Build.ArtifactStagingDirectory)\Store\version_badge.svg"
-
-  displayName: Update manifest and badge versions
-
-- task: MSBuild@1
-  displayName: Build NuGet Package Explorer for Zip
-  inputs:
-    solution: PackageExplorer/NuGetPackageExplorer.csproj
-    msbuildArguments: /restore    
-    configuration: $(BuildConfiguration)
-    maximumCpuCount: true
-
-- task: MSBuild@1
-  displayName: Build NuGet Package Explorer for Choco
-  inputs:
-    solution: PackageExplorer/NuGetPackageExplorer.csproj
-    configuration: Choco
-    maximumCpuCount: true
-    
-- task: MSBuild@1
-  displayName: Build NuGet Package Explorer for Nightly
-  inputs:
-    solution: PackageExplorer/NuGetPackageExplorer.csproj
-    configuration: Nightly
-    maximumCpuCount: true    
-
-- task: MSBuild@1
-  displayName: Build NuGet Package Explorer for Store
-  inputs:
-    solution: PackageExplorer/NuGetPackageExplorer.csproj
-    configuration: Store
-    maximumCpuCount: true
-
-- task: MSBuild@1
-  displayName: Build Nightly Package
-  inputs:
-    solution: PackageExplorer.Package.Nightly/PackageExplorer.Package.Nightly.wapproj
-    msbuildArguments: /p:AppxPackageDir="$(Build.ArtifactStagingDirectory)\Nightly\\" 
-    configuration: Nightly
-    maximumCpuCount: true
-
-- task: MSBuild@1
-  displayName: Build Store Package
-  inputs:
-    solution: PackageExplorer.Package/PackageExplorer.Package.wapproj
-    msbuildArguments: /p:AppxPackageDir="$(Build.ArtifactStagingDirectory)\Store\\" /p:UapAppxPackageBuildMode=StoreUpload
-    configuration: Store
-    maximumCpuCount: true
-
-- task: MSBuild@1
-  displayName: Pack Types Package
-  inputs:
-    solution: Types/Types.csproj
-    msbuildArguments: /t:pack /p:PackageOutputPath=$(Build.ArtifactStagingDirectory)\Nightly\NuGet
-    configuration: $(BuildConfiguration)
-    maximumCpuCount: true
-
-- powershell: |
-    # Chocolatey        
-    mkdir $(Build.ArtifactStagingDirectory)\Nightly\Choco
-    $ver = .\nbgv get-version -f json | ConvertFrom-Json
-
-    & choco.exe pack .\PackageExplorer\NuGetPackageExplorer.nuspec --version $($ver.NuGetPackageVersion) --OutputDirectory $(Build.ArtifactStagingDirectory)\Nightly\Choco
-  displayName: Create Choco package
-=======
 jobs:
 - job: Build
   pool:
@@ -133,13 +22,16 @@
         BuildOutputDirectory: Choco
 
   steps:
-  - task: DotNetCoreCLI@2  
+  - task: DotNetCoreInstaller@0
+    inputs:
+      version: '3.0.100-alpha1-009706'
+
+  - task: DotNetCoreCLI@2
     inputs:
       command: custom
       custom: tool
       arguments: install --tool-path . nbgv
     displayName: Install NBGV tool
->>>>>>> 4a09ee70
     
   - script: nbgv cloud
     displayName: Set Version
